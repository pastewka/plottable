--- conflicted
+++ resolved
@@ -7,24 +7,12 @@
 
   var renderers = [];
 
-<<<<<<< HEAD
   var colors = new Plottable.Scale.Color("10").range();
   var numRenderers = 5;
   var names = ["bat", "cat", "mat", "rat", "pat"];
   var colorScale = new Plottable.Scale.Color();
   colorScale.range(colors);
   colorScale.domain(names);
-
-=======
-        var numRenderers = 5;
-        var names = ["bat", "cat", "mat", "rat", "pat"];
-        var colorScale = new Plottable.Scale.Color();
-        if (colorScale.range().length === 0) { // cross-compatibility on color scale change
-            colorScale = new Plottable.Scale.Color("10");
-        }
-        colorScale.domain(names);
-        var colors = colorScale.range();
->>>>>>> 89a50d22
 
   var xScale = new Plottable.Scale.Linear();
   var yScale = new Plottable.Scale.Linear();
@@ -46,21 +34,18 @@
   var xAxis = new Plottable.Axis.Numeric(xScale, "bottom");
   var yAxis = new Plottable.Axis.Numeric(yScale, "left");
 
-<<<<<<< HEAD
   var chart = new Plottable.Component.Table([
-    [yAxis, cg],
-    [null,  xAxis]
-    ]);
-  
+                                            [yAxis, cg],
+                                            [null,  xAxis]]);
+
   var legendLabel = new Plottable.Component.TitleLabel("fat");
   var legend = new Plottable.Component.Legend(colorScale);
-  var legendTable = new Plottable.Component.Table([[legendLabel], [legend]]); 
+  var legendTable = new Plottable.Component.Table([[legendLabel], [legend]]);
 
   var outerTable = new Plottable.Component.Table([[chart, legendTable]]);
   outerTable.renderTo(svg);
-  
-  cb = function(xy) {
-    if (xy == null) {console.log("starting drag"); return;}
+
+  var cb = function(xy) {
     var invertedXMin = xScale.invert(xy.xMin);
     var invertedXMax = xScale.invert(xy.xMax);
     var invertedYMin = yScale.invert(xy.yMax);
@@ -69,49 +54,18 @@
     yScale.domain([invertedYMin, invertedYMax]);
     dragboxInteraction.clearBox();
   }
-=======
-        var chart = new Plottable.Component.Table([
-                                  [yAxis, cg],
-                                  [null,  xAxis]
-                                ]);
-
-        var legendLabel = new Plottable.Component.TitleLabel("fat");
-        var legend = new Plottable.Component.Legend(colorScale);
-        var legendTable = new Plottable.Component.Table([[legendLabel], [legend]]);
-
-        var outerTable = new Plottable.Component.Table([[chart, legendTable]]);
-        outerTable.renderTo(svg);
-
-        cb = function(xy) {
-            if (xy == null) {console.log("starting drag"); return;}
-            var invertedXMin = xScale.invert(xy.xMin);
-            var invertedXMax = xScale.invert(xy.xMax);
-            var invertedYMin = yScale.invert(xy.yMax);
-            var invertedYMax = yScale.invert(xy.yMin);
-            xScale.domain([invertedXMin, invertedXMax]);
-            yScale.domain([invertedYMin, invertedYMax]);
-            dragboxInteraction.clearBox();
-        }
->>>>>>> 89a50d22
 
   var dragboxInteraction = new Plottable.Interaction.XYDragBox(cg)
-  .callback(cb)
-  .registerWithComponent();
+    .dragend(cb)
+    .registerWithComponent();
 
-  cb2 = function(xy) {
+  var cb2 = function(xy) {
     xScale.autoDomain();
     yScale.autoDomain();
   }
 
-<<<<<<< HEAD
   var doubleClickInteraction = new Plottable.Interaction.DoubleClick(cg)
-  .callback(cb2)
-  .registerWithComponent();
-  
-=======
-        var doubleClickInteraction = new Plottable.Interaction.DoubleClick(cg)
-             .callback(cb2)
-             .registerWithComponent();
+                                            .callback(cb2)
+                                            .registerWithComponent();
 
->>>>>>> 89a50d22
 }