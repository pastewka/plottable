--- conflicted
+++ resolved
@@ -1,11 +1,4 @@
 function makeData() {
-<<<<<<< HEAD
-  return [makeRandomData(50), makeRandomData(50)];
-}
-
-function run(div, data, Plottable) {
-  var svg = div.append("svg").attr("height", 500);
-=======
   "use strict";
 
     return [makeRandomData(50), makeRandomData(50)];
@@ -15,7 +8,6 @@
   "use strict";
 
     var svg = div.append("svg").attr("height", 500);
->>>>>>> 0f2e2c13
 
   var renderers = [];
 
@@ -35,15 +27,6 @@
     renderers.push(renderer);
   }
 
-<<<<<<< HEAD
-  var cg = new Plottable.Component.Group();
-  renderers.forEach(function(renderer, i) {
-    renderer
-    .project("fill", function() { return colors[i]; })
-    .project("r", function(){ return 6;})
-    cg.merge(renderer);
-  });
-=======
         var cg = new Plottable.Component.Group();
         renderers.forEach(function(renderer, i) {
             renderer
@@ -51,7 +34,6 @@
             .project("r", function(){ return 6;});
             cg.merge(renderer);
         });
->>>>>>> 0f2e2c13
 
   var xAxis = new Plottable.Axis.Numeric(xScale, "bottom");
   var yAxis = new Plottable.Axis.Numeric(yScale, "left");
@@ -67,26 +49,6 @@
   var outerTable = new Plottable.Component.Table([[chart, legendTable]]);
   outerTable.renderTo(svg);
 
-<<<<<<< HEAD
-  var cb = function(xy) {
-    var invertedXMin = xScale.invert(xy.xMin);
-    var invertedXMax = xScale.invert(xy.xMax);
-    var invertedYMin = yScale.invert(xy.yMax);
-    var invertedYMax = yScale.invert(xy.yMin);
-    xScale.domain([invertedXMin, invertedXMax]);
-    yScale.domain([invertedYMin, invertedYMax]);
-    dragboxInteraction.clearBox();
-  }
-
-  var dragboxInteraction = new Plottable.Interaction.XYDragBox(cg)
-    .dragend(cb)
-    .registerWithComponent();
-
-  var cb2 = function(xy) {
-    xScale.autoDomain();
-    yScale.autoDomain();
-  }
-=======
         var cb = function(xy) {
             if (xy == null) {console.log("starting drag"); return;}
             var invertedXMin = xScale.invert(xy.xMin);
@@ -106,7 +68,6 @@
             xScale.autoDomain();
             yScale.autoDomain();
         };
->>>>>>> 0f2e2c13
 
   var doubleClickInteraction = new Plottable.Interaction.DoubleClick(cg)
                                             .callback(cb2)
