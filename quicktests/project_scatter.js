--- conflicted
+++ resolved
@@ -13,51 +13,6 @@
     //data
 
     var dataseries1 = new Plottable.DataSource(data[0]);
-<<<<<<< HEAD
-    
-  //Axis
-  var xScale = new Plottable.Scale.Linear();
-  var yScale = new Plottable.Scale.Linear();
-  var xAxis = new Plottable.Axis.Numeric(xScale, "bottom");
-  var yAxis = new Plottable.Axis.Numeric(yScale, "left");
-
-
-  var widthProjector = function(d, i, m) {
-    return 25-(d.y*7);
-  };
-  var colorProjector = function(d, i, m) {
-
-    var x = 22;
-    x += Math.floor(d.y*30);
-    var y = 10;
-    y += Math.floor(d.x*40);
-    return ("#11" + x + y);
-  };
-
-
-  var opacityProjector = function(d, i, m){
-    return (d.x);  
-  };
-
-  //rendering
-  renderAreaD1 = new Plottable.Plot.Scatter(dataseries1, xScale, yScale);   
-  renderAreaD1
-  .project("r", widthProjector)
-  .project("fill", colorProjector)
-  .project("opacity", opacityProjector)
-  .animate(true);
-  
-  //title + legend
-  var title1 = new Plottable.Component.TitleLabel( "Opacity, r, color", "horizontal");
-
-  
-  basicTable = new Plottable.Component.Table().addComponent(0,2, title1)
-  .addComponent(1, 1, yAxis)
-  .addComponent(1, 2, renderAreaD1)
-  .addComponent(2, 2, xAxis)
-  
-  basicTable.renderTo(svg);
-=======
 
     //Axis
     var xScale = new Plottable.Scale.Linear();
@@ -99,6 +54,5 @@
                 .addComponent(2, 2, xAxis);
 
     basicTable.renderTo(svg);
->>>>>>> 0f2e2c13
 
 }