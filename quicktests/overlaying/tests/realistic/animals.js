--- conflicted
+++ resolved
@@ -79,17 +79,10 @@
   csType2.range(["#ff4c4c", "#cc3c3c", "#008000", "#4CA64C"]);
 
   var csType3 = new Plottable.Scales.Color();
-<<<<<<< HEAD
-  csType3.domain(["odd-toed hoofed", "insectivore", "marsupial", 
+  csType3.domain(["odd-toed hoofed", "insectivore", "marsupial",
                   "squamata", "chelonia", "malacostraca", "pterygota"]);
-  csType3.range(["#d8b2d8", "#bf7fbf", "#b266b2", "#800080", 
+  csType3.range(["#d8b2d8", "#bf7fbf", "#b266b2", "#800080",
                  "#4c004c", "#ffb6c1", "#cc919a"]);
-=======
-  csType3.domain(["odd-toed hoofed", "insectivore", "marsupial",
-  				  "squamata", "chelonia", "malacostraca", "pterygota"]);
-  csType3.range(["#d8b2d8", "#bf7fbf", "#b266b2", "#800080",
-  				"#4c004c", "#ffb6c1", "#cc919a"]);
->>>>>>> fb0970e1
 
   var legend1 = new Plottable.Components.Legend(csType1).xAlignment("left");
   var legend2 = new Plottable.Components.Legend(csType2).xAlignment("left");
@@ -105,28 +98,16 @@
   var midPie = new Plottable.Plots.Pie();
   midPie.addDataset(dataset);
   midPie.sectorValue(function(){ return 0.1; })
-<<<<<<< HEAD
         .innerRadius(50)
         .outerRadius(75)
-        .attr("fill", function(d){ return d.type2; }, csType2);  		
-=======
-  		  .innerRadius(50)
-  		  .outerRadius(75)
-  		  .attr("fill", function(d){ return d.type2; }, csType2);
->>>>>>> fb0970e1
+        .attr("fill", function(d){ return d.type2; }, csType2);
 
   var outerPie = new Plottable.Plots.Pie();
   outerPie.addDataset(dataset);
   outerPie.sectorValue(function(){ return 0.1; })
-<<<<<<< HEAD
-        .innerRadius(75)
-        .outerRadius(100)
-        .attr("fill", function(d){ return d.type3; }, csType3);  		    
-=======
-  		  .innerRadius(75)
-  		  .outerRadius(100)
-  		  .attr("fill", function(d){ return d.type3; }, csType3);
->>>>>>> fb0970e1
+          .innerRadius(75)
+          .outerRadius(100)
+          .attr("fill", function(d){ return d.type3; }, csType3);
 
   var pies = new Plottable.Components.Group([innerPie, midPie, outerPie]);
   var legendTable = new Plottable.Components.Table([[legend1],
