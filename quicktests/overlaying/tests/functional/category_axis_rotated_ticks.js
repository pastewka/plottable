
function makeData() {
  "use strict";

  var data = [{x: "Jan 2015", y: 0}, {x: "Jan 2016", y: 0}, {x: "Jan 2017", y: 0}, {x: "Jan 2018", y: 0}];

  return data;
}

function run(svg, data, Plottable) {
  "use strict";

    var xScale = new Plottable.Scale.Ordinal();
        xScale.rangeType("points");
    var yScale = new Plottable.Scale.Linear();
    var colorScale = new Plottable.Scale.Color();

    var yAxis1 = new Plottable.Axis.Numeric(yScale, "left");
    var xAxis1 = new Plottable.Axis.Category(xScale, "bottom");
        xAxis1.tickLabelAngle(-90);
        
    var yAxis2 = new Plottable.Axis.Numeric(yScale, "left");
    var xAxis2 = new Plottable.Axis.Category(xScale, "bottom");
        xAxis2.tickLabelAngle(90);
        
    var yAxis3 = new Plottable.Axis.Numeric(yScale, "left");
    var xAxis3 = new Plottable.Axis.Category(xScale, "bottom");
        xAxis3.tickLabelAngle(0);
    
    var plot1 = new Plottable.Plot.Scatter( xScale, yScale)
      .project("x", "x", xScale)
      .project("y", "y", yScale)
      .project("fill", "type", colorScale)
      .addDataset(data);

<<<<<<< HEAD
  var plot = new Plottable.Plot.Bar(xScale, yScale, true)
                    .addDataset(data)
                    .project("x", "date", xScale)
                    .project("y", "y", yScale);
  var table = new Plottable.Component.Table([[yAxis, plot], [null, xAxis1], [null, xAxis2], [null, xAxis3]]).renderTo(svg);
=======
    var plot2 = new Plottable.Plot.Scatter( xScale, yScale)
      .project("x", "x", xScale)
      .project("y", "y", yScale)
      .project("fill", "type", colorScale)
    .addDataset(data);
    
    var plot3 = new Plottable.Plot.Scatter( xScale, yScale)
      .project("x", "x", xScale)
      .project("y", "y", yScale)
      .project("fill", "type", colorScale)
    .addDataset(data);
        
    var chart1 = new Plottable.Component.Table([
                    [yAxis1, plot1],
                    [null,  xAxis1]
                  ]);
        
    var chart2 = new Plottable.Component.Table([
                    [yAxis2, plot2],
                    [null,  xAxis2]
                  ]);        
    
    var chart3 = new Plottable.Component.Table([
                    [yAxis3, plot3],
                    [null,  xAxis3]
                  ]);
        
    var chart = new Plottable.Component.Table([
                    [chart1],
                    [chart2],
                    [chart3]
                  ]);
        
    chart.renderTo(svg);
>>>>>>> 72764bc4
}<|MERGE_RESOLUTION|>--- conflicted
+++ resolved
@@ -33,13 +33,6 @@
       .project("fill", "type", colorScale)
       .addDataset(data);
 
-<<<<<<< HEAD
-  var plot = new Plottable.Plot.Bar(xScale, yScale, true)
-                    .addDataset(data)
-                    .project("x", "date", xScale)
-                    .project("y", "y", yScale);
-  var table = new Plottable.Component.Table([[yAxis, plot], [null, xAxis1], [null, xAxis2], [null, xAxis3]]).renderTo(svg);
-=======
     var plot2 = new Plottable.Plot.Scatter( xScale, yScale)
       .project("x", "x", xScale)
       .project("y", "y", yScale)
@@ -74,5 +67,4 @@
                   ]);
         
     chart.renderTo(svg);
->>>>>>> 72764bc4
 }