--- conflicted
+++ resolved
@@ -10,35 +10,6 @@
   "use strict";
 
   var svg = div.append("svg").attr("height", 500);
-<<<<<<< HEAD
-
-  var dataseries = data[0].slice(0, 30);
-
-  var xScale = new Plottable.Scale.Linear();
-  var xAxis = new Plottable.Axis.Numeric(xScale, "bottom");
-
-  var yScale = new Plottable.Scale.Linear();
-  var yAxis = new Plottable.Axis.Numeric(yScale, "left");
-  var xAccessor = function(d) { return d.age; };
-  var yAccessor = function(d) { return d.height; };
-  var rAccessor = function(d) { return d.weight / 20; };
-  var opacityAccessor = function(d) { return .5; };
-  var colorAccessor = function(d) {
-    return d.gender === "male" ? "#F35748" : "#2FA9E7";
-  };
-
-  var renderer = new Plottable.Plot.Scatter(dataseries, xScale, yScale);
-  renderer.project("x", xAccessor, xScale)
-  .project("y", yAccessor, yScale)
-  .project("r", rAccessor)
-  .project("fill", colorAccessor)
-  .project("opacity", opacityAccessor);
-
-  var chartTable = new Plottable.Component.Table([[yAxis, renderer],
-    [null, xAxis]]);
-
-  chartTable.renderTo(svg);
-=======
         data = _.cloneDeep(data);
 
 
@@ -66,6 +37,5 @@
     var chartTable = new Plottable.Component.Table([[yAxis, renderer],
                                           [null, xAxis]]);
     chartTable.renderTo(svg);
->>>>>>> 0f2e2c13
 
 }