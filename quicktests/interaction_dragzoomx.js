function makeData() {
  "use strict";

  return [makeRandomData(50), makeRandomData(50)];
}

function run(div, data, Plottable) {
  "use strict";

  var svg = div.append("svg").attr("height", 500);
  data = _.cloneDeep(data);
  var dataseries = data[0].slice(0, 20);

  var xScale = new Plottable.Scale.Linear();
  var xAxis = new Plottable.Axis.Numeric(xScale, "bottom");

  var yScale = new Plottable.Scale.Linear();
  var yAxis = new Plottable.Axis.Numeric(yScale, "left");

<<<<<<< HEAD
  var fillAccessor = function() { return "steelblue"; }

  var renderAreaD1 = new Plottable.Plot.Area(dataseries, xScale, yScale);
  renderAreaD1.project("fill", fillAccessor)
=======
  var renderAreaD1 = new Plottable.Plot.Area(dataseries, xScale, yScale);
  var fillAccessor = function() { return "steelblue"; };
  renderAreaD1.project("fill", fillAccessor);
>>>>>>> 0f2e2c13

  var gridlines = new Plottable.Component.Gridlines(xScale, yScale);
  var renderGroup = new Plottable.Component.Group([gridlines, renderAreaD1]);

  var chart = new Plottable.Template.StandardChart()
  .center(renderGroup).xAxis(xAxis).yAxis(yAxis)
  .renderTo(svg);

  dragBoxInteraction = new Plottable.Interaction.XDragBox(renderGroup).setupZoomCallback(xScale, null).registerWithComponent();

}<|MERGE_RESOLUTION|>--- conflicted
+++ resolved
@@ -17,16 +17,9 @@
   var yScale = new Plottable.Scale.Linear();
   var yAxis = new Plottable.Axis.Numeric(yScale, "left");
 
-<<<<<<< HEAD
-  var fillAccessor = function() { return "steelblue"; }
-
-  var renderAreaD1 = new Plottable.Plot.Area(dataseries, xScale, yScale);
-  renderAreaD1.project("fill", fillAccessor)
-=======
   var renderAreaD1 = new Plottable.Plot.Area(dataseries, xScale, yScale);
   var fillAccessor = function() { return "steelblue"; };
   renderAreaD1.project("fill", fillAccessor);
->>>>>>> 0f2e2c13
 
   var gridlines = new Plottable.Component.Gridlines(xScale, yScale);
   var renderGroup = new Plottable.Component.Group([gridlines, renderAreaD1]);
