--- conflicted
+++ resolved
@@ -1,11 +1,7 @@
 {
   "name": "plottable",
   "description": "A library for creating charts out of D3",
-<<<<<<< HEAD
-  "version": "0.32.1",
-=======
   "version": "0.33.0",
->>>>>>> dfec57a7
   "main": ["plottable.js", "plottable.css"],
   "license": "MIT",
   "ignore": [
