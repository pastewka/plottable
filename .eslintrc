{
  "env": {
    "browser": true,
    "jquery": true
  },
  "globals": {
    "d3": true,
    "Plottable": true,
    "makeRandomData": true,
    "deep_copy": true
  },
  "rules": {
    "no-eval": 0,
    "quotes": 0,
    "no-console": 0,
    "no-unused-vars": [2, {"vars": "local"}],
    "no-multi-spaces": 0,
    "camelcase": 0,
    "comma-spacing": 0,
<<<<<<< HEAD
    "no-use-before-define": 0,
=======
    "key-spacing": 0,
    "no-use-before-define": [2, "nofunc"],
>>>>>>> 286db436
    "strict": 0,
    "no-underscore-dangle": 0
  }
}<|MERGE_RESOLUTION|>--- conflicted
+++ resolved
@@ -17,12 +17,7 @@
     "no-multi-spaces": 0,
     "camelcase": 0,
     "comma-spacing": 0,
-<<<<<<< HEAD
-    "no-use-before-define": 0,
-=======
-    "key-spacing": 0,
     "no-use-before-define": [2, "nofunc"],
->>>>>>> 286db436
     "strict": 0,
     "no-underscore-dangle": 0
   }
