{
  "env": {
    "browser": true,
    "jquery": true,
    "node": true
  },
  "globals": {
    "d3": true,
    "Plottable": true,
    "makeRandomData": true,
    "deep_copy": true
  },
  "rules": {
    "no-eval": 0,
<<<<<<< HEAD
    "no-return-assign": 0,
=======
    "no-shadow": 0,
>>>>>>> 41bb4110
    "quotes": 0,
    "no-unused-vars": 0,
    "no-multi-spaces": 0,
    "camelcase": 0,
    "comma-spacing": 0,
    "key-spacing": 0,
    "no-use-before-define": 0,
    "strict": 0,
    "no-underscore-dangle": 0
  }
}<|MERGE_RESOLUTION|>--- conflicted
+++ resolved
@@ -12,11 +12,6 @@
   },
   "rules": {
     "no-eval": 0,
-<<<<<<< HEAD
-    "no-return-assign": 0,
-=======
-    "no-shadow": 0,
->>>>>>> 41bb4110
     "quotes": 0,
     "no-unused-vars": 0,
     "no-multi-spaces": 0,
