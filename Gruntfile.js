/*
 * The Web project Gruntfile.
 *
 * Copyright 2013 Palantir Technologies, Inc. All rights reserved.
 */

module.exports = function(grunt) {
  "use strict";

  var path = require("path");
  var cwd = process.cwd();

  var tsJSON = {
    dev: {
      src: ["src/**/*.ts", "typings/**/*.d.ts"],
      out: "plottable.js",
      // watch: "src",
      options: {
        target: 'es5',
        noImplicitAny: true,
        sourceMap: false,
        declaration: true,
        removeComments: false
      }
    },
    test: {
      src: ["test/*.ts", "typings/**/*.d.ts", "plottable.d.ts"],
      out: "test/tests.js",
      // watch: "test",
      options: {
        target: 'es5',
        sourceMap: false,
        noImplicitAny: true,
        declaration: false,
        removeComments: false
      }
    }
  };

  var bumpJSON = {
    options: {
      files: ['package.json', 'bower.json'],
      updateConfigs: ['pkg'],
      commit: false,
      createTag: false,
      push: false
    }
  }

  var FILES_TO_COMMIT = ['plottable.js',
                         'plottable.min.js',
                         'plottable.d.ts',
                         'examples/exampleUtil.js',
                         'test/tests.js',
                         "plottable.css",
                         "plottable.zip",
                         "bower.json",
                         "package.json"];

  var prefixMatch = "\\n *";
  var varNameMatch = "[^(:;]*(\\([^)]*\\))?"; // catch function args too
  var nestedBraceMatch = ": \\{[^{}]*\\}";
  var typeNameMatch = ": [^;]*";
  var finalMatch = "((" + nestedBraceMatch + ")|(" + typeNameMatch + "))?\\n?;"
  var jsdoc_init = "\\n *\\/\\*\\* *\\n";
  var jsdoc_mid = "( *\\*[^\\n]*\\n)+";
  var jsdoc_end = " *\\*\\/ *";
  var jsdoc = "(" + jsdoc_init + jsdoc_mid + jsdoc_end + ")?";

  var sedJSON = {
    private_definitions: {
      pattern: jsdoc + prefixMatch + "private " + varNameMatch + finalMatch,
      replacement: "",
      path: "plottable.d.ts",
    },
    protected_definitions: {
      pattern: jsdoc + prefixMatch + "public _" + varNameMatch + finalMatch,
      replacement: "",
      path: "plottable.d.ts",
    },
    header: {
      pattern: "VERSION",
      replacement: "<%= pkg.version %>",
      path: "license_header.tmp",
    },
    public_member_vars: {
      pattern: jsdoc + prefixMatch + "public " + "[^(;]*;",
      replacement: "",
      path: "plottable.d.ts",
    },
  };

  var configJSON = {
    pkg: grunt.file.readJSON("package.json"),
    bump: bumpJSON,
    concat: {
      header: {
        src: ["license_header.tmp", "plottable.js"],
        dest: "plottable.js",
      },
    },
    ts: tsJSON,
    tslint: {
      options: {
        configuration: grunt.file.readJSON("tslint.json")
      },
      files: ["src/**/*.ts", "test/**.ts"]
    },
    watch: {
      "options": {
        livereload: true
      },
      "rebuild": {
        "tasks": ["dev-compile"],
        "files": ["src/**/*.ts"]
      },
      "tests": {
        "tasks": ["ts:test"],
        "files": ["test/**.ts"]
      }
    },
    blanket_mocha: {
      all: ['test/coverage.html'],
      options: {
        threshold: 80
      }
    },
    connect: {
      server: {
        options: {
          port: 7007,
          livereload: true
        }
      }
    },
    clean: {tscommand: ["tscommand*.tmp.txt"], header: ["license_header.tmp"]},
    sed: sedJSON,
    copy: {
      header: {
        files: [{src: "license_header.txt", dest: "license_header.tmp"}]
      }
    },
    gitcommit: {
      version: {
        options: {
          message: "Release version <%= pkg.version %>"
        },
        files: {
          src: FILES_TO_COMMIT
        }
      },
      built: {
        options: {
          message: "Update built files"
        },
        files: {
          src: FILES_TO_COMMIT
        }
      }
    },
    compress: {
      main: {
        options: {
          archive: 'plottable.zip'
        },
        files: [
        {src: 'plottable.js'  , dest: '.'},
        {src: 'plottable.min.js', dest: '.'},
        {src: 'plottable.d.ts', dest: '.'},
        {src: 'plottable.css' , dest: '.'},
        {src: 'README.md'     , dest: '.'},
        {src: 'LICENSE'       , dest: '.'}]
      }
    },
    uglify: {
      main: {
        files: {'plottable.min.js': ['plottable.js']}
      }
    }
  };


  // project configuration
  grunt.initConfig(configJSON);

  require('load-grunt-tasks')(grunt);

  // default task (this is what runs when a task isn't specified)
  grunt.registerTask("handle-header",
            ["copy:header", "sed:header", "concat:header", "clean:header"]);
  grunt.registerTask("default", "launch");
  grunt.registerTask("dev-compile", [
                                  "ts:dev",
                                  "sed:private_definitions",
                                  "ts:test",
<<<<<<< HEAD
=======
                                  "tslint",
                                  "handle-header",
                                  "sed:protected_definitions",
                                  "sed:public_member_vars",
>>>>>>> 7b964b57
                                  "clean:tscommand"]);
  grunt.registerTask("release:patch", ["bump:patch", "dist-compile", "gitcommit:version"]);
  grunt.registerTask("release:minor", ["bump:minor", "dist-compile", "gitcommit:version"]);
  grunt.registerTask("release:major", ["bump:major", "dist-compile", "gitcommit:version"]);

  grunt.registerTask("dist-compile", [
                                  "dev-compile",
                                  "tslint",
                                  "blanket_mocha",
                                  "uglify",
                                  "compress"
                                  ]);

  grunt.registerTask("commitjs", ["dist-compile", "gitcommit:built"]);

  grunt.registerTask("launch", ["connect", "dev-compile", "watch"]);
  grunt.registerTask("test", ["dev-compile", "blanket_mocha"]);
  grunt.registerTask("bm", ["blanket_mocha"]);
};<|MERGE_RESOLUTION|>--- conflicted
+++ resolved
@@ -193,14 +193,12 @@
                                   "ts:dev",
                                   "sed:private_definitions",
                                   "ts:test",
-<<<<<<< HEAD
-=======
                                   "tslint",
                                   "handle-header",
                                   "sed:protected_definitions",
                                   "sed:public_member_vars",
->>>>>>> 7b964b57
                                   "clean:tscommand"]);
+
   grunt.registerTask("release:patch", ["bump:patch", "dist-compile", "gitcommit:version"]);
   grunt.registerTask("release:minor", ["bump:minor", "dist-compile", "gitcommit:version"]);
   grunt.registerTask("release:major", ["bump:major", "dist-compile", "gitcommit:version"]);
