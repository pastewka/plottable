/*!
Plottable 0.37.0 (https://github.com/palantir/plottable)
Copyright 2014 Palantir Technologies
Licensed under MIT (https://github.com/palantir/plottable/blob/master/LICENSE)
*/

///<reference path="../reference.ts" />
var Plottable;
(function (Plottable) {
    (function (_Util) {
        (function (Methods) {
            /**
             * Checks if x is between a and b.
             *
             * @param {number} x The value to test if in range
             * @param {number} a The beginning of the (inclusive) range
             * @param {number} b The ending of the (inclusive) range
             * @return {boolean} Whether x is in [a, b]
             */
            function inRange(x, a, b) {
                return (Math.min(a, b) <= x && x <= Math.max(a, b));
            }
            Methods.inRange = inRange;
            /** Print a warning message to the console, if it is available.
             *
             * @param {string} The warnings to print
             */
            function warn(warning) {
                if (!Plottable.Config.SHOW_WARNINGS) {
                    return;
                }
                /* tslint:disable:no-console */
                if (window.console != null) {
                    if (window.console.warn != null) {
                        console.warn(warning);
                    }
                    else if (window.console.log != null) {
                        console.log(warning);
                    }
                }
                /* tslint:enable:no-console */
            }
            Methods.warn = warn;
            /**
             * Takes two arrays of numbers and adds them together
             *
             * @param {number[]} alist The first array of numbers
             * @param {number[]} blist The second array of numbers
             * @return {number[]} An array of numbers where x[i] = alist[i] + blist[i]
             */
            function addArrays(alist, blist) {
                if (alist.length !== blist.length) {
                    throw new Error("attempted to add arrays of unequal length");
                }
                return alist.map(function (_, i) { return alist[i] + blist[i]; });
            }
            Methods.addArrays = addArrays;
            /**
             * Takes two sets and returns the intersection
             *
             * Due to the fact that D3.Sets store strings internally, return type is always a string set
             *
             * @param {D3.Set<T>} set1 The first set
             * @param {D3.Set<T>} set2 The second set
             * @return {D3.Set<string>} A set that contains elements that appear in both set1 and set2
             */
            function intersection(set1, set2) {
                var set = d3.set();
                set1.forEach(function (v) {
                    if (set2.has(v)) {
                        set.add(v);
                    }
                });
                return set;
            }
            Methods.intersection = intersection;
            /**
             * Take an accessor object (may be a string to be made into a key, or a value, or a color code)
             * and "activate" it by turning it into a function in (datum, index, metadata)
             */
            function accessorize(accessor) {
                if (typeof (accessor) === "function") {
                    return accessor;
                }
                else if (typeof (accessor) === "string" && accessor[0] !== "#") {
                    return function (d, i, s) { return d[accessor]; };
                }
                else {
                    return function (d, i, s) { return accessor; };
                }
                ;
            }
            Methods.accessorize = accessorize;
            /**
             * Takes two sets and returns the union
             *
             * Due to the fact that D3.Sets store strings internally, return type is always a string set
             *
             * @param {D3.Set<T>} set1 The first set
             * @param {D3.Set<T>} set2 The second set
             * @return {D3.Set<string>} A set that contains elements that appear in either set1 or set2
             */
            function union(set1, set2) {
                var set = d3.set();
                set1.forEach(function (v) { return set.add(v); });
                set2.forEach(function (v) { return set.add(v); });
                return set;
            }
            Methods.union = union;
            /**
             * Populates a map from an array of keys and a transformation function.
             *
             * @param {string[]} keys The array of keys.
             * @param {(string, number) => T} transform A transformation function to apply to the keys.
             * @return {D3.Map<T>} A map mapping keys to their transformed values.
             */
            function populateMap(keys, transform) {
                var map = d3.map();
                keys.forEach(function (key, i) {
                    map.set(key, transform(key, i));
                });
                return map;
            }
            Methods.populateMap = populateMap;
            /**
             * Take an array of values, and return the unique values.
             * Will work iff ∀ a, b, a.toString() == b.toString() => a == b; will break on Object inputs
             *
             * @param {T[]} values The values to find uniqueness for
             * @return {T[]} The unique values
             */
            function uniq(arr) {
                var seen = d3.set();
                var result = [];
                arr.forEach(function (x) {
                    if (!seen.has(x)) {
                        seen.add(x);
                        result.push(x);
                    }
                });
                return result;
            }
            Methods.uniq = uniq;
            function createFilledArray(value, count) {
                var out = [];
                for (var i = 0; i < count; i++) {
                    out[i] = typeof (value) === "function" ? value(i) : value;
                }
                return out;
            }
            Methods.createFilledArray = createFilledArray;
            /**
             * @param {T[][]} a The 2D array that will have its elements joined together.
             * @return {T[]} Every array in a, concatenated together in the order they appear.
             */
            function flatten(a) {
                return Array.prototype.concat.apply([], a);
            }
            Methods.flatten = flatten;
            /**
             * Check if two arrays are equal by strict equality.
             */
            function arrayEq(a, b) {
                // Technically, null and undefined are arrays too
                if (a == null || b == null) {
                    return a === b;
                }
                if (a.length !== b.length) {
                    return false;
                }
                for (var i = 0; i < a.length; i++) {
                    if (a[i] !== b[i]) {
                        return false;
                    }
                }
                return true;
            }
            Methods.arrayEq = arrayEq;
            /**
             * @param {any} a Object to check against b for equality.
             * @param {any} b Object to check against a for equality.
             *
             * @returns {boolean} whether or not two objects share the same keys, and
             *          values associated with those keys. Values will be compared
             *          with ===.
             */
            function objEq(a, b) {
                if (a == null || b == null) {
                    return a === b;
                }
                var keysA = Object.keys(a).sort();
                var keysB = Object.keys(b).sort();
                var valuesA = keysA.map(function (k) { return a[k]; });
                var valuesB = keysB.map(function (k) { return b[k]; });
                return arrayEq(keysA, keysB) && arrayEq(valuesA, valuesB);
            }
            Methods.objEq = objEq;
            function max(arr, one, two) {
                if (arr.length === 0) {
                    if (typeof (one) !== "function") {
                        return one;
                    }
                    else {
                        return two;
                    }
                }
                /* tslint:disable:ban */
                var acc = typeof (one) === "function" ? one : typeof (two) === "function" ? two : undefined;
                return acc === undefined ? d3.max(arr) : d3.max(arr, acc);
                /* tslint:enable:ban */
            }
            Methods.max = max;
            function min(arr, one, two) {
                if (arr.length === 0) {
                    if (typeof (one) !== "function") {
                        return one;
                    }
                    else {
                        return two;
                    }
                }
                /* tslint:disable:ban */
                var acc = typeof (one) === "function" ? one : typeof (two) === "function" ? two : undefined;
                return acc === undefined ? d3.min(arr) : d3.min(arr, acc);
                /* tslint:enable:ban */
            }
            Methods.min = min;
            /**
             * Creates shallow copy of map.
             * @param {{ [key: string]: any }} oldMap Map to copy
             *
             * @returns {[{ [key: string]: any }} coppied map.
             */
            function copyMap(oldMap) {
                var newMap = {};
                d3.keys(oldMap).forEach(function (key) { return newMap[key] = oldMap[key]; });
                return newMap;
            }
            Methods.copyMap = copyMap;
            function range(start, stop, step) {
                if (step === void 0) { step = 1; }
                if (step === 0) {
                    throw new Error("step cannot be 0");
                }
                var length = Math.max(Math.ceil((stop - start) / step), 0);
                var range = [];
                for (var i = 0; i < length; ++i) {
                    range[i] = start + step * i;
                }
                return range;
            }
            Methods.range = range;
            /** Is like setTimeout, but activates synchronously if time=0
             * We special case 0 because of an observed issue where calling setTimeout causes visible flickering.
             * We believe this is because when requestAnimationFrame calls into the paint function, as soon as that function finishes
             * evaluating, the results are painted to the screen. As a result, if we want something to occur immediately but call setTimeout
             * with time=0, then it is pushed to the call stack and rendered in the next frame, so the component that was rendered via
             * setTimeout appears out-of-sync with the rest of the plot.
             */
            function setTimeout(f, time) {
                var args = [];
                for (var _i = 2; _i < arguments.length; _i++) {
                    args[_i - 2] = arguments[_i];
                }
                if (time === 0) {
                    f(args);
                    return -1;
                }
                else {
                    return window.setTimeout(f, time, args);
                }
            }
            Methods.setTimeout = setTimeout;
            function colorTest(colorTester, className) {
                colorTester.classed(className, true);
                // Use regex to get the text inside the rgb parentheses
                var colorStyle = colorTester.style("background-color");
                if (colorStyle === "transparent") {
                    return null;
                }
                var rgb = /\((.+)\)/.exec(colorStyle)[1].split(",").map(function (colorValue) {
                    var colorNumber = +colorValue;
                    var hexValue = colorNumber.toString(16);
                    return colorNumber < 16 ? "0" + hexValue : hexValue;
                });
                if (rgb.length === 4 && rgb[3] === "00") {
                    return null;
                }
                var hexCode = "#" + rgb.join("");
                colorTester.classed(className, false);
                return hexCode;
            }
            Methods.colorTest = colorTest;
        })(_Util.Methods || (_Util.Methods = {}));
        var Methods = _Util.Methods;
    })(Plottable._Util || (Plottable._Util = {}));
    var _Util = Plottable._Util;
})(Plottable || (Plottable = {}));

///<reference path="../reference.ts" />
// This file contains open source utilities, along with their copyright notices
var Plottable;
(function (Plottable) {
    (function (_Util) {
        (function (OpenSource) {
            function sortedIndex(val, arr, accessor) {
                var low = 0;
                var high = arr.length;
                while (low < high) {
                    /* tslint:disable:no-bitwise */
                    var mid = (low + high) >>> 1;
                    /* tslint:enable:no-bitwise */
                    var x = accessor == null ? arr[mid] : accessor(arr[mid]);
                    if (x < val) {
                        low = mid + 1;
                    }
                    else {
                        high = mid;
                    }
                }
                return low;
            }
            OpenSource.sortedIndex = sortedIndex;
            ;
        })(_Util.OpenSource || (_Util.OpenSource = {}));
        var OpenSource = _Util.OpenSource;
    })(Plottable._Util || (Plottable._Util = {}));
    var _Util = Plottable._Util;
})(Plottable || (Plottable = {}));

///<reference path="../reference.ts" />
var Plottable;
(function (Plottable) {
    (function (_Util) {
        var IDCounter = (function () {
            function IDCounter() {
                this.counter = {};
            }
            IDCounter.prototype.setDefault = function (id) {
                if (this.counter[id] == null) {
                    this.counter[id] = 0;
                }
            };
            IDCounter.prototype.increment = function (id) {
                this.setDefault(id);
                return ++this.counter[id];
            };
            IDCounter.prototype.decrement = function (id) {
                this.setDefault(id);
                return --this.counter[id];
            };
            IDCounter.prototype.get = function (id) {
                this.setDefault(id);
                return this.counter[id];
            };
            return IDCounter;
        })();
        _Util.IDCounter = IDCounter;
    })(Plottable._Util || (Plottable._Util = {}));
    var _Util = Plottable._Util;
})(Plottable || (Plottable = {}));

///<reference path="../reference.ts" />
var Plottable;
(function (Plottable) {
    (function (_Util) {
        /**
         * An associative array that can be keyed by anything (inc objects).
         * Uses pointer equality checks which is why this works.
         * This power has a price: everything is linear time since it is actually backed by an array...
         */
        var StrictEqualityAssociativeArray = (function () {
            function StrictEqualityAssociativeArray() {
                this.keyValuePairs = [];
            }
            /**
             * Set a new key/value pair in the store.
             *
             * @param {any} key Key to set in the store
             * @param {any} value Value to set in the store
             * @return {boolean} True if key already in store, false otherwise
             */
            StrictEqualityAssociativeArray.prototype.set = function (key, value) {
                if (key !== key) {
                    throw new Error("NaN may not be used as a key to the StrictEqualityAssociativeArray");
                }
                for (var i = 0; i < this.keyValuePairs.length; i++) {
                    if (this.keyValuePairs[i][0] === key) {
                        this.keyValuePairs[i][1] = value;
                        return true;
                    }
                }
                this.keyValuePairs.push([key, value]);
                return false;
            };
            /**
             * Get a value from the store, given a key.
             *
             * @param {any} key Key associated with value to retrieve
             * @return {any} Value if found, undefined otherwise
             */
            StrictEqualityAssociativeArray.prototype.get = function (key) {
                for (var i = 0; i < this.keyValuePairs.length; i++) {
                    if (this.keyValuePairs[i][0] === key) {
                        return this.keyValuePairs[i][1];
                    }
                }
                return undefined;
            };
            /**
             * Test whether store has a value associated with given key.
             *
             * Will return true if there is a key/value entry,
             * even if the value is explicitly `undefined`.
             *
             * @param {any} key Key to test for presence of an entry
             * @return {boolean} Whether there was a matching entry for that key
             */
            StrictEqualityAssociativeArray.prototype.has = function (key) {
                for (var i = 0; i < this.keyValuePairs.length; i++) {
                    if (this.keyValuePairs[i][0] === key) {
                        return true;
                    }
                }
                return false;
            };
            /**
             * Return an array of the values in the key-value store
             *
             * @return {any[]} The values in the store
             */
            StrictEqualityAssociativeArray.prototype.values = function () {
                return this.keyValuePairs.map(function (x) { return x[1]; });
            };
            /**
             * Return an array of keys in the key-value store
             *
             * @return {any[]} The keys in the store
             */
            StrictEqualityAssociativeArray.prototype.keys = function () {
                return this.keyValuePairs.map(function (x) { return x[0]; });
            };
            /**
             * Execute a callback for each entry in the array.
             *
             * @param {(key: any, val?: any, index?: number) => any} callback The callback to eecute
             * @return {any[]} The results of mapping the callback over the entries
             */
            StrictEqualityAssociativeArray.prototype.map = function (cb) {
                return this.keyValuePairs.map(function (kv, index) {
                    return cb(kv[0], kv[1], index);
                });
            };
            /**
             * Delete a key from the key-value store. Return whether the key was present.
             *
             * @param {any} The key to remove
             * @return {boolean} Whether a matching entry was found and removed
             */
            StrictEqualityAssociativeArray.prototype.delete = function (key) {
                for (var i = 0; i < this.keyValuePairs.length; i++) {
                    if (this.keyValuePairs[i][0] === key) {
                        this.keyValuePairs.splice(i, 1);
                        return true;
                    }
                }
                return false;
            };
            return StrictEqualityAssociativeArray;
        })();
        _Util.StrictEqualityAssociativeArray = StrictEqualityAssociativeArray;
    })(Plottable._Util || (Plottable._Util = {}));
    var _Util = Plottable._Util;
})(Plottable || (Plottable = {}));

///<reference path="../reference.ts" />
var Plottable;
(function (Plottable) {
    (function (_Util) {
        var Cache = (function () {
            /**
             * @constructor
             *
             * @param {string} compute The function whose results will be cached.
             * @param {string} [canonicalKey] If present, when clear() is called,
             *        this key will be re-computed. If its result hasn't been changed,
             *        the cache will not be cleared.
             * @param {(v: T, w: T) => boolean} [valueEq]
             *        Used to determine if the value of canonicalKey has changed.
             *        If omitted, defaults to === comparision.
             */
            function Cache(compute, canonicalKey, valueEq) {
                if (valueEq === void 0) { valueEq = function (v, w) { return v === w; }; }
                this.cache = d3.map();
                this.canonicalKey = null;
                this.compute = compute;
                this.canonicalKey = canonicalKey;
                this.valueEq = valueEq;
                if (canonicalKey !== undefined) {
                    this.cache.set(this.canonicalKey, this.compute(this.canonicalKey));
                }
            }
            /**
             * Attempt to look up k in the cache, computing the result if it isn't
             * found.
             *
             * @param {string} k The key to look up in the cache.
             * @return {T} The value associated with k; the result of compute(k).
             */
            Cache.prototype.get = function (k) {
                if (!this.cache.has(k)) {
                    this.cache.set(k, this.compute(k));
                }
                return this.cache.get(k);
            };
            /**
             * Reset the cache empty.
             *
             * If canonicalKey was provided at construction, compute(canonicalKey)
             * will be re-run. If the result matches what is already in the cache,
             * it will not clear the cache.
             *
             * @return {Cache<T>} The calling Cache.
             */
            Cache.prototype.clear = function () {
                if (this.canonicalKey === undefined || !this.valueEq(this.cache.get(this.canonicalKey), this.compute(this.canonicalKey))) {
                    this.cache = d3.map();
                }
                return this;
            };
            return Cache;
        })();
        _Util.Cache = Cache;
    })(Plottable._Util || (Plottable._Util = {}));
    var _Util = Plottable._Util;
})(Plottable || (Plottable = {}));

///<reference path="../reference.ts" />
var Plottable;
(function (Plottable) {
    (function (_Util) {
        (function (Text) {
            Text.HEIGHT_TEXT = "bqpdl";
            ;
            ;
            /**
             * Returns a quasi-pure function of typesignature (t: string) => Dimensions which measures height and width of text
             * in the given text selection
             *
             * @param {D3.Selection} selection: A temporary text selection that the string will be placed into for measurement.
             *                                  Will be removed on function creation and appended only for measurement.
             * @returns {Dimensions} width and height of the text
             */
            function getTextMeasurer(selection) {
                var parentNode = selection.node().parentNode;
                selection.remove();
                return function (s) {
                    if (s.trim() === "") {
                        return { width: 0, height: 0 };
                    }
                    parentNode.appendChild(selection.node());
                    selection.text(s);
                    var bb = _Util.DOM.getBBox(selection);
                    selection.remove();
                    return { width: bb.width, height: bb.height };
                };
            }
            Text.getTextMeasurer = getTextMeasurer;
            /**
             * @return {TextMeasurer} A test measurer that will treat all sequences
             *         of consecutive whitespace as a single " ".
             */
            function combineWhitespace(tm) {
                return function (s) { return tm(s.replace(/\s+/g, " ")); };
            }
            /**
             * Returns a text measure that measures each individual character of the
             * string with tm, then combines all the individual measurements.
             */
            function measureByCharacter(tm) {
                return function (s) {
                    var whs = s.trim().split("").map(tm);
                    return {
                        width: d3.sum(whs, function (wh) { return wh.width; }),
                        height: _Util.Methods.max(whs, function (wh) { return wh.height; }, 0)
                    };
                };
            }
            var CANONICAL_CHR = "a";
            /**
             * Some TextMeasurers get confused when measuring something that's only
             * whitespace: only whitespace in a dom node takes up 0 x 0 space.
             *
             * @return {TextMeasurer} A function that if its argument is all
             *         whitespace, it will wrap its argument in CANONICAL_CHR before
             *         measuring in order to get a non-zero size of the whitespace.
             */
            function wrapWhitespace(tm) {
                return function (s) {
                    if (/^\s*$/.test(s)) {
                        var whs = s.split("").map(function (c) {
                            var wh = tm(CANONICAL_CHR + c + CANONICAL_CHR);
                            var whWrapping = tm(CANONICAL_CHR);
                            return {
                                width: wh.width - 2 * whWrapping.width,
                                height: wh.height
                            };
                        });
                        return {
                            width: d3.sum(whs, function (x) { return x.width; }),
                            height: _Util.Methods.max(whs, function (x) { return x.height; }, 0)
                        };
                    }
                    else {
                        return tm(s);
                    }
                };
            }
            /**
             * This class will measure text by measuring each character individually,
             * then adding up the dimensions. It will also cache the dimensions of each
             * letter.
             */
            var CachingCharacterMeasurer = (function () {
                /**
                 * @param {D3.Selection} textSelection The element that will have text inserted into
                 *        it in order to measure text. The styles present for text in
                 *        this element will to the text being measured.
                 */
                function CachingCharacterMeasurer(textSelection) {
                    var _this = this;
                    this.cache = new _Util.Cache(getTextMeasurer(textSelection), CANONICAL_CHR, _Util.Methods.objEq);
                    this.measure = combineWhitespace(measureByCharacter(wrapWhitespace(function (s) { return _this.cache.get(s); })));
                }
                /**
                 * Clear the cache, if it seems that the text has changed size.
                 */
                CachingCharacterMeasurer.prototype.clear = function () {
                    this.cache.clear();
                    return this;
                };
                return CachingCharacterMeasurer;
            })();
            Text.CachingCharacterMeasurer = CachingCharacterMeasurer;
            /**
             * Gets a truncated version of a sting that fits in the available space, given the element in which to draw the text
             *
             * @param {string} text: The string to be truncated
             * @param {number} availableWidth: The available width, in pixels
             * @param {D3.Selection} element: The text element used to measure the text
             * @returns {string} text - the shortened text
             */
            function getTruncatedText(text, availableWidth, measurer) {
                if (measurer(text).width <= availableWidth) {
                    return text;
                }
                else {
                    return addEllipsesToLine(text, availableWidth, measurer);
                }
            }
            Text.getTruncatedText = getTruncatedText;
            /**
             * Takes a line, a width to fit it in, and a text measurer. Will attempt to add ellipses to the end of the line,
             * shortening the line as required to ensure that it fits within width.
             */
            function addEllipsesToLine(line, width, measureText) {
                var mutatedLine = line.trim(); // Leave original around for debugging utility
                var widthMeasure = function (s) { return measureText(s).width; };
                var lineWidth = widthMeasure(line);
                var ellipsesWidth = widthMeasure("...");
                if (width < ellipsesWidth) {
                    var periodWidth = widthMeasure(".");
                    var numPeriodsThatFit = Math.floor(width / periodWidth);
                    return "...".substr(0, numPeriodsThatFit);
                }
                while (lineWidth + ellipsesWidth > width) {
                    mutatedLine = mutatedLine.substr(0, mutatedLine.length - 1).trim();
                    lineWidth = widthMeasure(mutatedLine);
                }
                if (widthMeasure(mutatedLine + "...") > width) {
                    throw new Error("addEllipsesToLine failed :(");
                }
                return mutatedLine + "...";
            }
            Text.addEllipsesToLine = addEllipsesToLine;
            function writeLineHorizontally(line, g, width, height, xAlign, yAlign) {
                if (xAlign === void 0) { xAlign = "left"; }
                if (yAlign === void 0) { yAlign = "top"; }
                var xOffsetFactor = { left: 0, center: 0.5, right: 1 };
                var yOffsetFactor = { top: 0, center: 0.5, bottom: 1 };
                if (xOffsetFactor[xAlign] === undefined || yOffsetFactor[yAlign] === undefined) {
                    throw new Error("unrecognized alignment x:" + xAlign + ", y:" + yAlign);
                }
                var innerG = g.append("g");
                var textEl = innerG.append("text");
                textEl.text(line);
                var bb = _Util.DOM.getBBox(textEl);
                var h = bb.height;
                var w = bb.width;
                if (w > width || h > height) {
                    _Util.Methods.warn("Insufficient space to fit text: " + line);
                    textEl.text("");
                    return { width: 0, height: 0 };
                }
                var anchorConverter = { left: "start", center: "middle", right: "end" };
                var anchor = anchorConverter[xAlign];
                var xOff = width * xOffsetFactor[xAlign];
                var yOff = height * yOffsetFactor[yAlign];
                var ems = 0.85 - yOffsetFactor[yAlign];
                textEl.attr("text-anchor", anchor).attr("y", ems + "em");
                _Util.DOM.translate(innerG, xOff, yOff);
                return { width: w, height: h };
            }
            Text.writeLineHorizontally = writeLineHorizontally;
            function writeLineVertically(line, g, width, height, xAlign, yAlign, rotation) {
                if (xAlign === void 0) { xAlign = "left"; }
                if (yAlign === void 0) { yAlign = "top"; }
                if (rotation === void 0) { rotation = "right"; }
                if (rotation !== "right" && rotation !== "left") {
                    throw new Error("unrecognized rotation: " + rotation);
                }
                var isRight = rotation === "right";
                var rightTranslator = { left: "bottom", right: "top", center: "center", top: "left", bottom: "right" };
                var leftTranslator = { left: "top", right: "bottom", center: "center", top: "right", bottom: "left" };
                var alignTranslator = isRight ? rightTranslator : leftTranslator;
                var innerG = g.append("g");
                var wh = writeLineHorizontally(line, innerG, height, width, alignTranslator[yAlign], alignTranslator[xAlign]);
                var xForm = d3.transform("");
                xForm.rotate = rotation === "right" ? 90 : -90;
                xForm.translate = [isRight ? width : 0, isRight ? 0 : height];
                innerG.attr("transform", xForm.toString());
                innerG.classed("rotated-" + rotation, true);
                return { width: wh.height, height: wh.width };
            }
            Text.writeLineVertically = writeLineVertically;
            function writeTextHorizontally(brokenText, g, width, height, xAlign, yAlign) {
                if (xAlign === void 0) { xAlign = "left"; }
                if (yAlign === void 0) { yAlign = "top"; }
                var h = getTextMeasurer(g.append("text"))(Text.HEIGHT_TEXT).height;
                var maxWidth = 0;
                var blockG = g.append("g");
                brokenText.forEach(function (line, i) {
                    var innerG = blockG.append("g");
                    _Util.DOM.translate(innerG, 0, i * h);
                    var wh = writeLineHorizontally(line, innerG, width, h, xAlign, yAlign);
                    if (wh.width > maxWidth) {
                        maxWidth = wh.width;
                    }
                });
                var usedSpace = h * brokenText.length;
                var freeSpace = height - usedSpace;
                var translator = { center: 0.5, top: 0, bottom: 1 };
                _Util.DOM.translate(blockG, 0, freeSpace * translator[yAlign]);
                return { width: maxWidth, height: usedSpace };
            }
            function writeTextVertically(brokenText, g, width, height, xAlign, yAlign, rotation) {
                if (xAlign === void 0) { xAlign = "left"; }
                if (yAlign === void 0) { yAlign = "top"; }
                if (rotation === void 0) { rotation = "left"; }
                var h = getTextMeasurer(g.append("text"))(Text.HEIGHT_TEXT).height;
                var maxHeight = 0;
                var blockG = g.append("g");
                brokenText.forEach(function (line, i) {
                    var innerG = blockG.append("g");
                    _Util.DOM.translate(innerG, i * h, 0);
                    var wh = writeLineVertically(line, innerG, h, height, xAlign, yAlign, rotation);
                    if (wh.height > maxHeight) {
                        maxHeight = wh.height;
                    }
                });
                var usedSpace = h * brokenText.length;
                var freeSpace = width - usedSpace;
                var translator = { center: 0.5, left: 0, right: 1 };
                _Util.DOM.translate(blockG, freeSpace * translator[xAlign], 0);
                return { width: usedSpace, height: maxHeight };
            }
            ;
            /**
             * @param {write} [IWriteOptions] If supplied, the text will be written
             *        To the given g. Will align the text vertically if it seems like
             *        that is appropriate.
             * Returns an IWriteTextResult with info on whether the text fit, and how much width/height was used.
             */
            function writeText(text, width, height, tm, orientation, write) {
                if (orientation === void 0) { orientation = "horizontal"; }
                if (["left", "right", "horizontal"].indexOf(orientation) === -1) {
                    throw new Error("Unrecognized orientation to writeText: " + orientation);
                }
                var orientHorizontally = orientation === "horizontal";
                var primaryDimension = orientHorizontally ? width : height;
                var secondaryDimension = orientHorizontally ? height : width;
                var wrappedText = _Util.WordWrap.breakTextToFitRect(text, primaryDimension, secondaryDimension, tm);
                if (wrappedText.lines.length === 0) {
                    return { textFits: wrappedText.textFits, usedWidth: 0, usedHeight: 0 };
                }
                var usedWidth, usedHeight;
                if (write == null) {
                    var widthFn = orientHorizontally ? _Util.Methods.max : d3.sum;
                    var heightFn = orientHorizontally ? d3.sum : _Util.Methods.max;
                    var heightAcc = function (line) { return orientHorizontally ? tm(line).height : tm(line).width; };
                    var widthAcc = function (line) { return orientHorizontally ? tm(line).width : tm(line).height; };
                    usedWidth = widthFn(wrappedText.lines, widthAcc, 0);
                    usedHeight = heightFn(wrappedText.lines, heightAcc, 0);
                }
                else {
                    var innerG = write.g.append("g").classed("writeText-inner-g", true); // unleash your inner G
                    // the outerG contains general transforms for positining the whole block, the inner g
                    // will contain transforms specific to orienting the text properly within the block.
                    var writeTextFn = orientHorizontally ? writeTextHorizontally : writeTextVertically;
                    var wh = writeTextFn.call(this, wrappedText.lines, innerG, width, height, write.xAlign, write.yAlign, orientation);
                    usedWidth = wh.width;
                    usedHeight = wh.height;
                }
                return { textFits: wrappedText.textFits, usedWidth: usedWidth, usedHeight: usedHeight };
            }
            Text.writeText = writeText;
        })(_Util.Text || (_Util.Text = {}));
        var Text = _Util.Text;
    })(Plottable._Util || (Plottable._Util = {}));
    var _Util = Plottable._Util;
})(Plottable || (Plottable = {}));

///<reference path="../reference.ts" />
var Plottable;
(function (Plottable) {
    (function (_Util) {
        (function (WordWrap) {
            var LINE_BREAKS_BEFORE = /[{\[]/;
            var LINE_BREAKS_AFTER = /[!"%),-.:;?\]}]/;
            var SPACES = /^\s+$/;
            ;
            /**
             * Takes a block of text, a width and height to fit it in, and a 2-d text measurement function.
             * Wraps words and fits as much of the text as possible into the given width and height.
             */
            function breakTextToFitRect(text, width, height, measureText) {
                var widthMeasure = function (s) { return measureText(s).width; };
                var lines = breakTextToFitWidth(text, width, widthMeasure);
                var textHeight = measureText("hello world").height;
                var nLinesThatFit = Math.floor(height / textHeight);
                var textFit = nLinesThatFit >= lines.length;
                if (!textFit) {
                    lines = lines.splice(0, nLinesThatFit);
                    if (nLinesThatFit > 0) {
                        // Overwrite the last line to one that has had a ... appended to the end
                        lines[nLinesThatFit - 1] = _Util.Text.addEllipsesToLine(lines[nLinesThatFit - 1], width, measureText);
                    }
                }
                return { originalText: text, lines: lines, textFits: textFit };
            }
            WordWrap.breakTextToFitRect = breakTextToFitRect;
            /**
             * Splits up the text so that it will fit in width (or splits into a list of single characters if it is impossible
             * to fit in width). Tries to avoid breaking words on non-linebreak-or-space characters, and will only break a word if
             * the word is too big to fit within width on its own.
             */
            function breakTextToFitWidth(text, width, widthMeasure) {
                var ret = [];
                var paragraphs = text.split("\n");
                for (var i = 0, len = paragraphs.length; i < len; i++) {
                    var paragraph = paragraphs[i];
                    if (paragraph !== null) {
                        ret = ret.concat(breakParagraphToFitWidth(paragraph, width, widthMeasure));
                    }
                    else {
                        ret.push("");
                    }
                }
                return ret;
            }
            /**
             * Determines if it is possible to fit a given text within width without breaking any of the words.
             * Simple algorithm, split the text up into tokens, and make sure that the widest token doesn't exceed
             * allowed width.
             */
            function canWrapWithoutBreakingWords(text, width, widthMeasure) {
                var tokens = tokenize(text);
                var widths = tokens.map(widthMeasure);
                var maxWidth = _Util.Methods.max(widths, 0);
                return maxWidth <= width;
            }
            WordWrap.canWrapWithoutBreakingWords = canWrapWithoutBreakingWords;
            /**
             * A paragraph is a string of text containing no newlines.
             * Given a paragraph, break it up into lines that are no
             * wider than width.  widthMeasure is a function that takes
             * text as input, and returns the width of the text in pixels.
             */
            function breakParagraphToFitWidth(text, width, widthMeasure) {
                var lines = [];
                var tokens = tokenize(text);
                var curLine = "";
                var i = 0;
                var nextToken;
                while (nextToken || i < tokens.length) {
                    if (typeof nextToken === "undefined" || nextToken === null) {
                        nextToken = tokens[i++];
                    }
                    var brokenToken = breakNextTokenToFitInWidth(curLine, nextToken, width, widthMeasure);
                    var canAdd = brokenToken[0];
                    var leftOver = brokenToken[1];
                    if (canAdd !== null) {
                        curLine += canAdd;
                    }
                    nextToken = leftOver;
                    if (leftOver) {
                        lines.push(curLine);
                        curLine = "";
                    }
                }
                if (curLine) {
                    lines.push(curLine);
                }
                return lines;
            }
            /**
             * Breaks up the next token and so that some part of it can be
             * added to curLine and fits in the width. the return value
             * is an array with 2 elements, the part that can be added
             * and the left over part of the token
             * widthMeasure is a function that takes text as input,
             * and returns the width of the text in pixels.
             */
            function breakNextTokenToFitInWidth(curLine, nextToken, width, widthMeasure) {
                if (isBlank(nextToken)) {
                    return [nextToken, null];
                }
                if (widthMeasure(curLine + nextToken) <= width) {
                    return [nextToken, null];
                }
                if (!isBlank(curLine)) {
                    return [null, nextToken];
                }
                var i = 0;
                while (i < nextToken.length) {
                    if (widthMeasure(curLine + nextToken[i] + "-") <= width) {
                        curLine += nextToken[i++];
                    }
                    else {
                        break;
                    }
                }
                var append = "-";
                if (isBlank(curLine) && i === 0) {
                    i = 1;
                    append = "";
                }
                return [nextToken.substring(0, i) + append, nextToken.substring(i)];
            }
            /**
             * Breaks up into tokens for word wrapping
             * Each token is comprised of either:
             *  1) Only word and non line break characters
             *  2) Only spaces characters
             *  3) Line break characters such as ":" or ";" or ","
             *  (will be single character token, unless there is a repeated linebreak character)
             */
            function tokenize(text) {
                var ret = [];
                var token = "";
                var lastChar = "";
                for (var i = 0, len = text.length; i < len; i++) {
                    var curChar = text[i];
                    if (token === "" || isTokenizedTogether(token[0], curChar, lastChar)) {
                        token += curChar;
                    }
                    else {
                        ret.push(token);
                        token = curChar;
                    }
                    lastChar = curChar;
                }
                if (token) {
                    ret.push(token);
                }
                return ret;
            }
            /**
             * Returns whether a string is blank.
             *
             * @param {string} str: The string to test for blank-ness
             * @returns {boolean} Whether the string is blank
             */
            function isBlank(text) {
                return text == null ? true : text.trim() === "";
            }
            /**
             * Given a token (ie a string of characters that are similar and shouldn't be broken up) and a character, determine
             * whether that character should be added to the token. Groups of characters that don't match the space or line break
             * regex are always tokenzied together. Spaces are always tokenized together. Line break characters are almost always
             * split into their own token, except that two subsequent identical line break characters are put into the same token.
             * For isTokenizedTogether(":", ",") == False but isTokenizedTogether("::") == True.
             */
            function isTokenizedTogether(text, nextChar, lastChar) {
                if (!(text && nextChar)) {
                    false;
                }
                if (SPACES.test(text) && SPACES.test(nextChar)) {
                    return true;
                }
                else if (SPACES.test(text) || SPACES.test(nextChar)) {
                    return false;
                }
                if (LINE_BREAKS_AFTER.test(lastChar) || LINE_BREAKS_BEFORE.test(nextChar)) {
                    return false;
                }
                return true;
            }
        })(_Util.WordWrap || (_Util.WordWrap = {}));
        var WordWrap = _Util.WordWrap;
    })(Plottable._Util || (Plottable._Util = {}));
    var _Util = Plottable._Util;
})(Plottable || (Plottable = {}));

var Plottable;
(function (Plottable) {
    (function (_Util) {
        (function (DOM) {
            /**
             * Gets the bounding box of an element.
             * @param {D3.Selection} element
             * @returns {SVGRed} The bounding box.
             */
            function getBBox(element) {
                var bbox;
                try {
                    bbox = element.node().getBBox();
                }
                catch (err) {
                    bbox = {
                        x: 0,
                        y: 0,
                        width: 0,
                        height: 0
                    };
                }
                return bbox;
            }
            DOM.getBBox = getBBox;
            DOM.POLYFILL_TIMEOUT_MSEC = 1000 / 60; // 60 fps
            function requestAnimationFramePolyfill(fn) {
                if (window.requestAnimationFrame != null) {
                    window.requestAnimationFrame(fn);
                }
                else {
                    setTimeout(fn, DOM.POLYFILL_TIMEOUT_MSEC);
                }
            }
            DOM.requestAnimationFramePolyfill = requestAnimationFramePolyfill;
            function getParsedStyleValue(style, prop) {
                var value = style.getPropertyValue(prop);
                var parsedValue = parseFloat(value);
                if (parsedValue !== parsedValue) {
                    return 0;
                }
                return parsedValue;
            }
            function isSelectionRemovedFromSVG(selection) {
                var n = selection.node();
                while (n !== null && n.nodeName !== "svg") {
                    n = n.parentNode;
                }
                return (n == null);
            }
            DOM.isSelectionRemovedFromSVG = isSelectionRemovedFromSVG;
            function getElementWidth(elem) {
                var style = window.getComputedStyle(elem);
                return getParsedStyleValue(style, "width") + getParsedStyleValue(style, "padding-left") + getParsedStyleValue(style, "padding-right") + getParsedStyleValue(style, "border-left-width") + getParsedStyleValue(style, "border-right-width");
            }
            DOM.getElementWidth = getElementWidth;
            function getElementHeight(elem) {
                var style = window.getComputedStyle(elem);
                return getParsedStyleValue(style, "height") + getParsedStyleValue(style, "padding-top") + getParsedStyleValue(style, "padding-bottom") + getParsedStyleValue(style, "border-top-width") + getParsedStyleValue(style, "border-bottom-width");
            }
            DOM.getElementHeight = getElementHeight;
            function getSVGPixelWidth(svg) {
                var width = svg.node().clientWidth;
                if (width === 0) {
                    var widthAttr = svg.attr("width");
                    if (widthAttr.indexOf("%") !== -1) {
                        var ancestorNode = svg.node().parentNode;
                        while (ancestorNode != null && ancestorNode.clientWidth === 0) {
                            ancestorNode = ancestorNode.parentNode;
                        }
                        if (ancestorNode == null) {
                            throw new Error("Could not compute width of element");
                        }
                        width = ancestorNode.clientWidth * parseFloat(widthAttr) / 100;
                    }
                    else {
                        width = parseFloat(widthAttr);
                    }
                }
                return width;
            }
            DOM.getSVGPixelWidth = getSVGPixelWidth;
            function translate(s, x, y) {
                var xform = d3.transform(s.attr("transform"));
                if (x == null) {
                    return xform.translate;
                }
                else {
                    y = (y == null) ? 0 : y;
                    xform.translate[0] = x;
                    xform.translate[1] = y;
                    s.attr("transform", xform.toString());
                    return s;
                }
            }
            DOM.translate = translate;
            function boxesOverlap(boxA, boxB) {
                if (boxA.right < boxB.left) {
                    return false;
                }
                if (boxA.left > boxB.right) {
                    return false;
                }
                if (boxA.bottom < boxB.top) {
                    return false;
                }
                if (boxA.top > boxB.bottom) {
                    return false;
                }
                return true;
            }
            DOM.boxesOverlap = boxesOverlap;
        })(_Util.DOM || (_Util.DOM = {}));
        var DOM = _Util.DOM;
    })(Plottable._Util || (Plottable._Util = {}));
    var _Util = Plottable._Util;
})(Plottable || (Plottable = {}));

///<reference path="../reference.ts" />
var Plottable;
(function (Plottable) {
    (function (_Util) {
        (function (Color) {
            /**
             * Return relative luminance (defined here: http://www.w3.org/TR/2008/REC-WCAG20-20081211/#relativeluminancedef)
             * Based on implementation from chroma.js by Gregor Aisch (gka) (licensed under BSD)
             * chroma.js may be found here: https://github.com/gka/chroma.js
             * License may be found here: https://github.com/gka/chroma.js/blob/master/LICENSE
             */
            function luminance(color) {
                var rgb = d3.rgb(color);
                var lum = function (x) {
                    x = x / 255;
                    return x <= 0.03928 ? x / 12.92 : Math.pow((x + 0.055) / 1.055, 2.4);
                };
                var r = lum(rgb.r);
                var g = lum(rgb.g);
                var b = lum(rgb.b);
                return 0.2126 * r + 0.7152 * g + 0.0722 * b;
            }
            /**
             * Return contrast ratio between two colors
             * Based on implementation from chroma.js by Gregor Aisch (gka) (licensed under BSD)
             * chroma.js may be found here: https://github.com/gka/chroma.js
             * License may be found here: https://github.com/gka/chroma.js/blob/master/LICENSE
             * see http://www.w3.org/TR/2008/REC-WCAG20-20081211/#contrast-ratiodef
             */
            function contrast(a, b) {
                var l1 = luminance(a) + 0.05;
                var l2 = luminance(b) + 0.05;
                return l1 > l2 ? l1 / l2 : l2 / l1;
            }
            Color.contrast = contrast;
        })(_Util.Color || (_Util.Color = {}));
        var Color = _Util.Color;
    })(Plottable._Util || (Plottable._Util = {}));
    var _Util = Plottable._Util;
})(Plottable || (Plottable = {}));

///<reference path="../reference.ts" />
var Plottable;
(function (Plottable) {
    Plottable.MILLISECONDS_IN_ONE_DAY = 24 * 60 * 60 * 1000;
    (function (Formatters) {
        /**
         * Creates a formatter for currency values.
         *
         * @param {number} [precision] The number of decimal places to show (default 2).
         * @param {string} [symbol] The currency symbol to use (default "$").
         * @param {boolean} [prefix] Whether to prepend or append the currency symbol (default true).
         * @param {boolean} [onlyShowUnchanged] Whether to return a value if value changes after formatting (default true).
         *
         * @returns {Formatter} A formatter for currency values.
         */
        function currency(precision, symbol, prefix) {
            if (precision === void 0) { precision = 2; }
            if (symbol === void 0) { symbol = "$"; }
            if (prefix === void 0) { prefix = true; }
            var fixedFormatter = Formatters.fixed(precision);
            return function (d) {
                var formattedValue = fixedFormatter(Math.abs(d));
                if (formattedValue !== "") {
                    if (prefix) {
                        formattedValue = symbol + formattedValue;
                    }
                    else {
                        formattedValue += symbol;
                    }
                    if (d < 0) {
                        formattedValue = "-" + formattedValue;
                    }
                }
                return formattedValue;
            };
        }
        Formatters.currency = currency;
        /**
         * Creates a formatter that displays exactly [precision] decimal places.
         *
         * @param {number} [precision] The number of decimal places to show (default 3).
         * @param {boolean} [onlyShowUnchanged] Whether to return a value if value changes after formatting (default true).
         *
         * @returns {Formatter} A formatter that displays exactly [precision] decimal places.
         */
        function fixed(precision) {
            if (precision === void 0) { precision = 3; }
            verifyPrecision(precision);
            return function (d) {
                return d.toFixed(precision);
            };
        }
        Formatters.fixed = fixed;
        /**
         * Creates a formatter that formats numbers to show no more than
         * [precision] decimal places. All other values are stringified.
         *
         * @param {number} [precision] The number of decimal places to show (default 3).
         * @param {boolean} [onlyShowUnchanged] Whether to return a value if value changes after formatting (default true).
         *
         * @returns {Formatter} A formatter for general values.
         */
        function general(precision) {
            if (precision === void 0) { precision = 3; }
            verifyPrecision(precision);
            return function (d) {
                if (typeof d === "number") {
                    var multiplier = Math.pow(10, precision);
                    return String(Math.round(d * multiplier) / multiplier);
                }
                else {
                    return String(d);
                }
            };
        }
        Formatters.general = general;
        /**
         * Creates a formatter that stringifies its input.
         *
         * @returns {Formatter} A formatter that stringifies its input.
         */
        function identity() {
            return function (d) {
                return String(d);
            };
        }
        Formatters.identity = identity;
        /**
         * Creates a formatter for percentage values.
         * Multiplies the input by 100 and appends "%".
         *
         * @param {number} [precision] The number of decimal places to show (default 0).
         * @param {boolean} [onlyShowUnchanged] Whether to return a value if value changes after formatting (default true).
         *
         * @returns {Formatter} A formatter for percentage values.
         */
        function percentage(precision) {
            if (precision === void 0) { precision = 0; }
            var fixedFormatter = Formatters.fixed(precision);
            return function (d) {
                var valToFormat = d * 100;
                // Account for float imprecision
                var valString = d.toString();
                var integerPowerTen = Math.pow(10, valString.length - (valString.indexOf(".") + 1));
                valToFormat = parseInt((valToFormat * integerPowerTen).toString(), 10) / integerPowerTen;
                return fixedFormatter(valToFormat) + "%";
            };
        }
        Formatters.percentage = percentage;
        /**
         * Creates a formatter for values that displays [precision] significant figures
         * and puts SI notation.
         *
         * @param {number} [precision] The number of significant figures to show (default 3).
         *
         * @returns {Formatter} A formatter for SI values.
         */
        function siSuffix(precision) {
            if (precision === void 0) { precision = 3; }
            verifyPrecision(precision);
            return function (d) {
                return d3.format("." + precision + "s")(d);
            };
        }
        Formatters.siSuffix = siSuffix;
        /**
         * Creates a multi time formatter that displays dates.
         *
         * @returns {Formatter} A formatter for time/date values.
         */
        function multiTime() {
            var numFormats = 8;
            // these defaults were taken from d3
            // https://github.com/mbostock/d3/wiki/Time-Formatting#format_multi
            var timeFormat = {};
            timeFormat[0] = {
                format: ".%L",
                filter: function (d) { return d.getMilliseconds() !== 0; }
            };
            timeFormat[1] = {
                format: ":%S",
                filter: function (d) { return d.getSeconds() !== 0; }
            };
            timeFormat[2] = {
                format: "%I:%M",
                filter: function (d) { return d.getMinutes() !== 0; }
            };
            timeFormat[3] = {
                format: "%I %p",
                filter: function (d) { return d.getHours() !== 0; }
            };
            timeFormat[4] = {
                format: "%a %d",
                filter: function (d) { return d.getDay() !== 0 && d.getDate() !== 1; }
            };
            timeFormat[5] = {
                format: "%b %d",
                filter: function (d) { return d.getDate() !== 1; }
            };
            timeFormat[6] = {
                format: "%b",
                filter: function (d) { return d.getMonth() !== 0; }
            };
            timeFormat[7] = {
                format: "%Y",
                filter: function () { return true; }
            };
            return function (d) {
                for (var i = 0; i < numFormats; i++) {
                    if (timeFormat[i].filter(d)) {
                        return d3.time.format(timeFormat[i].format)(d);
                    }
                }
            };
        }
        Formatters.multiTime = multiTime;
        /**
         * Creates a time formatter that displays time/date using given specifier.
         *
         * List of directives can be found on: https://github.com/mbostock/d3/wiki/Time-Formatting#format
         *
         * @param {string} [specifier] The specifier for the formatter.
         *
         * @returns {Formatter} A formatter for time/date values.
         */
        function time(specifier) {
            return d3.time.format(specifier);
        }
        Formatters.time = time;
        /**
         * Creates a formatter for relative dates.
         *
         * @param {number} baseValue The start date (as epoch time) used in computing relative dates (default 0)
         * @param {number} increment The unit used in calculating relative date values (default MILLISECONDS_IN_ONE_DAY)
         * @param {string} label The label to append to the formatted string (default "")
         *
         * @returns {Formatter} A formatter for time/date values.
         */
        function relativeDate(baseValue, increment, label) {
            if (baseValue === void 0) { baseValue = 0; }
            if (increment === void 0) { increment = Plottable.MILLISECONDS_IN_ONE_DAY; }
            if (label === void 0) { label = ""; }
            return function (d) {
                var relativeDate = Math.round((d.valueOf() - baseValue) / increment);
                return relativeDate.toString() + label;
            };
        }
        Formatters.relativeDate = relativeDate;
        function verifyPrecision(precision) {
            if (precision < 0 || precision > 20) {
                throw new RangeError("Formatter precision must be between 0 and 20");
            }
        }
    })(Plottable.Formatters || (Plottable.Formatters = {}));
    var Formatters = Plottable.Formatters;
})(Plottable || (Plottable = {}));

///<reference path="../reference.ts" />
var Plottable;
(function (Plottable) {
    (function (Config) {
        /**
         * Specifies if Plottable should show warnings.
         */
        Config.SHOW_WARNINGS = true;
    })(Plottable.Config || (Plottable.Config = {}));
    var Config = Plottable.Config;
})(Plottable || (Plottable = {}));

///<reference path="../reference.ts" />
var Plottable;
(function (Plottable) {
    Plottable.version = "0.37.0";
})(Plottable || (Plottable = {}));

///<reference path="../reference.ts" />
var Plottable;
(function (Plottable) {
    (function (Core) {
        /**
         * Colors we use as defaults on a number of graphs.
         */
        var Colors = (function () {
            function Colors() {
            }
            Colors.CORAL_RED = "#fd373e";
            Colors.INDIGO = "#5279c7";
            Colors.ROBINS_EGG_BLUE = "#06cccc";
            Colors.FERN = "#63c261";
            Colors.BURNING_ORANGE = "#ff7939";
            Colors.ROYAL_HEATH = "#962565";
            Colors.CONIFER = "#99ce50";
            Colors.CERISE_RED = "#db2e65";
            Colors.BRIGHT_SUN = "#fad419";
            Colors.JACARTA = "#2c2b6f";
            Colors.PLOTTABLE_COLORS = [
                Colors.INDIGO,
                Colors.CORAL_RED,
                Colors.FERN,
                Colors.BRIGHT_SUN,
                Colors.JACARTA,
                Colors.BURNING_ORANGE,
                Colors.CERISE_RED,
                Colors.CONIFER,
                Colors.ROYAL_HEATH,
                Colors.ROBINS_EGG_BLUE,
            ];
            return Colors;
        })();
        Core.Colors = Colors;
    })(Plottable.Core || (Plottable.Core = {}));
    var Core = Plottable.Core;
})(Plottable || (Plottable = {}));

///<reference path="../reference.ts" />
var Plottable;
(function (Plottable) {
    (function (Core) {
        /**
         * A class most other Plottable classes inherit from, in order to have a
         * unique ID.
         */
        var PlottableObject = (function () {
            function PlottableObject() {
                this._plottableID = PlottableObject.nextID++;
            }
            PlottableObject.nextID = 0;
            return PlottableObject;
        })();
        Core.PlottableObject = PlottableObject;
    })(Plottable.Core || (Plottable.Core = {}));
    var Core = Plottable.Core;
})(Plottable || (Plottable = {}));

///<reference path="../reference.ts" />
var __extends = this.__extends || function (d, b) {
    for (var p in b) if (b.hasOwnProperty(p)) d[p] = b[p];
    function __() { this.constructor = d; }
    __.prototype = b.prototype;
    d.prototype = new __();
};
var Plottable;
(function (Plottable) {
    (function (Core) {
        /**
         * The Broadcaster class is owned by an Listenable. Third parties can register and deregister listeners
         * from the broadcaster. When the broadcaster.broadcast method is activated, all registered callbacks are
         * called. The registered callbacks are called with the registered Listenable that the broadcaster is attached
         * to, along with optional arguments passed to the `broadcast` method.
         *
         * The listeners are called synchronously.
         */
        var Broadcaster = (function (_super) {
            __extends(Broadcaster, _super);
            /**
             * Constructs a broadcaster, taking the Listenable that the broadcaster will be attached to.
             *
             * @constructor
             * @param {Listenable} listenable The Listenable-object that this broadcaster is attached to.
             */
            function Broadcaster(listenable) {
                _super.call(this);
                this.key2callback = new Plottable._Util.StrictEqualityAssociativeArray();
                this.listenable = listenable;
            }
            /**
             * Registers a callback to be called when the broadcast method is called. Also takes a key which
             * is used to support deregistering the same callback later, by passing in the same key.
             * If there is already a callback associated with that key, then the callback will be replaced.
             *
             * @param key The key associated with the callback. Key uniqueness is determined by deep equality.
             * @param {BroadcasterCallback} callback A callback to be called when the Scale's domain changes.
             * @returns {Broadcaster} this object
             */
            Broadcaster.prototype.registerListener = function (key, callback) {
                this.key2callback.set(key, callback);
                return this;
            };
            /**
             * Call all listening callbacks, optionally with arguments passed through.
             *
             * @param ...args A variable number of optional arguments
             * @returns {Broadcaster} this object
             */
            Broadcaster.prototype.broadcast = function () {
                var _this = this;
                var args = [];
                for (var _i = 0; _i < arguments.length; _i++) {
                    args[_i - 0] = arguments[_i];
                }
                this.key2callback.values().forEach(function (callback) { return callback(_this.listenable, args); });
                return this;
            };
            /**
             * Deregisters the callback associated with a key.
             *
             * @param key The key to deregister.
             * @returns {Broadcaster} this object
             */
            Broadcaster.prototype.deregisterListener = function (key) {
                this.key2callback.delete(key);
                return this;
            };
            /**
             * Deregisters all listeners and callbacks associated with the broadcaster.
             *
             * @returns {Broadcaster} this object
             */
            Broadcaster.prototype.deregisterAllListeners = function () {
                this.key2callback = new Plottable._Util.StrictEqualityAssociativeArray();
            };
            return Broadcaster;
        })(Core.PlottableObject);
        Core.Broadcaster = Broadcaster;
    })(Plottable.Core || (Plottable.Core = {}));
    var Core = Plottable.Core;
})(Plottable || (Plottable = {}));

///<reference path="../reference.ts" />
var __extends = this.__extends || function (d, b) {
    for (var p in b) if (b.hasOwnProperty(p)) d[p] = b[p];
    function __() { this.constructor = d; }
    __.prototype = b.prototype;
    d.prototype = new __();
};
var Plottable;
(function (Plottable) {
    var Dataset = (function (_super) {
        __extends(Dataset, _super);
        /**
         * Constructs a new set.
         *
         * A Dataset is mostly just a wrapper around an any[], Dataset is the
         * data you're going to plot.
         *
         * @constructor
         * @param {any[]} data The data for this DataSource (default = []).
         * @param {any} metadata An object containing additional information (default = {}).
         */
        function Dataset(data, metadata) {
            if (data === void 0) { data = []; }
            if (metadata === void 0) { metadata = {}; }
            _super.call(this);
            this.broadcaster = new Plottable.Core.Broadcaster(this);
            this._data = data;
            this._metadata = metadata;
            this.accessor2cachedExtent = new Plottable._Util.StrictEqualityAssociativeArray();
        }
        Dataset.prototype.data = function (data) {
            if (data == null) {
                return this._data;
            }
            else {
                this._data = data;
                this.accessor2cachedExtent = new Plottable._Util.StrictEqualityAssociativeArray();
                this.broadcaster.broadcast();
                return this;
            }
        };
        Dataset.prototype.metadata = function (metadata) {
            if (metadata == null) {
                return this._metadata;
            }
            else {
                this._metadata = metadata;
                this.accessor2cachedExtent = new Plottable._Util.StrictEqualityAssociativeArray();
                this.broadcaster.broadcast();
                return this;
            }
        };
        Dataset.prototype._getExtent = function (accessor, typeCoercer, plotMetadata) {
            if (plotMetadata === void 0) { plotMetadata = {}; }
            var cachedExtent = this.accessor2cachedExtent.get(accessor);
            if (cachedExtent === undefined) {
                cachedExtent = this.computeExtent(accessor, typeCoercer, plotMetadata);
                this.accessor2cachedExtent.set(accessor, cachedExtent);
            }
            return cachedExtent;
        };
        Dataset.prototype.computeExtent = function (accessor, typeCoercer, plotMetadata) {
            var _this = this;
            var appliedAccessor = function (d, i) { return accessor(d, i, _this._metadata, plotMetadata); };
            var mappedData = this._data.map(appliedAccessor).map(typeCoercer);
            if (mappedData.length === 0) {
                return [];
            }
            else if (typeof (mappedData[0]) === "string") {
                return Plottable._Util.Methods.uniq(mappedData);
            }
            else {
                var extent = d3.extent(mappedData);
                if (extent[0] == null || extent[1] == null) {
                    return [];
                }
                else {
                    return extent;
                }
            }
        };
        return Dataset;
    })(Plottable.Core.PlottableObject);
    Plottable.Dataset = Dataset;
})(Plottable || (Plottable = {}));

///<reference path="../reference.ts" />
var Plottable;
(function (Plottable) {
    (function (Core) {
        (function (RenderController) {
            (function (RenderPolicy) {
                /**
                 * Never queue anything, render everything immediately. Useful for
                 * debugging, horrible for performance.
                 */
                var Immediate = (function () {
                    function Immediate() {
                    }
                    Immediate.prototype.render = function () {
                        RenderController.flush();
                    };
                    return Immediate;
                })();
                RenderPolicy.Immediate = Immediate;
                /**
                 * The default way to render, which only tries to render every frame
                 * (usually, 1/60th of a second).
                 */
                var AnimationFrame = (function () {
                    function AnimationFrame() {
                    }
                    AnimationFrame.prototype.render = function () {
                        Plottable._Util.DOM.requestAnimationFramePolyfill(RenderController.flush);
                    };
                    return AnimationFrame;
                })();
                RenderPolicy.AnimationFrame = AnimationFrame;
                /**
                 * Renders with `setTimeout`. This is generally an inferior way to render
                 * compared to `requestAnimationFrame`, but it's still there if you want
                 * it.
                 */
                var Timeout = (function () {
                    function Timeout() {
                        this._timeoutMsec = Plottable._Util.DOM.POLYFILL_TIMEOUT_MSEC;
                    }
                    Timeout.prototype.render = function () {
                        setTimeout(RenderController.flush, this._timeoutMsec);
                    };
                    return Timeout;
                })();
                RenderPolicy.Timeout = Timeout;
            })(RenderController.RenderPolicy || (RenderController.RenderPolicy = {}));
            var RenderPolicy = RenderController.RenderPolicy;
        })(Core.RenderController || (Core.RenderController = {}));
        var RenderController = Core.RenderController;
    })(Plottable.Core || (Plottable.Core = {}));
    var Core = Plottable.Core;
})(Plottable || (Plottable = {}));

///<reference path="../reference.ts" />
var Plottable;
(function (Plottable) {
    (function (Core) {
        /**
         * The RenderController is responsible for enqueueing and synchronizing
         * layout and render calls for Plottable components.
         *
         * Layouts and renders occur inside an animation callback
         * (window.requestAnimationFrame if available).
         *
         * If you require immediate rendering, call RenderController.flush() to
         * perform enqueued layout and rendering serially.
         *
         * If you want to always have immediate rendering (useful for debugging),
         * call
         * ```typescript
         * Plottable.Core.RenderController.setRenderPolicy(
         *   new Plottable.Core.RenderController.RenderPolicy.Immediate()
         * );
         * ```
         */
        (function (RenderController) {
            var _componentsNeedingRender = {};
            var _componentsNeedingComputeLayout = {};
            var _animationRequested = false;
            var _isCurrentlyFlushing = false;
            RenderController._renderPolicy = new RenderController.RenderPolicy.AnimationFrame();
            function setRenderPolicy(policy) {
                if (typeof (policy) === "string") {
                    switch (policy.toLowerCase()) {
                        case "immediate":
                            policy = new RenderController.RenderPolicy.Immediate();
                            break;
                        case "animationframe":
                            policy = new RenderController.RenderPolicy.AnimationFrame();
                            break;
                        case "timeout":
                            policy = new RenderController.RenderPolicy.Timeout();
                            break;
                        default:
                            Plottable._Util.Methods.warn("Unrecognized renderPolicy: " + policy);
                            return;
                    }
                }
                RenderController._renderPolicy = policy;
            }
            RenderController.setRenderPolicy = setRenderPolicy;
            /**
             * If the RenderController is enabled, we enqueue the component for
             * render. Otherwise, it is rendered immediately.
             *
             * @param {AbstractComponent} component Any Plottable component.
             */
            function registerToRender(c) {
                if (_isCurrentlyFlushing) {
                    Plottable._Util.Methods.warn("Registered to render while other components are flushing: request may be ignored");
                }
                _componentsNeedingRender[c._plottableID] = c;
                requestRender();
            }
            RenderController.registerToRender = registerToRender;
            /**
             * If the RenderController is enabled, we enqueue the component for
             * layout and render. Otherwise, it is rendered immediately.
             *
             * @param {AbstractComponent} component Any Plottable component.
             */
            function registerToComputeLayout(c) {
                _componentsNeedingComputeLayout[c._plottableID] = c;
                _componentsNeedingRender[c._plottableID] = c;
                requestRender();
            }
            RenderController.registerToComputeLayout = registerToComputeLayout;
            function requestRender() {
                // Only run or enqueue flush on first request.
                if (!_animationRequested) {
                    _animationRequested = true;
                    RenderController._renderPolicy.render();
                }
            }
            /**
             * Render everything that is waiting to be rendered right now, instead of
             * waiting until the next frame.
             *
             * Useful to call when debugging.
             */
            function flush() {
                if (_animationRequested) {
                    // Layout
                    var toCompute = d3.values(_componentsNeedingComputeLayout);
                    toCompute.forEach(function (c) { return c._computeLayout(); });
                    // Top level render.
                    // Containers will put their children in the toRender queue
                    var toRender = d3.values(_componentsNeedingRender);
                    toRender.forEach(function (c) { return c._render(); });
                    // now we are flushing
                    _isCurrentlyFlushing = true;
                    // Finally, perform render of all components
                    var failed = {};
                    Object.keys(_componentsNeedingRender).forEach(function (k) {
                        try {
                            _componentsNeedingRender[k]._doRender();
                        }
                        catch (err) {
                            // using setTimeout instead of console.log, we get the familiar red
                            // stack trace
                            setTimeout(function () {
                                throw err;
                            }, 0);
                            failed[k] = _componentsNeedingRender[k];
                        }
                    });
                    // Reset queues
                    _componentsNeedingComputeLayout = {};
                    _componentsNeedingRender = failed;
                    _animationRequested = false;
                    _isCurrentlyFlushing = false;
                }
                // Reset resize flag regardless of queue'd components
                Core.ResizeBroadcaster.clearResizing();
            }
            RenderController.flush = flush;
        })(Core.RenderController || (Core.RenderController = {}));
        var RenderController = Core.RenderController;
    })(Plottable.Core || (Plottable.Core = {}));
    var Core = Plottable.Core;
})(Plottable || (Plottable = {}));

///<reference path="../reference.ts" />
var Plottable;
(function (Plottable) {
    (function (Core) {
        /**
         * The ResizeBroadcaster will broadcast a notification to any registered
         * components when the window is resized.
         *
         * The broadcaster and single event listener are lazily constructed.
         *
         * Upon resize, the _resized flag will be set to true until after the next
         * flush of the RenderController. This is used, for example, to disable
         * animations during resize.
         */
        (function (ResizeBroadcaster) {
            var broadcaster;
            var _resizing = false;
            function _lazyInitialize() {
                if (broadcaster === undefined) {
                    broadcaster = new Core.Broadcaster(ResizeBroadcaster);
                    window.addEventListener("resize", _onResize);
                }
            }
            function _onResize() {
                _resizing = true;
                broadcaster.broadcast();
            }
            /**
             * Checks if the window has been resized and the RenderController
             * has not yet been flushed.
             *
             * @returns {boolean} If the window has been resized/RenderController
             * has not yet been flushed.
             */
            function resizing() {
                return _resizing;
            }
            ResizeBroadcaster.resizing = resizing;
            /**
             * Sets that it is not resizing anymore. Good if it stubbornly thinks
             * it is still resizing, or for cancelling the effects of resizing
             * prematurely.
             */
            function clearResizing() {
                _resizing = false;
            }
            ResizeBroadcaster.clearResizing = clearResizing;
            /**
             * Registers a component.
             *
             * When the window is resized, ._invalidateLayout() is invoked on the
             * component, which will enqueue the component for layout and rendering
             * with the RenderController.
             *
             * @param {Component} component Any Plottable component.
             */
            function register(c) {
                _lazyInitialize();
                broadcaster.registerListener(c._plottableID, function () { return c._invalidateLayout(); });
            }
            ResizeBroadcaster.register = register;
            /**
             * Deregisters the components.
             *
             * The component will no longer receive updates on window resize.
             *
             * @param {Component} component Any Plottable component.
             */
            function deregister(c) {
                if (broadcaster) {
                    broadcaster.deregisterListener(c._plottableID);
                }
            }
            ResizeBroadcaster.deregister = deregister;
        })(Core.ResizeBroadcaster || (Core.ResizeBroadcaster = {}));
        var ResizeBroadcaster = Core.ResizeBroadcaster;
    })(Plottable.Core || (Plottable.Core = {}));
    var Core = Plottable.Core;
})(Plottable || (Plottable = {}));

var Plottable;
(function (Plottable) {
    ;
})(Plottable || (Plottable = {}));

///<reference path="../reference.ts" />
var Plottable;
(function (Plottable) {
    var Domainer = (function () {
        /**
         * Constructs a new Domainer.
         *
         * @constructor
         * @param {(extents: any[][]) => any[]} combineExtents
         *        If present, this function will be used by the Domainer to merge
         *        all the extents that are present on a scale.
         *
         *        A plot may draw multiple things relative to a scale, e.g.
         *        different stocks over time. The plot computes their extents,
         *        which are a [min, max] pair. combineExtents is responsible for
         *        merging them all into one [min, max] pair. It defaults to taking
         *        the min of the first elements and the max of the second arguments.
         */
        function Domainer(combineExtents) {
            this.doNice = false;
            this.padProportion = 0.0;
            this.paddingExceptions = d3.map();
            this.unregisteredPaddingExceptions = d3.set();
            this.includedValues = d3.map();
            // includedValues needs to be a map, even unregistered, to support getting un-stringified values back out
            this.unregisteredIncludedValues = d3.map();
            this.combineExtents = combineExtents;
        }
        /**
         * @param {any[][]} extents The list of extents to be reduced to a single
         *        extent.
         * @param {QuantitativeScale} scale
         *        Since nice() must do different things depending on Linear, Log,
         *        or Time scale, the scale must be passed in for nice() to work.
         * @returns {any[]} The domain, as a merging of all exents, as a [min, max]
         *                 pair.
         */
        Domainer.prototype.computeDomain = function (extents, scale) {
            var domain;
            if (this.combineExtents != null) {
                domain = this.combineExtents(extents);
            }
            else if (extents.length === 0) {
                domain = scale._defaultExtent();
            }
            else {
                domain = [Plottable._Util.Methods.min(extents, function (e) { return e[0]; }, 0), Plottable._Util.Methods.max(extents, function (e) { return e[1]; }, 0)];
            }
            domain = this.includeDomain(domain);
            domain = this.padDomain(scale, domain);
            domain = this.niceDomain(scale, domain);
            return domain;
        };
        /**
         * Sets the Domainer to pad by a given ratio.
         *
         * @param {number} padProportion Proportionally how much bigger the
         *         new domain should be (0.05 = 5% larger).
         *
         *         A domainer will pad equal visual amounts on each side.
         *         On a linear scale, this means both sides are padded the same
         *         amount: [10, 20] will be padded to [5, 25].
         *         On a log scale, the top will be padded more than the bottom, so
         *         [10, 100] will be padded to [1, 1000].
         *
         * @returns {Domainer} The calling Domainer.
         */
        Domainer.prototype.pad = function (padProportion) {
            if (padProportion === void 0) { padProportion = 0.05; }
            this.padProportion = padProportion;
            return this;
        };
        /**
         * Adds a padding exception, a value that will not be padded at either end of the domain.
         *
         * Eg, if a padding exception is added at x=0, then [0, 100] will pad to [0, 105] instead of [-2.5, 102.5].
         * If a key is provided, it will be registered under that key with standard map semantics. (Overwrite / remove by key)
         * If a key is not provided, it will be added with set semantics (Can be removed by value)
         *
         * @param {any} exception The padding exception to add.
         * @param {string} key The key to register the exception under.
         * @returns {Domainer} The calling domainer
         */
        Domainer.prototype.addPaddingException = function (exception, key) {
            if (key != null) {
                this.paddingExceptions.set(key, exception);
            }
            else {
                this.unregisteredPaddingExceptions.add(exception);
            }
            return this;
        };
        /**
         * Removes a padding exception, allowing the domain to pad out that value again.
         *
         * If a string is provided, it is assumed to be a key and the exception associated with that key is removed.
         * If a non-string is provdied, it is assumed to be an unkeyed exception and that exception is removed.
         *
         * @param {any} keyOrException The key for the value to remove, or the value to remove
         * @return {Domainer} The calling domainer
         */
        Domainer.prototype.removePaddingException = function (keyOrException) {
            if (typeof (keyOrException) === "string") {
                this.paddingExceptions.remove(keyOrException);
            }
            else {
                this.unregisteredPaddingExceptions.remove(keyOrException);
            }
            return this;
        };
        /**
         * Adds an included value, a value that must be included inside the domain.
         *
         * Eg, if a value exception is added at x=0, then [50, 100] will expand to [0, 100] rather than [50, 100].
         * If a key is provided, it will be registered under that key with standard map semantics. (Overwrite / remove by key)
         * If a key is not provided, it will be added with set semantics (Can be removed by value)
         *
         * @param {any} value The included value to add.
         * @param {string} key The key to register the value under.
         * @returns {Domainer} The calling domainer
         */
        Domainer.prototype.addIncludedValue = function (value, key) {
            if (key != null) {
                this.includedValues.set(key, value);
            }
            else {
                this.unregisteredIncludedValues.set(value, value);
            }
            return this;
        };
        /**
         * Remove an included value, allowing the domain to not include that value gain again.
         *
         * If a string is provided, it is assumed to be a key and the value associated with that key is removed.
         * If a non-string is provdied, it is assumed to be an unkeyed value and that value is removed.
         *
         * @param {any} keyOrException The key for the value to remove, or the value to remove
         * @return {Domainer} The calling domainer
         */
        Domainer.prototype.removeIncludedValue = function (valueOrKey) {
            if (typeof (valueOrKey) === "string") {
                this.includedValues.remove(valueOrKey);
            }
            else {
                this.unregisteredIncludedValues.remove(valueOrKey);
            }
            return this;
        };
        /**
         * Extends the scale's domain so it starts and ends with "nice" values.
         *
         * @param {number} count The number of ticks that should fit inside the new domain.
         * @return {Domainer} The calling Domainer.
         */
        Domainer.prototype.nice = function (count) {
            this.doNice = true;
            this.niceCount = count;
            return this;
        };
        Domainer.defaultCombineExtents = function (extents) {
            return [Plottable._Util.Methods.min(extents, function (e) { return e[0]; }, 0), Plottable._Util.Methods.max(extents, function (e) { return e[1]; }, 1)];
        };
        Domainer.prototype.padDomain = function (scale, domain) {
            var min = domain[0];
            var max = domain[1];
            if (min === max && this.padProportion > 0.0) {
                var d = min.valueOf(); // valueOf accounts for dates properly
                if (min instanceof Date) {
                    return [d - Domainer.ONE_DAY, d + Domainer.ONE_DAY];
                }
                else {
                    return [d - Domainer.PADDING_FOR_IDENTICAL_DOMAIN, d + Domainer.PADDING_FOR_IDENTICAL_DOMAIN];
                }
            }
            if (scale.domain()[0] === scale.domain()[1]) {
                return domain;
            }
            var p = this.padProportion / 2;
            // This scaling is done to account for log scales and other non-linear
            // scales. A log scale should be padded more on the max than on the min.
            var newMin = scale.invert(scale.scale(min) - (scale.scale(max) - scale.scale(min)) * p);
            var newMax = scale.invert(scale.scale(max) + (scale.scale(max) - scale.scale(min)) * p);
            var exceptionValues = this.paddingExceptions.values().concat(this.unregisteredPaddingExceptions.values());
            var exceptionSet = d3.set(exceptionValues);
            if (exceptionSet.has(min)) {
                newMin = min;
            }
            if (exceptionSet.has(max)) {
                newMax = max;
            }
            return [newMin, newMax];
        };
        Domainer.prototype.niceDomain = function (scale, domain) {
            if (this.doNice) {
                return scale._niceDomain(domain, this.niceCount);
            }
            else {
                return domain;
            }
        };
        Domainer.prototype.includeDomain = function (domain) {
            var includedValues = this.includedValues.values().concat(this.unregisteredIncludedValues.values());
            return includedValues.reduce(function (domain, value) { return [Math.min(domain[0], value), Math.max(domain[1], value)]; }, domain);
        };
        Domainer.PADDING_FOR_IDENTICAL_DOMAIN = 1;
        Domainer.ONE_DAY = 1000 * 60 * 60 * 24;
        return Domainer;
    })();
    Plottable.Domainer = Domainer;
})(Plottable || (Plottable = {}));

///<reference path="../reference.ts" />
var __extends = this.__extends || function (d, b) {
    for (var p in b) if (b.hasOwnProperty(p)) d[p] = b[p];
    function __() { this.constructor = d; }
    __.prototype = b.prototype;
    d.prototype = new __();
};
var Plottable;
(function (Plottable) {
    (function (Scale) {
        var AbstractScale = (function (_super) {
            __extends(AbstractScale, _super);
            /**
             * Constructs a new Scale.
             *
             * A Scale is a wrapper around a D3.Scale.Scale. A Scale is really just a
             * function. Scales have a domain (input), a range (output), and a function
             * from domain to range.
             *
             * @constructor
             * @param {D3.Scale.Scale} scale The D3 scale backing the Scale.
             */
            function AbstractScale(scale) {
                _super.call(this);
                this._autoDomainAutomatically = true;
                this.broadcaster = new Plottable.Core.Broadcaster(this);
                this._rendererAttrID2Extent = {};
                this._typeCoercer = function (d) { return d; };
                this._domainModificationInProgress = false;
                this._d3Scale = scale;
            }
            AbstractScale.prototype._getAllExtents = function () {
                return d3.values(this._rendererAttrID2Extent);
            };
            AbstractScale.prototype._getExtent = function () {
                return []; // this should be overwritten
            };
            /**
             * Modifies the domain on the scale so that it includes the extent of all
             * perspectives it depends on. This will normally happen automatically, but
             * if you set domain explicitly with `plot.domain(x)`, you will need to
             * call this function if you want the domain to neccessarily include all
             * the data.
             *
             * Extent: The [min, max] pair for a Scale.Quantitative, all covered
             * strings for a Scale.Ordinal.
             *
             * Perspective: A combination of a Dataset and an Accessor that
             * represents a view in to the data.
             *
             * @returns {Scale} The calling Scale.
             */
            AbstractScale.prototype.autoDomain = function () {
                this._autoDomainAutomatically = true;
                this._setDomain(this._getExtent());
                return this;
            };
            AbstractScale.prototype._autoDomainIfAutomaticMode = function () {
                if (this._autoDomainAutomatically) {
                    this.autoDomain();
                }
            };
            /**
             * Computes the range value corresponding to a given domain value. In other
             * words, apply the function to value.
             *
             * @param {R} value A domain value to be scaled.
             * @returns {R} The range value corresponding to the supplied domain value.
             */
            AbstractScale.prototype.scale = function (value) {
                return this._d3Scale(value);
            };
            AbstractScale.prototype.domain = function (values) {
                if (values == null) {
                    return this._getDomain();
                }
                else {
                    this._autoDomainAutomatically = false;
                    this._setDomain(values);
                    return this;
                }
            };
            AbstractScale.prototype._getDomain = function () {
                return this._d3Scale.domain();
            };
            AbstractScale.prototype._setDomain = function (values) {
                if (!this._domainModificationInProgress) {
                    this._domainModificationInProgress = true;
                    this._d3Scale.domain(values);
                    this.broadcaster.broadcast();
                    this._domainModificationInProgress = false;
                }
            };
            AbstractScale.prototype.range = function (values) {
                if (values == null) {
                    return this._d3Scale.range();
                }
                else {
                    this._d3Scale.range(values);
                    return this;
                }
            };
            /**
             * Constructs a copy of the Scale with the same domain and range but without
             * any registered listeners.
             *
             * @returns {Scale} A copy of the calling Scale.
             */
            AbstractScale.prototype.copy = function () {
                return new AbstractScale(this._d3Scale.copy());
            };
            /**
             * When a renderer determines that the extent of a projector has changed,
             * it will call this function. This function should ensure that
             * the scale has a domain at least large enough to include extent.
             *
             * @param {number} rendererID A unique indentifier of the renderer sending
             *                 the new extent.
             * @param {string} attr The attribute being projected, e.g. "x", "y0", "r"
             * @param {D[]} extent The new extent to be included in the scale.
             */
            AbstractScale.prototype._updateExtent = function (plotProvidedKey, attr, extent) {
                this._rendererAttrID2Extent[plotProvidedKey + attr] = extent;
                this._autoDomainIfAutomaticMode();
                return this;
            };
            AbstractScale.prototype._removeExtent = function (plotProvidedKey, attr) {
                delete this._rendererAttrID2Extent[plotProvidedKey + attr];
                this._autoDomainIfAutomaticMode();
                return this;
            };
            return AbstractScale;
        })(Plottable.Core.PlottableObject);
        Scale.AbstractScale = AbstractScale;
    })(Plottable.Scale || (Plottable.Scale = {}));
    var Scale = Plottable.Scale;
})(Plottable || (Plottable = {}));

///<reference path="../reference.ts" />
var __extends = this.__extends || function (d, b) {
    for (var p in b) if (b.hasOwnProperty(p)) d[p] = b[p];
    function __() { this.constructor = d; }
    __.prototype = b.prototype;
    d.prototype = new __();
};
var Plottable;
(function (Plottable) {
    (function (Scale) {
        var AbstractQuantitative = (function (_super) {
            __extends(AbstractQuantitative, _super);
            /**
             * Constructs a new QuantitativeScale.
             *
             * A QuantitativeScale is a Scale that maps anys to numbers. It
             * is invertible and continuous.
             *
             * @constructor
             * @param {D3.Scale.QuantitativeScale} scale The D3 QuantitativeScale
             * backing the QuantitativeScale.
             */
            function AbstractQuantitative(scale) {
                _super.call(this, scale);
                this._numTicks = 10;
                this._PADDING_FOR_IDENTICAL_DOMAIN = 1;
                this._userSetDomainer = false;
                this._domainer = new Plottable.Domainer();
                this._typeCoercer = function (d) { return +d; };
                this._tickGenerator = function (scale) { return scale.getDefaultTicks(); };
            }
            AbstractQuantitative.prototype._getExtent = function () {
                return this._domainer.computeDomain(this._getAllExtents(), this);
            };
            /**
             * Retrieves the domain value corresponding to a supplied range value.
             *
             * @param {number} value: A value from the Scale's range.
             * @returns {D} The domain value corresponding to the supplied range value.
             */
            AbstractQuantitative.prototype.invert = function (value) {
                return this._d3Scale.invert(value);
            };
            /**
             * Creates a copy of the QuantitativeScale with the same domain and range but without any registered list.
             *
             * @returns {AbstractQuantitative} A copy of the calling QuantitativeScale.
             */
            AbstractQuantitative.prototype.copy = function () {
                return new AbstractQuantitative(this._d3Scale.copy());
            };
            AbstractQuantitative.prototype.domain = function (values) {
                return _super.prototype.domain.call(this, values); // need to override type sig to enable method chaining :/
            };
            AbstractQuantitative.prototype._setDomain = function (values) {
                var isNaNOrInfinity = function (x) { return x !== x || x === Infinity || x === -Infinity; };
                if (isNaNOrInfinity(values[0]) || isNaNOrInfinity(values[1])) {
                    Plottable._Util.Methods.warn("Warning: QuantitativeScales cannot take NaN or Infinity as a domain value. Ignoring.");
                    return;
                }
                _super.prototype._setDomain.call(this, values);
            };
            AbstractQuantitative.prototype.interpolate = function (factory) {
                if (factory == null) {
                    return this._d3Scale.interpolate();
                }
                this._d3Scale.interpolate(factory);
                return this;
            };
            /**
             * Sets the range of the QuantitativeScale and sets the interpolator to d3.interpolateRound.
             *
             * @param {number[]} values The new range value for the range.
             */
            AbstractQuantitative.prototype.rangeRound = function (values) {
                this._d3Scale.rangeRound(values);
                return this;
            };
            /**
             * Gets ticks generated by the default algorithm.
             */
            AbstractQuantitative.prototype.getDefaultTicks = function () {
                return this._d3Scale.ticks(this.numTicks());
            };
            AbstractQuantitative.prototype.clamp = function (clamp) {
                if (clamp == null) {
                    return this._d3Scale.clamp();
                }
                this._d3Scale.clamp(clamp);
                return this;
            };
            /**
             * Gets a set of tick values spanning the domain.
             *
             * @returns {any[]} The generated ticks.
             */
            AbstractQuantitative.prototype.ticks = function () {
                return this._tickGenerator(this);
            };
            AbstractQuantitative.prototype.numTicks = function (count) {
                if (count == null) {
                    return this._numTicks;
                }
                this._numTicks = count;
                return this;
            };
            /**
             * Given a domain, expands its domain onto "nice" values, e.g. whole
             * numbers.
             */
            AbstractQuantitative.prototype._niceDomain = function (domain, count) {
                return this._d3Scale.copy().domain(domain).nice(count).domain();
            };
            AbstractQuantitative.prototype.domainer = function (domainer) {
                if (domainer == null) {
                    return this._domainer;
                }
                else {
                    this._domainer = domainer;
                    this._userSetDomainer = true;
                    this._autoDomainIfAutomaticMode();
                    return this;
                }
            };
            AbstractQuantitative.prototype._defaultExtent = function () {
                return [0, 1];
            };
            AbstractQuantitative.prototype.tickGenerator = function (generator) {
                if (generator == null) {
                    return this._tickGenerator;
                }
                else {
                    this._tickGenerator = generator;
                    return this;
                }
            };
            return AbstractQuantitative;
        })(Scale.AbstractScale);
        Scale.AbstractQuantitative = AbstractQuantitative;
    })(Plottable.Scale || (Plottable.Scale = {}));
    var Scale = Plottable.Scale;
})(Plottable || (Plottable = {}));

///<reference path="../reference.ts" />
var __extends = this.__extends || function (d, b) {
    for (var p in b) if (b.hasOwnProperty(p)) d[p] = b[p];
    function __() { this.constructor = d; }
    __.prototype = b.prototype;
    d.prototype = new __();
};
var Plottable;
(function (Plottable) {
    (function (Scale) {
        var Linear = (function (_super) {
            __extends(Linear, _super);
            function Linear(scale) {
                _super.call(this, scale == null ? d3.scale.linear() : scale);
            }
            /**
             * Constructs a copy of the LinearScale with the same domain and range but
             * without any registered listeners.
             *
             * @returns {Linear} A copy of the calling LinearScale.
             */
            Linear.prototype.copy = function () {
                return new Linear(this._d3Scale.copy());
            };
            return Linear;
        })(Scale.AbstractQuantitative);
        Scale.Linear = Linear;
    })(Plottable.Scale || (Plottable.Scale = {}));
    var Scale = Plottable.Scale;
})(Plottable || (Plottable = {}));

///<reference path="../reference.ts" />
var __extends = this.__extends || function (d, b) {
    for (var p in b) if (b.hasOwnProperty(p)) d[p] = b[p];
    function __() { this.constructor = d; }
    __.prototype = b.prototype;
    d.prototype = new __();
};
var Plottable;
(function (Plottable) {
    (function (Scale) {
        var Log = (function (_super) {
            __extends(Log, _super);
            function Log(scale) {
                _super.call(this, scale == null ? d3.scale.log() : scale);
                if (!Log.warned) {
                    Log.warned = true;
                    Plottable._Util.Methods.warn("Plottable.Scale.Log is deprecated. If possible, use Plottable.Scale.ModifiedLog instead.");
                }
            }
            /**
             * Creates a copy of the Scale.Log with the same domain and range but without any registered listeners.
             *
             * @returns {Log} A copy of the calling Log.
             */
            Log.prototype.copy = function () {
                return new Log(this._d3Scale.copy());
            };
            Log.prototype._defaultExtent = function () {
                return [1, 10];
            };
            Log.warned = false;
            return Log;
        })(Scale.AbstractQuantitative);
        Scale.Log = Log;
    })(Plottable.Scale || (Plottable.Scale = {}));
    var Scale = Plottable.Scale;
})(Plottable || (Plottable = {}));

///<reference path="../reference.ts" />
var __extends = this.__extends || function (d, b) {
    for (var p in b) if (b.hasOwnProperty(p)) d[p] = b[p];
    function __() { this.constructor = d; }
    __.prototype = b.prototype;
    d.prototype = new __();
};
var Plottable;
(function (Plottable) {
    (function (Scale) {
        var ModifiedLog = (function (_super) {
            __extends(ModifiedLog, _super);
            /**
             * Creates a new Scale.ModifiedLog.
             *
             * A ModifiedLog scale acts as a regular log scale for large numbers.
             * As it approaches 0, it gradually becomes linear. This means that the
             * scale won't freak out if you give it 0 or a negative number, where an
             * ordinary Log scale would.
             *
             * However, it does mean that scale will be effectively linear as values
             * approach 0. If you want very small values on a log scale, you should use
             * an ordinary Scale.Log instead.
             *
             * @constructor
             * @param {number} [base]
             *        The base of the log. Defaults to 10, and must be > 1.
             *
             *        For base <= x, scale(x) = log(x).
             *
             *        For 0 < x < base, scale(x) will become more and more
             *        linear as it approaches 0.
             *
             *        At x == 0, scale(x) == 0.
             *
             *        For negative values, scale(-x) = -scale(x).
             */
            function ModifiedLog(base) {
                if (base === void 0) { base = 10; }
                _super.call(this, d3.scale.linear());
                this._showIntermediateTicks = false;
                this.base = base;
                this.pivot = this.base;
                this.untransformedDomain = this._defaultExtent();
                this._numTicks = 10;
                if (base <= 1) {
                    throw new Error("ModifiedLogScale: The base must be > 1");
                }
            }
            /**
             * Returns an adjusted log10 value for graphing purposes.  The first
             * adjustment is that negative values are changed to positive during
             * the calculations, and then the answer is negated at the end.  The
             * second is that, for values less than 10, an increasingly large
             * (0 to 1) scaling factor is added such that at 0 the value is
             * adjusted to 1, resulting in a returned result of 0.
             */
            ModifiedLog.prototype.adjustedLog = function (x) {
                var negationFactor = x < 0 ? -1 : 1;
                x *= negationFactor;
                if (x < this.pivot) {
                    x += (this.pivot - x) / this.pivot;
                }
                x = Math.log(x) / Math.log(this.base);
                x *= negationFactor;
                return x;
            };
            ModifiedLog.prototype.invertedAdjustedLog = function (x) {
                var negationFactor = x < 0 ? -1 : 1;
                x *= negationFactor;
                x = Math.pow(this.base, x);
                if (x < this.pivot) {
                    x = (this.pivot * (x - 1)) / (this.pivot - 1);
                }
                x *= negationFactor;
                return x;
            };
            ModifiedLog.prototype.scale = function (x) {
                return this._d3Scale(this.adjustedLog(x));
            };
            ModifiedLog.prototype.invert = function (x) {
                return this.invertedAdjustedLog(this._d3Scale.invert(x));
            };
            ModifiedLog.prototype._getDomain = function () {
                return this.untransformedDomain;
            };
            ModifiedLog.prototype._setDomain = function (values) {
                this.untransformedDomain = values;
                var transformedDomain = [this.adjustedLog(values[0]), this.adjustedLog(values[1])];
                this._d3Scale.domain(transformedDomain);
                this.broadcaster.broadcast();
            };
            ModifiedLog.prototype.ticks = function (count) {
                if (count === void 0) { count = this.numTicks(); }
                // Say your domain is [-100, 100] and your pivot is 10.
                // then we're going to draw negative log ticks from -100 to -10,
                // linear ticks from -10 to 10, and positive log ticks from 10 to 100.
                var middle = function (x, y, z) { return [x, y, z].sort(function (a, b) { return a - b; })[1]; };
                var min = Plottable._Util.Methods.min(this.untransformedDomain, 0);
                var max = Plottable._Util.Methods.max(this.untransformedDomain, 0);
                var negativeLower = min;
                var negativeUpper = middle(min, max, -this.pivot);
                var positiveLower = middle(min, max, this.pivot);
                var positiveUpper = max;
                var negativeLogTicks = this.logTicks(-negativeUpper, -negativeLower).map(function (x) { return -x; }).reverse();
                var positiveLogTicks = this.logTicks(positiveLower, positiveUpper);
                var linearTicks = this._showIntermediateTicks ? d3.scale.linear().domain([negativeUpper, positiveLower]).ticks(this.howManyTicks(negativeUpper, positiveLower)) : [-this.pivot, 0, this.pivot].filter(function (x) { return min <= x && x <= max; });
                var ticks = negativeLogTicks.concat(linearTicks).concat(positiveLogTicks);
                // If you only have 1 tick, you can't tell how big the scale is.
                if (ticks.length <= 1) {
                    ticks = d3.scale.linear().domain([min, max]).ticks(count);
                }
                return ticks;
            };
            /**
             * Return an appropriate number of ticks from lower to upper.
             *
             * This will first try to fit as many powers of this.base as it can from
             * lower to upper.
             *
             * If it still has ticks after that, it will generate ticks in "clusters",
             * e.g. [20, 30, ... 90, 100] would be a cluster, [200, 300, ... 900, 1000]
             * would be another cluster.
             *
             * This function will generate clusters as large as it can while not
             * drastically exceeding its number of ticks.
             */
            ModifiedLog.prototype.logTicks = function (lower, upper) {
                var _this = this;
                var nTicks = this.howManyTicks(lower, upper);
                if (nTicks === 0) {
                    return [];
                }
                var startLogged = Math.floor(Math.log(lower) / Math.log(this.base));
                var endLogged = Math.ceil(Math.log(upper) / Math.log(this.base));
                var bases = d3.range(endLogged, startLogged, -Math.ceil((endLogged - startLogged) / nTicks));
                var nMultiples = this._showIntermediateTicks ? Math.floor(nTicks / bases.length) : 1;
                var multiples = d3.range(this.base, 1, -(this.base - 1) / nMultiples).map(Math.floor);
                var uniqMultiples = Plottable._Util.Methods.uniq(multiples);
                var clusters = bases.map(function (b) { return uniqMultiples.map(function (x) { return Math.pow(_this.base, b - 1) * x; }); });
                var flattened = Plottable._Util.Methods.flatten(clusters);
                var filtered = flattened.filter(function (x) { return lower <= x && x <= upper; });
                var sorted = filtered.sort(function (x, y) { return x - y; });
                return sorted;
            };
            /**
             * How many ticks does the range [lower, upper] deserve?
             *
             * e.g. if your domain was [10, 1000] and I asked howManyTicks(10, 100),
             * I would get 1/2 of the ticks. The range 10, 100 takes up 1/2 of the
             * distance when plotted.
             */
            ModifiedLog.prototype.howManyTicks = function (lower, upper) {
                var adjustedMin = this.adjustedLog(Plottable._Util.Methods.min(this.untransformedDomain, 0));
                var adjustedMax = this.adjustedLog(Plottable._Util.Methods.max(this.untransformedDomain, 0));
                var adjustedLower = this.adjustedLog(lower);
                var adjustedUpper = this.adjustedLog(upper);
                var proportion = (adjustedUpper - adjustedLower) / (adjustedMax - adjustedMin);
                var ticks = Math.ceil(proportion * this._numTicks);
                return ticks;
            };
            ModifiedLog.prototype.copy = function () {
                return new ModifiedLog(this.base);
            };
            ModifiedLog.prototype._niceDomain = function (domain, count) {
                return domain;
            };
            ModifiedLog.prototype.showIntermediateTicks = function (show) {
                if (show == null) {
                    return this._showIntermediateTicks;
                }
                else {
                    this._showIntermediateTicks = show;
                }
            };
            return ModifiedLog;
        })(Scale.AbstractQuantitative);
        Scale.ModifiedLog = ModifiedLog;
    })(Plottable.Scale || (Plottable.Scale = {}));
    var Scale = Plottable.Scale;
})(Plottable || (Plottable = {}));

///<reference path="../reference.ts" />
var __extends = this.__extends || function (d, b) {
    for (var p in b) if (b.hasOwnProperty(p)) d[p] = b[p];
    function __() { this.constructor = d; }
    __.prototype = b.prototype;
    d.prototype = new __();
};
var Plottable;
(function (Plottable) {
    (function (Scale) {
        var Ordinal = (function (_super) {
            __extends(Ordinal, _super);
            /**
             * Creates an OrdinalScale.
             *
             * An OrdinalScale maps strings to numbers. A common use is to map the
             * labels of a bar plot (strings) to their pixel locations (numbers).
             *
             * @constructor
             */
            function Ordinal(scale) {
                _super.call(this, scale == null ? d3.scale.ordinal() : scale);
                this._range = [0, 1];
                this._rangeType = "bands";
                // Padding as a proportion of the spacing between domain values
                this._innerPadding = 0.3;
                this._outerPadding = 0.5;
                this._typeCoercer = function (d) { return d != null && d.toString ? d.toString() : d; };
                if (this._innerPadding > this._outerPadding) {
                    throw new Error("outerPadding must be >= innerPadding so cat axis bands work out reasonably");
                }
            }
            Ordinal.prototype._getExtent = function () {
                var extents = this._getAllExtents();
                return Plottable._Util.Methods.uniq(Plottable._Util.Methods.flatten(extents));
            };
            Ordinal.prototype.domain = function (values) {
                return _super.prototype.domain.call(this, values);
            };
            Ordinal.prototype._setDomain = function (values) {
                _super.prototype._setDomain.call(this, values);
                this.range(this.range()); // update range
            };
            Ordinal.prototype.range = function (values) {
                if (values == null) {
                    return this._range;
                }
                else {
                    this._range = values;
                    if (this._rangeType === "points") {
                        this._d3Scale.rangePoints(values, 2 * this._outerPadding); // d3 scale takes total padding
                    }
                    else if (this._rangeType === "bands") {
                        this._d3Scale.rangeBands(values, this._innerPadding, this._outerPadding);
                    }
                    return this;
                }
            };
            /**
             * Returns the width of the range band. Only valid when rangeType is set to "bands".
             *
             * @returns {number} The range band width or 0 if rangeType isn't "bands".
             */
            Ordinal.prototype.rangeBand = function () {
                return this._d3Scale.rangeBand();
            };
            Ordinal.prototype.innerPadding = function () {
                var d = this.domain();
                if (d.length < 2) {
                    return 0;
                }
                var step = Math.abs(this.scale(d[1]) - this.scale(d[0]));
                return step - this.rangeBand();
            };
            Ordinal.prototype.fullBandStartAndWidth = function (v) {
                var start = this.scale(v) - this.innerPadding() / 2;
                var width = this.rangeBand() + this.innerPadding();
                return [start, width];
            };
            Ordinal.prototype.rangeType = function (rangeType, outerPadding, innerPadding) {
                if (rangeType == null) {
                    return this._rangeType;
                }
                else {
                    if (!(rangeType === "points" || rangeType === "bands")) {
                        throw new Error("Unsupported range type: " + rangeType);
                    }
                    this._rangeType = rangeType;
                    if (outerPadding != null) {
                        this._outerPadding = outerPadding;
                    }
                    if (innerPadding != null) {
                        this._innerPadding = innerPadding;
                    }
                    this.range(this.range());
                    this.broadcaster.broadcast();
                    return this;
                }
            };
            Ordinal.prototype.copy = function () {
                return new Ordinal(this._d3Scale.copy());
            };
            return Ordinal;
        })(Scale.AbstractScale);
        Scale.Ordinal = Ordinal;
    })(Plottable.Scale || (Plottable.Scale = {}));
    var Scale = Plottable.Scale;
})(Plottable || (Plottable = {}));

///<reference path="../reference.ts" />
var __extends = this.__extends || function (d, b) {
    for (var p in b) if (b.hasOwnProperty(p)) d[p] = b[p];
    function __() { this.constructor = d; }
    __.prototype = b.prototype;
    d.prototype = new __();
};
var Plottable;
(function (Plottable) {
    (function (Scale) {
        var Color = (function (_super) {
            __extends(Color, _super);
            /**
             * Constructs a ColorScale.
             *
             * @constructor
             * @param {string} [scaleType] the type of color scale to create
             *     (Category10/Category20/Category20b/Category20c).
             * See https://github.com/mbostock/d3/wiki/Ordinal-Scales#categorical-colors
             */
            function Color(scaleType) {
                var scale;
                switch (scaleType) {
                    case null:
                    case undefined:
                        scale = d3.scale.ordinal().range(Color.getPlottableColors());
                        break;
                    case "Category10":
                    case "category10":
                    case "10":
                        scale = d3.scale.category10();
                        break;
                    case "Category20":
                    case "category20":
                    case "20":
                        scale = d3.scale.category20();
                        break;
                    case "Category20b":
                    case "category20b":
                    case "20b":
                        scale = d3.scale.category20b();
                        break;
                    case "Category20c":
                    case "category20c":
                    case "20c":
                        scale = d3.scale.category20c();
                        break;
                    default:
                        throw new Error("Unsupported ColorScale type");
                }
                _super.call(this, scale);
            }
            // Duplicated from OrdinalScale._getExtent - should be removed in #388
            Color.prototype._getExtent = function () {
                var extents = this._getAllExtents();
                var concatenatedExtents = [];
                extents.forEach(function (e) {
                    concatenatedExtents = concatenatedExtents.concat(e);
                });
                return Plottable._Util.Methods.uniq(concatenatedExtents);
            };
            Color.getPlottableColors = function () {
                var plottableDefaultColors = [];
                var colorTester = d3.select("body").append("div");
                var i = 0;
                var colorHex;
                while ((colorHex = Plottable._Util.Methods.colorTest(colorTester, "plottable-colors-" + i)) !== null) {
                    plottableDefaultColors.push(colorHex);
                    i++;
                }
                colorTester.remove();
                return plottableDefaultColors;
            };
            return Color;
        })(Scale.AbstractScale);
        Scale.Color = Color;
    })(Plottable.Scale || (Plottable.Scale = {}));
    var Scale = Plottable.Scale;
})(Plottable || (Plottable = {}));

///<reference path="../reference.ts" />
var __extends = this.__extends || function (d, b) {
    for (var p in b) if (b.hasOwnProperty(p)) d[p] = b[p];
    function __() { this.constructor = d; }
    __.prototype = b.prototype;
    d.prototype = new __();
};
var Plottable;
(function (Plottable) {
    (function (Scale) {
        var Time = (function (_super) {
            __extends(Time, _super);
            function Time(scale) {
                // need to cast since d3 time scales do not descend from Quantitative scales
                _super.call(this, scale == null ? d3.time.scale() : scale);
                this._typeCoercer = function (d) { return d && d._isAMomentObject || d instanceof Date ? d : new Date(d); };
            }
            Time.prototype._tickInterval = function (interval, step) {
                // temporarily creats a time scale from our linear scale into a time scale so we can get access to its api
                var tempScale = d3.time.scale();
                tempScale.domain(this.domain());
                tempScale.range(this.range());
                return tempScale.ticks(interval.range, step);
            };
            Time.prototype._setDomain = function (values) {
                // attempt to parse dates
                values = values.map(this._typeCoercer);
                return _super.prototype._setDomain.call(this, values);
            };
            Time.prototype.copy = function () {
                return new Time(this._d3Scale.copy());
            };
            Time.prototype._defaultExtent = function () {
                var endTime = new Date().valueOf();
                var startTime = endTime - Plottable.MILLISECONDS_IN_ONE_DAY;
                return [startTime, endTime];
            };
            return Time;
        })(Scale.AbstractQuantitative);
        Scale.Time = Time;
    })(Plottable.Scale || (Plottable.Scale = {}));
    var Scale = Plottable.Scale;
})(Plottable || (Plottable = {}));

///<reference path="../reference.ts" />
var __extends = this.__extends || function (d, b) {
    for (var p in b) if (b.hasOwnProperty(p)) d[p] = b[p];
    function __() { this.constructor = d; }
    __.prototype = b.prototype;
    d.prototype = new __();
};
var Plottable;
(function (Plottable) {
    (function (Scale) {
        ;
        /**
         * This class implements a color scale that takes quantitive input and
         * interpolates between a list of color values. It returns a hex string
         * representing the interpolated color.
         *
         * By default it generates a linear scale internally.
         */
        var InterpolatedColor = (function (_super) {
            __extends(InterpolatedColor, _super);
            /**
             * Constructs an InterpolatedColorScale.
             *
             * An InterpolatedColorScale maps numbers evenly to color strings.
             *
             * @constructor
             * @param {string|string[]} colorRange the type of color scale to
             *     create. Default is "reds". @see {@link colorRange} for further
             *     options.
             * @param {string} scaleType the type of underlying scale to use
             *     (linear/pow/log/sqrt). Default is "linear". @see {@link scaleType}
             *     for further options.
             */
            function InterpolatedColor(colorRange, scaleType) {
                if (colorRange === void 0) { colorRange = "reds"; }
                if (scaleType === void 0) { scaleType = "linear"; }
                this._colorRange = this._resolveColorValues(colorRange);
                this._scaleType = scaleType;
                _super.call(this, InterpolatedColor.getD3InterpolatedScale(this._colorRange, this._scaleType));
            }
            /**
             * Converts the string array into a d3 scale.
             *
             * @param {string[]} colors an array of strings representing color
             *     values in hex ("#FFFFFF") or keywords ("white").
             * @param {string} scaleType a string representing the underlying scale
             *     type ("linear"/"log"/"sqrt"/"pow")
             * @returns {D3.Scale.QuantitativeScale} The converted Quantitative d3 scale.
             */
            InterpolatedColor.getD3InterpolatedScale = function (colors, scaleType) {
                var scale;
                switch (scaleType) {
                    case "linear":
                        scale = d3.scale.linear();
                        break;
                    case "log":
                        scale = d3.scale.log();
                        break;
                    case "sqrt":
                        scale = d3.scale.sqrt();
                        break;
                    case "pow":
                        scale = d3.scale.pow();
                        break;
                }
                if (scale == null) {
                    throw new Error("unknown Quantitative scale type " + scaleType);
                }
                return scale.range([0, 1]).interpolate(InterpolatedColor.interpolateColors(colors));
            };
            /**
             * Creates a d3 interpolator given the color array.
             *
             * This class implements a scale that maps numbers to strings.
             *
             * @param {string[]} colors an array of strings representing color
             *     values in hex ("#FFFFFF") or keywords ("white").
             * @returns {D3.Transition.Interpolate} The d3 interpolator for colors.
             */
            InterpolatedColor.interpolateColors = function (colors) {
                if (colors.length < 2) {
                    throw new Error("Color scale arrays must have at least two elements.");
                }
                ;
                return function (ignored) {
                    return function (t) {
                        // Clamp t parameter to [0,1]
                        t = Math.max(0, Math.min(1, t));
                        // Determine indices for colors
                        var tScaled = t * (colors.length - 1);
                        var i0 = Math.floor(tScaled);
                        var i1 = Math.ceil(tScaled);
                        var frac = (tScaled - i0);
                        // Interpolate in the L*a*b color space
                        return d3.interpolateLab(colors[i0], colors[i1])(frac);
                    };
                };
            };
            InterpolatedColor.prototype.colorRange = function (colorRange) {
                if (colorRange == null) {
                    return this._colorRange;
                }
                this._colorRange = this._resolveColorValues(colorRange);
                this._resetScale();
                return this;
            };
            InterpolatedColor.prototype.scaleType = function (scaleType) {
                if (scaleType == null) {
                    return this._scaleType;
                }
                this._scaleType = scaleType;
                this._resetScale();
                return this;
            };
            InterpolatedColor.prototype._resetScale = function () {
                this._d3Scale = InterpolatedColor.getD3InterpolatedScale(this._colorRange, this._scaleType);
                this._autoDomainIfAutomaticMode();
                this.broadcaster.broadcast();
            };
            InterpolatedColor.prototype._resolveColorValues = function (colorRange) {
                if (colorRange instanceof Array) {
                    return colorRange;
                }
                else if (InterpolatedColor.COLOR_SCALES[colorRange] != null) {
                    return InterpolatedColor.COLOR_SCALES[colorRange];
                }
                else {
                    return InterpolatedColor.COLOR_SCALES["reds"];
                }
            };
            InterpolatedColor.prototype.autoDomain = function () {
                // unlike other QuantitativeScales, interpolatedColorScale ignores its domainer
                var extents = this._getAllExtents();
                if (extents.length > 0) {
                    this._setDomain([Plottable._Util.Methods.min(extents, function (x) { return x[0]; }, 0), Plottable._Util.Methods.max(extents, function (x) { return x[1]; }, 0)]);
                }
                return this;
            };
            InterpolatedColor.COLOR_SCALES = {
                reds: [
                    "#FFFFFF",
                    "#FFF6E1",
                    "#FEF4C0",
                    "#FED976",
                    "#FEB24C",
                    "#FD8D3C",
                    "#FC4E2A",
                    "#E31A1C",
                    "#B10026"
                ],
                blues: [
                    "#FFFFFF",
                    "#CCFFFF",
                    "#A5FFFD",
                    "#85F7FB",
                    "#6ED3EF",
                    "#55A7E0",
                    "#417FD0",
                    "#2545D3",
                    "#0B02E1"
                ],
                posneg: [
                    "#0B02E1",
                    "#2545D3",
                    "#417FD0",
                    "#55A7E0",
                    "#6ED3EF",
                    "#85F7FB",
                    "#A5FFFD",
                    "#CCFFFF",
                    "#FFFFFF",
                    "#FFF6E1",
                    "#FEF4C0",
                    "#FED976",
                    "#FEB24C",
                    "#FD8D3C",
                    "#FC4E2A",
                    "#E31A1C",
                    "#B10026"
                ]
            };
            return InterpolatedColor;
        })(Scale.AbstractScale);
        Scale.InterpolatedColor = InterpolatedColor;
    })(Plottable.Scale || (Plottable.Scale = {}));
    var Scale = Plottable.Scale;
})(Plottable || (Plottable = {}));

///<reference path="../reference.ts" />
var Plottable;
(function (Plottable) {
    (function (_Util) {
        var ScaleDomainCoordinator = (function () {
            /**
             * Constructs a ScaleDomainCoordinator.
             *
             * @constructor
             * @param {Scale[]} scales A list of scales whose domains should be linked.
             */
            function ScaleDomainCoordinator(scales) {
                var _this = this;
                /* This class is responsible for maintaining coordination between linked scales.
                It registers event listeners for when one of its scales changes its domain. When the scale
                does change its domain, it re-propogates the change to every linked scale.
                */
                this.rescaleInProgress = false;
                if (scales == null) {
                    throw new Error("ScaleDomainCoordinator requires scales to coordinate");
                }
                this.scales = scales;
                this.scales.forEach(function (s) { return s.broadcaster.registerListener(_this, function (sx) { return _this.rescale(sx); }); });
            }
            ScaleDomainCoordinator.prototype.rescale = function (scale) {
                if (this.rescaleInProgress) {
                    return;
                }
                this.rescaleInProgress = true;
                var newDomain = scale.domain();
                this.scales.forEach(function (s) { return s.domain(newDomain); });
                this.rescaleInProgress = false;
            };
            return ScaleDomainCoordinator;
        })();
        _Util.ScaleDomainCoordinator = ScaleDomainCoordinator;
    })(Plottable._Util || (Plottable._Util = {}));
    var _Util = Plottable._Util;
})(Plottable || (Plottable = {}));

///<reference path="../reference.ts" />
var Plottable;
(function (Plottable) {
    (function (Scale) {
        (function (TickGenerators) {
            /**
             * Creates a tick generator using the specified interval.
             *
             * Generates ticks at multiples of the interval while also including the domain boundaries.
             *
             * @param {number} interval The interval between two ticks (not including the end ticks).
             *
             * @returns {TickGenerator} A tick generator using the specified interval.
             */
            function intervalTickGenerator(interval) {
                if (interval <= 0) {
                    throw new Error("interval must be positive number");
                }
                return function (s) {
                    var domain = s.domain();
                    var low = Math.min(domain[0], domain[1]);
                    var high = Math.max(domain[0], domain[1]);
                    var firstTick = Math.ceil(low / interval) * interval;
                    var numTicks = Math.floor((high - firstTick) / interval) + 1;
                    var lowTicks = low % interval === 0 ? [] : [low];
                    var middleTicks = Plottable._Util.Methods.range(0, numTicks).map(function (t) { return firstTick + t * interval; });
                    var highTicks = high % interval === 0 ? [] : [high];
                    return lowTicks.concat(middleTicks).concat(highTicks);
                };
            }
            TickGenerators.intervalTickGenerator = intervalTickGenerator;
            /**
             * Creates a tick generator that will filter for only the integers in defaultTicks and return them.
             *
             * Will also include the end ticks.
             *
             * @returns {TickGenerator} A tick generator returning only integer ticks.
             */
            function integerTickGenerator() {
                return function (s) {
                    var defaultTicks = s.getDefaultTicks();
                    return defaultTicks.filter(function (tick, i) { return (tick % 1 === 0) || (i === 0) || (i === defaultTicks.length - 1); });
                };
            }
            TickGenerators.integerTickGenerator = integerTickGenerator;
        })(Scale.TickGenerators || (Scale.TickGenerators = {}));
        var TickGenerators = Scale.TickGenerators;
    })(Plottable.Scale || (Plottable.Scale = {}));
    var Scale = Plottable.Scale;
})(Plottable || (Plottable = {}));

///<reference path="../reference.ts" />
var Plottable;
(function (Plottable) {
    (function (_Drawer) {
        var AbstractDrawer = (function () {
            /**
             * Constructs a Drawer
             *
             * @constructor
             * @param{string} key The key associated with this Drawer
             */
            function AbstractDrawer(key) {
                this.key = key;
            }
            /**
             * Sets the class, which needs to be applied to bound elements.
             *
             * @param{string} className The class name to be applied.
             */
            AbstractDrawer.prototype.setClass = function (className) {
                this._className = className;
                return this;
            };
            AbstractDrawer.prototype.setup = function (area) {
                this._renderArea = area;
            };
            /**
             * Removes the Drawer and its renderArea
             */
            AbstractDrawer.prototype.remove = function () {
                if (this._renderArea != null) {
                    this._renderArea.remove();
                }
            };
            /**
             * Enter new data to render area and creates binding
             *
             * @param{any[]} data The data to be drawn
             */
            AbstractDrawer.prototype._enterData = function (data) {
                // no-op
            };
            /**
             * Draws data using one step
             *
             * @param{AppliedDrawStep} step The step, how data should be drawn.
             */
            AbstractDrawer.prototype._drawStep = function (step) {
                // no-op
            };
            AbstractDrawer.prototype._numberOfAnimationIterations = function (data) {
                return data.length;
            };
            AbstractDrawer.prototype.applyMetadata = function (attrToProjector, userMetadata, plotMetadata) {
                var modifiedAttrToProjector = {};
                d3.keys(attrToProjector).forEach(function (attr) {
                    modifiedAttrToProjector[attr] = function (datum, index) { return attrToProjector[attr](datum, index, userMetadata, plotMetadata); };
                });
                return modifiedAttrToProjector;
            };
            AbstractDrawer.prototype._prepareDrawSteps = function (drawSteps) {
                // no-op
            };
            AbstractDrawer.prototype._prepareData = function (data, drawSteps) {
                return data;
            };
            /**
             * Draws the data into the renderArea using the spefic steps and metadata
             *
             * @param{any[]} data The data to be drawn
             * @param{DrawStep[]} drawSteps The list of steps, which needs to be drawn
             * @param{any} userMetadata The metadata provided by user
             * @param{any} plotMetadata The metadata provided by plot
             */
            AbstractDrawer.prototype.draw = function (data, drawSteps, userMetadata, plotMetadata) {
                var _this = this;
                var appliedDrawSteps = drawSteps.map(function (dr) {
                    return {
                        attrToProjector: _this.applyMetadata(dr.attrToProjector, userMetadata, plotMetadata),
                        animator: dr.animator
                    };
                });
                var preparedData = this._prepareData(data, appliedDrawSteps);
                this._prepareDrawSteps(appliedDrawSteps);
                this._enterData(preparedData);
                var numberOfIterations = this._numberOfAnimationIterations(preparedData);
                var delay = 0;
                appliedDrawSteps.forEach(function (drawStep, i) {
                    Plottable._Util.Methods.setTimeout(function () { return _this._drawStep(drawStep); }, delay);
                    delay += drawStep.animator.getTiming(numberOfIterations);
                });
                return delay;
            };
            return AbstractDrawer;
        })();
        _Drawer.AbstractDrawer = AbstractDrawer;
    })(Plottable._Drawer || (Plottable._Drawer = {}));
    var _Drawer = Plottable._Drawer;
})(Plottable || (Plottable = {}));

///<reference path="../reference.ts" />
var __extends = this.__extends || function (d, b) {
    for (var p in b) if (b.hasOwnProperty(p)) d[p] = b[p];
    function __() { this.constructor = d; }
    __.prototype = b.prototype;
    d.prototype = new __();
};
var Plottable;
(function (Plottable) {
    (function (_Drawer) {
        var Line = (function (_super) {
            __extends(Line, _super);
            function Line() {
                _super.apply(this, arguments);
            }
            Line.prototype._enterData = function (data) {
                _super.prototype._enterData.call(this, data);
                this.pathSelection.datum(data);
            };
            Line.prototype.setup = function (area) {
                this.pathSelection = area.append("path").classed("line", true).style({
                    "fill": "none",
                    "vector-effect": "non-scaling-stroke"
                });
                _super.prototype.setup.call(this, area);
            };
            Line.prototype.createLine = function (xFunction, yFunction, definedFunction) {
                if (!definedFunction) {
                    definedFunction = function (d, i) { return true; };
                }
                return d3.svg.line().x(xFunction).y(yFunction).defined(definedFunction);
            };
            Line.prototype._numberOfAnimationIterations = function (data) {
                return 1;
            };
            Line.prototype._drawStep = function (step) {
                var baseTime = _super.prototype._drawStep.call(this, step);
                var attrToProjector = Plottable._Util.Methods.copyMap(step.attrToProjector);
                var xFunction = attrToProjector["x"];
                var yFunction = attrToProjector["y"];
                var definedFunction = attrToProjector["defined"];
                delete attrToProjector["x"];
                delete attrToProjector["y"];
                if (attrToProjector["defined"]) {
                    delete attrToProjector["defined"];
                }
                attrToProjector["d"] = this.createLine(xFunction, yFunction, definedFunction);
                if (attrToProjector["fill"]) {
                    this.pathSelection.attr("fill", attrToProjector["fill"]); // so colors don't animate
                }
                step.animator.animate(this.pathSelection, attrToProjector);
            };
            return Line;
        })(_Drawer.AbstractDrawer);
        _Drawer.Line = Line;
    })(Plottable._Drawer || (Plottable._Drawer = {}));
    var _Drawer = Plottable._Drawer;
})(Plottable || (Plottable = {}));

///<reference path="../reference.ts" />
var __extends = this.__extends || function (d, b) {
    for (var p in b) if (b.hasOwnProperty(p)) d[p] = b[p];
    function __() { this.constructor = d; }
    __.prototype = b.prototype;
    d.prototype = new __();
};
var Plottable;
(function (Plottable) {
    (function (_Drawer) {
        var Area = (function (_super) {
            __extends(Area, _super);
            function Area() {
                _super.apply(this, arguments);
                this._drawLine = true;
            }
            Area.prototype._enterData = function (data) {
                if (this._drawLine) {
                    _super.prototype._enterData.call(this, data);
                }
                else {
                    _Drawer.AbstractDrawer.prototype._enterData.call(this, data);
                }
                this.areaSelection.datum(data);
            };
            /**
             * Sets the value determining if line should be drawn.
             *
             * @param{boolean} draw The value determing if line should be drawn.
             */
            Area.prototype.drawLine = function (draw) {
                this._drawLine = draw;
                return this;
            };
            Area.prototype.setup = function (area) {
                this.areaSelection = area.append("path").classed("area", true).style({ "stroke": "none" });
                if (this._drawLine) {
                    _super.prototype.setup.call(this, area);
                }
                else {
                    _Drawer.AbstractDrawer.prototype.setup.call(this, area);
                }
            };
            Area.prototype.createArea = function (xFunction, y0Function, y1Function, definedFunction) {
                if (!definedFunction) {
                    definedFunction = function () { return true; };
                }
                return d3.svg.area().x(xFunction).y0(y0Function).y1(y1Function).defined(definedFunction);
            };
            Area.prototype._drawStep = function (step) {
                if (this._drawLine) {
                    _super.prototype._drawStep.call(this, step);
                }
                else {
                    _Drawer.AbstractDrawer.prototype._drawStep.call(this, step);
                }
                var attrToProjector = Plottable._Util.Methods.copyMap(step.attrToProjector);
                var xFunction = attrToProjector["x"];
                var y0Function = attrToProjector["y0"];
                var y1Function = attrToProjector["y"];
                var definedFunction = attrToProjector["defined"];
                delete attrToProjector["x"];
                delete attrToProjector["y0"];
                delete attrToProjector["y"];
                if (attrToProjector["defined"]) {
                    delete attrToProjector["defined"];
                }
                attrToProjector["d"] = this.createArea(xFunction, y0Function, y1Function, definedFunction);
                if (attrToProjector["fill"]) {
                    this.areaSelection.attr("fill", attrToProjector["fill"]); // so colors don't animate
                }
                step.animator.animate(this.areaSelection, attrToProjector);
            };
            return Area;
        })(_Drawer.Line);
        _Drawer.Area = Area;
    })(Plottable._Drawer || (Plottable._Drawer = {}));
    var _Drawer = Plottable._Drawer;
})(Plottable || (Plottable = {}));

///<reference path="../reference.ts" />
var __extends = this.__extends || function (d, b) {
    for (var p in b) if (b.hasOwnProperty(p)) d[p] = b[p];
    function __() { this.constructor = d; }
    __.prototype = b.prototype;
    d.prototype = new __();
};
var Plottable;
(function (Plottable) {
    (function (_Drawer) {
        var Element = (function (_super) {
            __extends(Element, _super);
            function Element() {
                _super.apply(this, arguments);
            }
            /**
             * Sets the svg element, which needs to be bind to data
             *
             * @param{string} tag The svg element to be bind
             */
            Element.prototype.svgElement = function (tag) {
                this._svgElement = tag;
                return this;
            };
            Element.prototype._getDrawSelection = function () {
                return this._renderArea.selectAll(this._svgElement);
            };
            Element.prototype._drawStep = function (step) {
                _super.prototype._drawStep.call(this, step);
                var drawSelection = this._getDrawSelection();
                if (step.attrToProjector["fill"]) {
                    drawSelection.attr("fill", step.attrToProjector["fill"]); // so colors don't animate
                }
                step.animator.animate(drawSelection, step.attrToProjector);
            };
            Element.prototype._enterData = function (data) {
                _super.prototype._enterData.call(this, data);
                var dataElements = this._getDrawSelection().data(data);
                dataElements.enter().append(this._svgElement);
                if (this._className != null) {
                    dataElements.classed(this._className, true);
                }
                dataElements.exit().remove();
            };
            Element.prototype.filterDefinedData = function (data, definedFunction) {
                return definedFunction ? data.filter(definedFunction) : data;
            };
            // HACKHACK To prevent populating undesired attribute to d3, we delete them here.
            Element.prototype._prepareDrawSteps = function (drawSteps) {
                _super.prototype._prepareDrawSteps.call(this, drawSteps);
                drawSteps.forEach(function (d) {
                    if (d.attrToProjector["defined"]) {
                        delete d.attrToProjector["defined"];
                    }
                });
            };
            Element.prototype._prepareData = function (data, drawSteps) {
                var _this = this;
                return drawSteps.reduce(function (data, drawStep) { return _this.filterDefinedData(data, drawStep.attrToProjector["defined"]); }, _super.prototype._prepareData.call(this, data, drawSteps));
            };
            return Element;
        })(_Drawer.AbstractDrawer);
        _Drawer.Element = Element;
    })(Plottable._Drawer || (Plottable._Drawer = {}));
    var _Drawer = Plottable._Drawer;
})(Plottable || (Plottable = {}));

///<reference path="../reference.ts" />
var __extends = this.__extends || function (d, b) {
    for (var p in b) if (b.hasOwnProperty(p)) d[p] = b[p];
    function __() { this.constructor = d; }
    __.prototype = b.prototype;
    d.prototype = new __();
};
var Plottable;
(function (Plottable) {
    (function (_Drawer) {
        var LABEL_VERTICAL_PADDING = 5;
        var LABEL_HORIZONTAL_PADDING = 5;
        var Rect = (function (_super) {
            __extends(Rect, _super);
            function Rect(key, isVertical) {
                _super.call(this, key);
                this._someLabelsTooWide = false;
                this.svgElement("rect");
                this._isVertical = isVertical;
            }
            Rect.prototype.setup = function (area) {
                // need to put the bars in a seperate container so we can ensure that they don't cover labels
                _super.prototype.setup.call(this, area.append("g").classed("bar-area", true));
                this.textArea = area.append("g").classed("bar-label-text-area", true);
                this.measurer = new Plottable._Util.Text.CachingCharacterMeasurer(this.textArea.append("text")).measure;
            };
            Rect.prototype.removeLabels = function () {
                this.textArea.selectAll("g").remove();
            };
            Rect.prototype.drawText = function (data, attrToProjector, userMetadata, plotMetadata) {
                var _this = this;
                var labelTooWide = data.map(function (d, i) {
                    var text = attrToProjector["label"](d, i, userMetadata, plotMetadata).toString();
                    var w = attrToProjector["width"](d, i, userMetadata, plotMetadata);
                    var h = attrToProjector["height"](d, i, userMetadata, plotMetadata);
                    var x = attrToProjector["x"](d, i, userMetadata, plotMetadata);
                    var y = attrToProjector["y"](d, i, userMetadata, plotMetadata);
                    var positive = attrToProjector["positive"](d, i, userMetadata, plotMetadata);
                    var measurement = _this.measurer(text);
                    var color = attrToProjector["fill"](d, i, userMetadata, plotMetadata);
                    var dark = Plottable._Util.Color.contrast("white", color) * 1.6 < Plottable._Util.Color.contrast("black", color);
                    var primary = _this._isVertical ? h : w;
                    var primarySpace = _this._isVertical ? measurement.height : measurement.width;
                    var secondaryAttrTextSpace = _this._isVertical ? measurement.width : measurement.height;
                    var secondaryAttrAvailableSpace = _this._isVertical ? w : h;
                    var tooWide = secondaryAttrTextSpace + 2 * LABEL_HORIZONTAL_PADDING > secondaryAttrAvailableSpace;
                    if (measurement.height <= h && measurement.width <= w) {
                        var offset = Math.min((primary - primarySpace) / 2, LABEL_VERTICAL_PADDING);
                        if (!positive) {
                            offset = offset * -1;
                        }
                        if (_this._isVertical) {
                            y += offset;
                        }
                        else {
                            x += offset;
                        }
                        var g = _this.textArea.append("g").attr("transform", "translate(" + x + "," + y + ")");
                        var className = dark ? "dark-label" : "light-label";
                        g.classed(className, true);
                        var xAlign;
                        var yAlign;
                        if (_this._isVertical) {
                            xAlign = "center";
                            yAlign = positive ? "top" : "bottom";
                        }
                        else {
                            xAlign = positive ? "left" : "right";
                            yAlign = "center";
                        }
                        Plottable._Util.Text.writeLineHorizontally(text, g, w, h, xAlign, yAlign);
                    }
                    return tooWide;
                });
                this._someLabelsTooWide = labelTooWide.some(function (d) { return d; });
            };
            return Rect;
        })(_Drawer.Element);
        _Drawer.Rect = Rect;
    })(Plottable._Drawer || (Plottable._Drawer = {}));
    var _Drawer = Plottable._Drawer;
})(Plottable || (Plottable = {}));

///<reference path="../reference.ts" />
var __extends = this.__extends || function (d, b) {
    for (var p in b) if (b.hasOwnProperty(p)) d[p] = b[p];
    function __() { this.constructor = d; }
    __.prototype = b.prototype;
    d.prototype = new __();
};
var Plottable;
(function (Plottable) {
    (function (_Drawer) {
        var Arc = (function (_super) {
            __extends(Arc, _super);
            function Arc(key) {
                _super.call(this, key);
                this._svgElement = "path";
            }
            Arc.prototype.createArc = function (innerRadiusF, outerRadiusF) {
                return d3.svg.arc().innerRadius(innerRadiusF).outerRadius(outerRadiusF);
            };
            Arc.prototype.retargetProjectors = function (attrToProjector) {
                var retargetedAttrToProjector = {};
                d3.entries(attrToProjector).forEach(function (entry) {
                    retargetedAttrToProjector[entry.key] = function (d, i) { return entry.value(d.data, i); };
                });
                return retargetedAttrToProjector;
            };
            Arc.prototype._drawStep = function (step) {
                var attrToProjector = Plottable._Util.Methods.copyMap(step.attrToProjector);
                attrToProjector = this.retargetProjectors(attrToProjector);
                var innerRadiusF = attrToProjector["inner-radius"];
                var outerRadiusF = attrToProjector["outer-radius"];
                delete attrToProjector["inner-radius"];
                delete attrToProjector["outer-radius"];
                attrToProjector["d"] = this.createArc(innerRadiusF, outerRadiusF);
                return _super.prototype._drawStep.call(this, { attrToProjector: attrToProjector, animator: step.animator });
            };
            Arc.prototype.draw = function (data, drawSteps, userMetadata, plotMetadata) {
                // HACKHACK Applying metadata should be done in base class
                var valueAccessor = function (d, i) { return drawSteps[0].attrToProjector["value"](d, i, userMetadata, plotMetadata); };
                var pie = d3.layout.pie().sort(null).value(valueAccessor)(data);
                drawSteps.forEach(function (s) { return delete s.attrToProjector["value"]; });
                return _super.prototype.draw.call(this, pie, drawSteps, userMetadata, plotMetadata);
            };
            return Arc;
        })(_Drawer.Element);
        _Drawer.Arc = Arc;
    })(Plottable._Drawer || (Plottable._Drawer = {}));
    var _Drawer = Plottable._Drawer;
})(Plottable || (Plottable = {}));

///<reference path="../reference.ts" />
var __extends = this.__extends || function (d, b) {
    for (var p in b) if (b.hasOwnProperty(p)) d[p] = b[p];
    function __() { this.constructor = d; }
    __.prototype = b.prototype;
    d.prototype = new __();
};
var Plottable;
(function (Plottable) {
    (function (Component) {
        var AbstractComponent = (function (_super) {
            __extends(AbstractComponent, _super);
            function AbstractComponent() {
                _super.apply(this, arguments);
                this.clipPathEnabled = false;
                this._xAlignProportion = 0; // What % along the free space do we want to position (0 = left, .5 = center, 1 = right)
                this._yAlignProportion = 0;
                this._fixedHeightFlag = false;
                this._fixedWidthFlag = false;
                this._isSetup = false;
                this._isAnchored = false;
                this.interactionsToRegister = [];
                this.boxes = [];
                this.isTopLevelComponent = false;
                this._width = 0; // Width and height of the component. Used to size the hitbox, bounding box, etc
                this._height = 0;
                this._xOffset = 0; // Offset from Origin, used for alignment and floating positioning
                this._yOffset = 0;
                this.cssClasses = ["component"];
                this.removed = false;
                this._autoResize = AbstractComponent.AUTORESIZE_BY_DEFAULT;
            }
            /**
             * Attaches the Component as a child of a given a DOM element. Usually only directly invoked on root-level Components.
             *
             * @param {D3.Selection} element A D3 selection consisting of the element to anchor under.
             */
            AbstractComponent.prototype._anchor = function (element) {
                if (this.removed) {
                    throw new Error("Can't reuse remove()-ed components!");
                }
                if (element.node().nodeName === "svg") {
                    // svg node gets the "plottable" CSS class
                    this.rootSVG = element;
                    this.rootSVG.classed("plottable", true);
                    // visible overflow for firefox https://stackoverflow.com/questions/5926986/why-does-firefox-appear-to-truncate-embedded-svgs
                    this.rootSVG.style("overflow", "visible");
                    this.isTopLevelComponent = true;
                }
                if (this._element != null) {
                    // reattach existing element
                    element.node().appendChild(this._element.node());
                }
                else {
                    this._element = element.append("g");
                    this._setup();
                }
                this._isAnchored = true;
            };
            /**
             * Creates additional elements as necessary for the Component to function.
             * Called during _anchor() if the Component's element has not been created yet.
             * Override in subclasses to provide additional functionality.
             */
            AbstractComponent.prototype._setup = function () {
                var _this = this;
                if (this._isSetup) {
                    return;
                }
                this.cssClasses.forEach(function (cssClass) {
                    _this._element.classed(cssClass, true);
                });
                this.cssClasses = null;
                this._backgroundContainer = this._element.append("g").classed("background-container", true);
                this._content = this._element.append("g").classed("content", true);
                this._foregroundContainer = this._element.append("g").classed("foreground-container", true);
                this.boxContainer = this._element.append("g").classed("box-container", true);
                if (this.clipPathEnabled) {
                    this.generateClipPath();
                }
                ;
                this.addBox("bounding-box");
                this.interactionsToRegister.forEach(function (r) { return _this.registerInteraction(r); });
                this.interactionsToRegister = null;
                if (this.isTopLevelComponent) {
                    this.autoResize(this._autoResize);
                }
                this._isSetup = true;
            };
            AbstractComponent.prototype._requestedSpace = function (availableWidth, availableHeight) {
                return { width: 0, height: 0, wantsWidth: false, wantsHeight: false };
            };
            /**
             * Computes the size, position, and alignment from the specified values.
             * If no parameters are supplied and the component is a root node,
             * they are inferred from the size of the component's element.
             *
             * @param {number} xOrigin x-coordinate of the origin of the component
             * @param {number} yOrigin y-coordinate of the origin of the component
             * @param {number} availableWidth available width for the component to render in
             * @param {number} availableHeight available height for the component to render in
             */
            AbstractComponent.prototype._computeLayout = function (xOrigin, yOrigin, availableWidth, availableHeight) {
                var _this = this;
                if (xOrigin == null || yOrigin == null || availableWidth == null || availableHeight == null) {
                    if (this._element == null) {
                        throw new Error("anchor must be called before computeLayout");
                    }
                    else if (this.isTopLevelComponent) {
                        // we are the root node, retrieve height/width from root SVG
                        xOrigin = 0;
                        yOrigin = 0;
                        // Set width/height to 100% if not specified, to allow accurate size calculation
                        // see http://www.w3.org/TR/CSS21/visudet.html#block-replaced-width
                        // and http://www.w3.org/TR/CSS21/visudet.html#inline-replaced-height
                        if (this.rootSVG.attr("width") == null) {
                            this.rootSVG.attr("width", "100%");
                        }
                        if (this.rootSVG.attr("height") == null) {
                            this.rootSVG.attr("height", "100%");
                        }
                        var elem = this.rootSVG.node();
                        availableWidth = Plottable._Util.DOM.getElementWidth(elem);
                        availableHeight = Plottable._Util.DOM.getElementHeight(elem);
                    }
                    else {
                        throw new Error("null arguments cannot be passed to _computeLayout() on a non-root node");
                    }
                }
                this.xOrigin = xOrigin;
                this.yOrigin = yOrigin;
                var requestedSpace = this._requestedSpace(availableWidth, availableHeight);
                this._width = this._isFixedWidth() ? Math.min(availableWidth, requestedSpace.width) : availableWidth;
                this._height = this._isFixedHeight() ? Math.min(availableHeight, requestedSpace.height) : availableHeight;
                var xPosition = this.xOrigin + this._xOffset;
                var yPosition = this.yOrigin + this._yOffset;
                xPosition += (availableWidth - this.width()) * this._xAlignProportion;
                yPosition += (availableHeight - requestedSpace.height) * this._yAlignProportion;
                this._element.attr("transform", "translate(" + xPosition + "," + yPosition + ")");
                this.boxes.forEach(function (b) { return b.attr("width", _this.width()).attr("height", _this.height()); });
            };
            AbstractComponent.prototype._render = function () {
                if (this._isAnchored && this._isSetup) {
                    Plottable.Core.RenderController.registerToRender(this);
                }
            };
            AbstractComponent.prototype._scheduleComputeLayout = function () {
                if (this._isAnchored && this._isSetup) {
                    Plottable.Core.RenderController.registerToComputeLayout(this);
                }
            };
            AbstractComponent.prototype._doRender = function () {
            };
            AbstractComponent.prototype._invalidateLayout = function () {
                if (this._isAnchored && this._isSetup) {
                    if (this.isTopLevelComponent) {
                        this._scheduleComputeLayout();
                    }
                    else {
                        this._parent._invalidateLayout();
                    }
                }
            };
            AbstractComponent.prototype.renderTo = function (element) {
                if (element != null) {
                    var selection;
                    if (typeof (element.node) === "function") {
                        selection = element;
                    }
                    else {
                        selection = d3.select(element);
                    }
                    if (!selection.node() || selection.node().nodeName !== "svg") {
                        throw new Error("Plottable requires a valid SVG to renderTo");
                    }
                    this._anchor(selection);
                }
                if (this._element == null) {
                    throw new Error("If a component has never been rendered before, then renderTo must be given a node to render to, \
          or a D3.Selection, or a selector string");
                }
                this._computeLayout();
                this._render();
                // flush so that consumers can immediately attach to stuff we create in the DOM
                Plottable.Core.RenderController.flush();
                return this;
            };
            /**
             * Causes the Component to recompute layout and redraw. If passed arguments, will resize the root SVG it lives in.
             *
             * This function should be called when CSS changes could influence the size
             * of the components, e.g. changing the font size.
             *
             * @param {number} [availableWidth]  - the width of the container element
             * @param {number} [availableHeight] - the height of the container element
             * @returns {Component} The calling component.
             */
            AbstractComponent.prototype.resize = function (width, height) {
                if (!this.isTopLevelComponent) {
                    throw new Error("Cannot resize on non top-level component");
                }
                if (width != null && height != null && this._isAnchored) {
                    this.rootSVG.attr({ width: width, height: height });
                }
                this._invalidateLayout();
                return this;
            };
            /**
             * Enables or disables resize on window resizes.
             *
             * If enabled, window resizes will enqueue this component for a re-layout
             * and re-render. Animations are disabled during window resizes when auto-
             * resize is enabled.
             *
             * @param {boolean} flag Enable (true) or disable (false) auto-resize.
             * @returns {Component} The calling component.
             */
            AbstractComponent.prototype.autoResize = function (flag) {
                if (flag) {
                    Plottable.Core.ResizeBroadcaster.register(this);
                }
                else {
                    Plottable.Core.ResizeBroadcaster.deregister(this);
                }
                this._autoResize = flag; // if _setup were called by constructor, this var could be removed #591
                return this;
            };
            /**
             * Sets the x alignment of the Component. This will be used if the
             * Component is given more space than it needs.
             *
             * For example, you may want to make a Legend postition itself it the top
             * right, so you would call `legend.xAlign("right")` and
             * `legend.yAlign("top")`.
             *
             * @param {string} alignment The x alignment of the Component (one of ["left", "center", "right"]).
             * @returns {Component} The calling Component.
             */
            AbstractComponent.prototype.xAlign = function (alignment) {
                alignment = alignment.toLowerCase();
                if (alignment === "left") {
                    this._xAlignProportion = 0;
                }
                else if (alignment === "center") {
                    this._xAlignProportion = 0.5;
                }
                else if (alignment === "right") {
                    this._xAlignProportion = 1;
                }
                else {
                    throw new Error("Unsupported alignment");
                }
                this._invalidateLayout();
                return this;
            };
            /**
             * Sets the y alignment of the Component. This will be used if the
             * Component is given more space than it needs.
             *
             * For example, you may want to make a Legend postition itself it the top
             * right, so you would call `legend.xAlign("right")` and
             * `legend.yAlign("top")`.
             *
             * @param {string} alignment The x alignment of the Component (one of ["top", "center", "bottom"]).
             * @returns {Component} The calling Component.
             */
            AbstractComponent.prototype.yAlign = function (alignment) {
                alignment = alignment.toLowerCase();
                if (alignment === "top") {
                    this._yAlignProportion = 0;
                }
                else if (alignment === "center") {
                    this._yAlignProportion = 0.5;
                }
                else if (alignment === "bottom") {
                    this._yAlignProportion = 1;
                }
                else {
                    throw new Error("Unsupported alignment");
                }
                this._invalidateLayout();
                return this;
            };
            /**
             * Sets the x offset of the Component. This will be used if the Component
             * is given more space than it needs.
             *
             * @param {number} offset The desired x offset, in pixels, from the left
             * side of the container.
             * @returns {Component} The calling Component.
             */
            AbstractComponent.prototype.xOffset = function (offset) {
                this._xOffset = offset;
                this._invalidateLayout();
                return this;
            };
            /**
             * Sets the y offset of the Component. This will be used if the Component
             * is given more space than it needs.
             *
             * @param {number} offset The desired y offset, in pixels, from the top
             * side of the container.
             * @returns {Component} The calling Component.
             */
            AbstractComponent.prototype.yOffset = function (offset) {
                this._yOffset = offset;
                this._invalidateLayout();
                return this;
            };
            AbstractComponent.prototype.addBox = function (className, parentElement) {
                if (this._element == null) {
                    throw new Error("Adding boxes before anchoring is currently disallowed");
                }
                parentElement = parentElement == null ? this.boxContainer : parentElement;
                var box = parentElement.append("rect");
                if (className != null) {
                    box.classed(className, true);
                }
                ;
                this.boxes.push(box);
                if (this.width() != null && this.height() != null) {
                    box.attr("width", this.width()).attr("height", this.height());
                }
                return box;
            };
            AbstractComponent.prototype.generateClipPath = function () {
                // The clip path will prevent content from overflowing its component space.
                // HACKHACK: IE <=9 does not respect the HTML base element in SVG.
                // They don't need the current URL in the clip path reference.
                var prefix = /MSIE [5-9]/.test(navigator.userAgent) ? "" : document.location.href;
                prefix = prefix.split("#")[0]; // To fix cases where an anchor tag was used
                this._element.attr("clip-path", "url(\"" + prefix + "#clipPath" + this._plottableID + "\")");
                var clipPathParent = this.boxContainer.append("clipPath").attr("id", "clipPath" + this._plottableID);
                this.addBox("clip-rect", clipPathParent);
            };
            /**
             * Attaches an Interaction to the Component, so that the Interaction will listen for events on the Component.
             *
             * @param {Interaction} interaction The Interaction to attach to the Component.
             * @returns {Component} The calling Component.
             */
            AbstractComponent.prototype.registerInteraction = function (interaction) {
                // Interactions can be registered before or after anchoring. If registered before, they are
                // pushed to this.interactionsToRegister and registered during anchoring. If after, they are
                // registered immediately
                if (this._element) {
                    if (!this.hitBox) {
                        this.hitBox = this.addBox("hit-box");
                        this.hitBox.style("fill", "#ffffff").style("opacity", 0); // We need to set these so Chrome will register events
                    }
                    interaction._anchor(this, this.hitBox);
                }
                else {
                    this.interactionsToRegister.push(interaction);
                }
                return this;
            };
            AbstractComponent.prototype.classed = function (cssClass, addClass) {
                if (addClass == null) {
                    if (cssClass == null) {
                        return false;
                    }
                    else if (this._element == null) {
                        return (this.cssClasses.indexOf(cssClass) !== -1);
                    }
                    else {
                        return this._element.classed(cssClass);
                    }
                }
                else {
                    if (cssClass == null) {
                        return this;
                    }
                    if (this._element == null) {
                        var classIndex = this.cssClasses.indexOf(cssClass);
                        if (addClass && classIndex === -1) {
                            this.cssClasses.push(cssClass);
                        }
                        else if (!addClass && classIndex !== -1) {
                            this.cssClasses.splice(classIndex, 1);
                        }
                    }
                    else {
                        this._element.classed(cssClass, addClass);
                    }
                    return this;
                }
            };
            /**
             * Checks if the Component has a fixed width or false if it grows to fill available space.
             * Returns false by default on the base Component class.
             *
             * @returns {boolean} Whether the component has a fixed width.
             */
            AbstractComponent.prototype._isFixedWidth = function () {
                return this._fixedWidthFlag;
            };
            /**
             * Checks if the Component has a fixed height or false if it grows to fill available space.
             * Returns false by default on the base Component class.
             *
             * @returns {boolean} Whether the component has a fixed height.
             */
            AbstractComponent.prototype._isFixedHeight = function () {
                return this._fixedHeightFlag;
            };
            /**
             * Merges this Component with another Component, returning a
             * ComponentGroup. This is used to layer Components on top of each other.
             *
             * There are four cases:
             * Component + Component: Returns a ComponentGroup with both components inside it.
             * ComponentGroup + Component: Returns the ComponentGroup with the Component appended.
             * Component + ComponentGroup: Returns the ComponentGroup with the Component prepended.
             * ComponentGroup + ComponentGroup: Returns a new ComponentGroup with two ComponentGroups inside it.
             *
             * @param {Component} c The component to merge in.
             * @returns {ComponentGroup} The relevant ComponentGroup out of the above four cases.
             */
            AbstractComponent.prototype.merge = function (c) {
                var cg;
                if (this._isSetup || this._isAnchored) {
                    throw new Error("Can't presently merge a component that's already been anchored");
                }
                if (Plottable.Component.Group.prototype.isPrototypeOf(c)) {
                    cg = c;
                    cg._addComponent(this, true);
                    return cg;
                }
                else {
                    cg = new Plottable.Component.Group([this, c]);
                    return cg;
                }
            };
            /**
             * Detaches a Component from the DOM. The component can be reused.
             *
             * This should only be used if you plan on reusing the calling
             * Components. Otherwise, use remove().
             *
             * @returns The calling Component.
             */
            AbstractComponent.prototype.detach = function () {
                if (this._isAnchored) {
                    this._element.remove();
                }
                if (this._parent != null) {
                    this._parent._removeComponent(this);
                }
                this._isAnchored = false;
                this._parent = null;
                return this;
            };
            /**
             * Removes a Component from the DOM and disconnects it from everything it's
             * listening to (effectively destroying it).
             */
            AbstractComponent.prototype.remove = function () {
                this.removed = true;
                this.detach();
                Plottable.Core.ResizeBroadcaster.deregister(this);
            };
            /**
             * Return the width of the component
             *
             * @return {number} width of the component
             */
            AbstractComponent.prototype.width = function () {
                return this._width;
            };
            /**
             * Return the height of the component
             *
             * @return {number} height of the component
             */
            AbstractComponent.prototype.height = function () {
                return this._height;
            };
            AbstractComponent.AUTORESIZE_BY_DEFAULT = true;
            return AbstractComponent;
        })(Plottable.Core.PlottableObject);
        Component.AbstractComponent = AbstractComponent;
    })(Plottable.Component || (Plottable.Component = {}));
    var Component = Plottable.Component;
})(Plottable || (Plottable = {}));

///<reference path="../reference.ts" />
var __extends = this.__extends || function (d, b) {
    for (var p in b) if (b.hasOwnProperty(p)) d[p] = b[p];
    function __() { this.constructor = d; }
    __.prototype = b.prototype;
    d.prototype = new __();
};
var Plottable;
(function (Plottable) {
    (function (Component) {
        /*
         * An abstract ComponentContainer class to encapsulate Table and ComponentGroup's shared functionality.
         * It will not do anything if instantiated directly.
         */
        var AbstractComponentContainer = (function (_super) {
            __extends(AbstractComponentContainer, _super);
            function AbstractComponentContainer() {
                _super.apply(this, arguments);
                this._components = [];
            }
            AbstractComponentContainer.prototype._anchor = function (element) {
                var _this = this;
                _super.prototype._anchor.call(this, element);
                this.components().forEach(function (c) { return c._anchor(_this._content); });
            };
            AbstractComponentContainer.prototype._render = function () {
                this._components.forEach(function (c) { return c._render(); });
            };
            AbstractComponentContainer.prototype._removeComponent = function (c) {
                var removeIndex = this._components.indexOf(c);
                if (removeIndex >= 0) {
                    this.components().splice(removeIndex, 1);
                    this._invalidateLayout();
                }
            };
            AbstractComponentContainer.prototype._addComponent = function (c, prepend) {
                if (prepend === void 0) { prepend = false; }
                if (!c || this._components.indexOf(c) >= 0) {
                    return false;
                }
                if (prepend) {
                    this.components().unshift(c);
                }
                else {
                    this.components().push(c);
                }
                c._parent = this;
                if (this._isAnchored) {
                    c._anchor(this._content);
                }
                this._invalidateLayout();
                return true;
            };
            /**
             * Returns a list of components in the ComponentContainer.
             *
             * @returns {Component[]} the contained Components
             */
            AbstractComponentContainer.prototype.components = function () {
                return this._components;
            };
            /**
             * Returns true iff the ComponentContainer is empty.
             *
             * @returns {boolean} Whether the calling ComponentContainer is empty.
             */
            AbstractComponentContainer.prototype.empty = function () {
                return this._components.length === 0;
            };
            /**
             * Detaches all components contained in the ComponentContainer, and
             * empties the ComponentContainer.
             *
             * @returns {ComponentContainer} The calling ComponentContainer
             */
            AbstractComponentContainer.prototype.detachAll = function () {
                // Calling c.remove() will mutate this._components because the component will call this._parent._removeComponent(this)
                // Since mutating an array while iterating over it is dangerous, we instead iterate over a copy generated by Arr.slice()
                this.components().slice().forEach(function (c) { return c.detach(); });
                return this;
            };
            AbstractComponentContainer.prototype.remove = function () {
                _super.prototype.remove.call(this);
                this.components().slice().forEach(function (c) { return c.remove(); });
            };
            return AbstractComponentContainer;
        })(Component.AbstractComponent);
        Component.AbstractComponentContainer = AbstractComponentContainer;
    })(Plottable.Component || (Plottable.Component = {}));
    var Component = Plottable.Component;
})(Plottable || (Plottable = {}));

///<reference path="../reference.ts" />
var __extends = this.__extends || function (d, b) {
    for (var p in b) if (b.hasOwnProperty(p)) d[p] = b[p];
    function __() { this.constructor = d; }
    __.prototype = b.prototype;
    d.prototype = new __();
};
var Plottable;
(function (Plottable) {
    (function (Component) {
        var Group = (function (_super) {
            __extends(Group, _super);
            /**
             * Constructs a GroupComponent.
             *
             * A GroupComponent is a set of Components that will be rendered on top of
             * each other. When you call Component.merge(Component), it creates and
             * returns a GroupComponent.
             *
             * @constructor
             * @param {Component[]} components The Components in the Group (default = []).
             */
            function Group(components) {
                var _this = this;
                if (components === void 0) { components = []; }
                _super.call(this);
                this.classed("component-group", true);
                components.forEach(function (c) { return _this._addComponent(c); });
            }
            Group.prototype._requestedSpace = function (offeredWidth, offeredHeight) {
                var requests = this.components().map(function (c) { return c._requestedSpace(offeredWidth, offeredHeight); });
                return {
                    width: Math.max(Plottable._Util.Methods.max(requests, function (request) { return request.width; }, 0), offeredWidth),
                    height: Math.max(Plottable._Util.Methods.max(requests, function (request) { return request.height; }, 0), offeredHeight),
                    wantsWidth: requests.map(function (r) { return r.wantsWidth; }).some(function (x) { return x; }),
                    wantsHeight: requests.map(function (r) { return r.wantsHeight; }).some(function (x) { return x; })
                };
            };
            Group.prototype.merge = function (c) {
                this._addComponent(c);
                return this;
            };
            Group.prototype._computeLayout = function (xOrigin, yOrigin, availableWidth, availableHeight) {
                var _this = this;
                _super.prototype._computeLayout.call(this, xOrigin, yOrigin, availableWidth, availableHeight);
                this.components().forEach(function (c) {
                    c._computeLayout(0, 0, _this.width(), _this.height());
                });
                return this;
            };
            Group.prototype._isFixedWidth = function () {
<<<<<<< HEAD
                return false;
            };
            Group.prototype._isFixedHeight = function () {
                return false;
=======
                return this.components().every(function (c) { return c._isFixedWidth(); });
            };
            Group.prototype._isFixedHeight = function () {
                return this.components().every(function (c) { return c._isFixedHeight(); });
>>>>>>> 91b2ec46
            };
            return Group;
        })(Component.AbstractComponentContainer);
        Component.Group = Group;
    })(Plottable.Component || (Plottable.Component = {}));
    var Component = Plottable.Component;
})(Plottable || (Plottable = {}));

///<reference path="../../reference.ts" />
var __extends = this.__extends || function (d, b) {
    for (var p in b) if (b.hasOwnProperty(p)) d[p] = b[p];
    function __() { this.constructor = d; }
    __.prototype = b.prototype;
    d.prototype = new __();
};
var Plottable;
(function (Plottable) {
    (function (Axis) {
        var AbstractAxis = (function (_super) {
            __extends(AbstractAxis, _super);
            /**
             * Constructs an axis. An axis is a wrapper around a scale for rendering.
             *
             * @constructor
             * @param {Scale} scale The scale for this axis to render.
             * @param {string} orientation One of ["top", "left", "bottom", "right"];
             * on which side the axis will appear. On most axes, this is either "left"
             * or "bottom".
             * @param {Formatter} Data is passed through this formatter before being
             * displayed.
             */
            function AbstractAxis(scale, orientation, formatter) {
                var _this = this;
                if (formatter === void 0) { formatter = Plottable.Formatters.identity(); }
                _super.call(this);
                this._endTickLength = 5;
                this._tickLength = 5;
                this._tickLabelPadding = 10;
                this._gutter = 15;
                this._showEndTickLabels = false;
                if (scale == null || orientation == null) {
                    throw new Error("Axis requires a scale and orientation");
                }
                this._scale = scale;
                this.orient(orientation);
                this._setDefaultAlignment();
                this.classed("axis", true);
                if (this._isHorizontal()) {
                    this.classed("x-axis", true);
                }
                else {
                    this.classed("y-axis", true);
                }
                this.formatter(formatter);
                this._scale.broadcaster.registerListener(this, function () { return _this._rescale(); });
            }
            AbstractAxis.prototype.remove = function () {
                _super.prototype.remove.call(this);
                this._scale.broadcaster.deregisterListener(this);
            };
            AbstractAxis.prototype._isHorizontal = function () {
                return this._orientation === "top" || this._orientation === "bottom";
            };
            AbstractAxis.prototype._computeWidth = function () {
                // to be overridden by subclass logic
                this._computedWidth = this._maxLabelTickLength();
                return this._computedWidth;
            };
            AbstractAxis.prototype._computeHeight = function () {
                // to be overridden by subclass logic
                this._computedHeight = this._maxLabelTickLength();
                return this._computedHeight;
            };
            AbstractAxis.prototype._requestedSpace = function (offeredWidth, offeredHeight) {
                var requestedWidth = 0;
                var requestedHeight = 0;
                if (this._isHorizontal()) {
                    if (this._computedHeight == null) {
                        this._computeHeight();
                    }
                    requestedHeight = this._computedHeight + this._gutter;
                }
                else {
                    if (this._computedWidth == null) {
                        this._computeWidth();
                    }
                    requestedWidth = this._computedWidth + this._gutter;
                }
                return {
                    width: requestedWidth,
                    height: requestedHeight,
                    wantsWidth: !this._isHorizontal() && offeredWidth < requestedWidth,
                    wantsHeight: this._isHorizontal() && offeredHeight < requestedHeight
                };
            };
            AbstractAxis.prototype._isFixedHeight = function () {
                return this._isHorizontal();
            };
            AbstractAxis.prototype._isFixedWidth = function () {
                return !this._isHorizontal();
            };
            AbstractAxis.prototype._rescale = function () {
                // default implementation; subclasses may call _invalidateLayout() here
                this._render();
            };
            AbstractAxis.prototype._computeLayout = function (xOffset, yOffset, availableWidth, availableHeight) {
                _super.prototype._computeLayout.call(this, xOffset, yOffset, availableWidth, availableHeight);
                if (this._isHorizontal()) {
                    this._scale.range([0, this.width()]);
                }
                else {
                    this._scale.range([this.height(), 0]);
                }
            };
            AbstractAxis.prototype._setup = function () {
                _super.prototype._setup.call(this);
                this._tickMarkContainer = this._content.append("g").classed(AbstractAxis.TICK_MARK_CLASS + "-container", true);
                this._tickLabelContainer = this._content.append("g").classed(AbstractAxis.TICK_LABEL_CLASS + "-container", true);
                this._baseline = this._content.append("line").classed("baseline", true);
            };
            /*
             * Function for generating tick values in data-space (as opposed to pixel values).
             * To be implemented by subclasses.
             */
            AbstractAxis.prototype._getTickValues = function () {
                return [];
            };
            AbstractAxis.prototype._doRender = function () {
                var tickMarkValues = this._getTickValues();
                var tickMarks = this._tickMarkContainer.selectAll("." + AbstractAxis.TICK_MARK_CLASS).data(tickMarkValues);
                tickMarks.enter().append("line").classed(AbstractAxis.TICK_MARK_CLASS, true);
                tickMarks.attr(this._generateTickMarkAttrHash());
                d3.select(tickMarks[0][0]).classed(AbstractAxis.END_TICK_MARK_CLASS, true).attr(this._generateTickMarkAttrHash(true));
                d3.select(tickMarks[0][tickMarkValues.length - 1]).classed(AbstractAxis.END_TICK_MARK_CLASS, true).attr(this._generateTickMarkAttrHash(true));
                tickMarks.exit().remove();
                this._baseline.attr(this._generateBaselineAttrHash());
            };
            AbstractAxis.prototype._generateBaselineAttrHash = function () {
                var baselineAttrHash = {
                    x1: 0,
                    y1: 0,
                    x2: 0,
                    y2: 0
                };
                switch (this._orientation) {
                    case "bottom":
                        baselineAttrHash.x2 = this.width();
                        break;
                    case "top":
                        baselineAttrHash.x2 = this.width();
                        baselineAttrHash.y1 = this.height();
                        baselineAttrHash.y2 = this.height();
                        break;
                    case "left":
                        baselineAttrHash.x1 = this.width();
                        baselineAttrHash.x2 = this.width();
                        baselineAttrHash.y2 = this.height();
                        break;
                    case "right":
                        baselineAttrHash.y2 = this.height();
                        break;
                }
                return baselineAttrHash;
            };
            AbstractAxis.prototype._generateTickMarkAttrHash = function (isEndTickMark) {
                var _this = this;
                if (isEndTickMark === void 0) { isEndTickMark = false; }
                var tickMarkAttrHash = {
                    x1: 0,
                    y1: 0,
                    x2: 0,
                    y2: 0
                };
                var scalingFunction = function (d) { return _this._scale.scale(d); };
                if (this._isHorizontal()) {
                    tickMarkAttrHash["x1"] = scalingFunction;
                    tickMarkAttrHash["x2"] = scalingFunction;
                }
                else {
                    tickMarkAttrHash["y1"] = scalingFunction;
                    tickMarkAttrHash["y2"] = scalingFunction;
                }
                var tickLength = isEndTickMark ? this._endTickLength : this._tickLength;
                switch (this._orientation) {
                    case "bottom":
                        tickMarkAttrHash["y2"] = tickLength;
                        break;
                    case "top":
                        tickMarkAttrHash["y1"] = this.height();
                        tickMarkAttrHash["y2"] = this.height() - tickLength;
                        break;
                    case "left":
                        tickMarkAttrHash["x1"] = this.width();
                        tickMarkAttrHash["x2"] = this.width() - tickLength;
                        break;
                    case "right":
                        tickMarkAttrHash["x2"] = tickLength;
                        break;
                }
                return tickMarkAttrHash;
            };
            AbstractAxis.prototype._invalidateLayout = function () {
                this._computedWidth = null;
                this._computedHeight = null;
                _super.prototype._invalidateLayout.call(this);
            };
            AbstractAxis.prototype._setDefaultAlignment = function () {
                switch (this._orientation) {
                    case "bottom":
                        this.yAlign("top");
                        break;
                    case "top":
                        this.yAlign("bottom");
                        break;
                    case "left":
                        this.xAlign("right");
                        break;
                    case "right":
                        this.xAlign("left");
                        break;
                }
            };
            AbstractAxis.prototype.formatter = function (formatter) {
                if (formatter === undefined) {
                    return this._formatter;
                }
                this._formatter = formatter;
                this._invalidateLayout();
                return this;
            };
            AbstractAxis.prototype.tickLength = function (length) {
                if (length == null) {
                    return this._tickLength;
                }
                else {
                    if (length < 0) {
                        throw new Error("tick length must be positive");
                    }
                    this._tickLength = length;
                    this._invalidateLayout();
                    return this;
                }
            };
            AbstractAxis.prototype.endTickLength = function (length) {
                if (length == null) {
                    return this._endTickLength;
                }
                else {
                    if (length < 0) {
                        throw new Error("end tick length must be positive");
                    }
                    this._endTickLength = length;
                    this._invalidateLayout();
                    return this;
                }
            };
            AbstractAxis.prototype._maxLabelTickLength = function () {
                if (this.showEndTickLabels()) {
                    return Math.max(this.tickLength(), this.endTickLength());
                }
                else {
                    return this.tickLength();
                }
            };
            AbstractAxis.prototype.tickLabelPadding = function (padding) {
                if (padding == null) {
                    return this._tickLabelPadding;
                }
                else {
                    if (padding < 0) {
                        throw new Error("tick label padding must be positive");
                    }
                    this._tickLabelPadding = padding;
                    this._invalidateLayout();
                    return this;
                }
            };
            AbstractAxis.prototype.gutter = function (size) {
                if (size == null) {
                    return this._gutter;
                }
                else {
                    if (size < 0) {
                        throw new Error("gutter size must be positive");
                    }
                    this._gutter = size;
                    this._invalidateLayout();
                    return this;
                }
            };
            AbstractAxis.prototype.orient = function (newOrientation) {
                if (newOrientation == null) {
                    return this._orientation;
                }
                else {
                    var newOrientationLC = newOrientation.toLowerCase();
                    if (newOrientationLC !== "top" && newOrientationLC !== "bottom" && newOrientationLC !== "left" && newOrientationLC !== "right") {
                        throw new Error("unsupported orientation");
                    }
                    this._orientation = newOrientationLC;
                    this._invalidateLayout();
                    return this;
                }
            };
            AbstractAxis.prototype.showEndTickLabels = function (show) {
                if (show == null) {
                    return this._showEndTickLabels;
                }
                this._showEndTickLabels = show;
                this._render();
                return this;
            };
            AbstractAxis.prototype._hideEndTickLabels = function () {
                var _this = this;
                var boundingBox = this._element.select(".bounding-box")[0][0].getBoundingClientRect();
                var isInsideBBox = function (tickBox) {
                    return (Math.floor(boundingBox.left) <= Math.ceil(tickBox.left) && Math.floor(boundingBox.top) <= Math.ceil(tickBox.top) && Math.floor(tickBox.right) <= Math.ceil(boundingBox.left + _this.width()) && Math.floor(tickBox.bottom) <= Math.ceil(boundingBox.top + _this.height()));
                };
                var tickLabels = this._tickLabelContainer.selectAll("." + AbstractAxis.TICK_LABEL_CLASS);
                if (tickLabels[0].length === 0) {
                    return;
                }
                var firstTickLabel = tickLabels[0][0];
                if (!isInsideBBox(firstTickLabel.getBoundingClientRect())) {
                    d3.select(firstTickLabel).style("visibility", "hidden");
                }
                var lastTickLabel = tickLabels[0][tickLabels[0].length - 1];
                if (!isInsideBBox(lastTickLabel.getBoundingClientRect())) {
                    d3.select(lastTickLabel).style("visibility", "hidden");
                }
            };
            AbstractAxis.prototype._hideOverlappingTickLabels = function () {
                var visibleTickLabels = this._tickLabelContainer.selectAll("." + AbstractAxis.TICK_LABEL_CLASS).filter(function (d, i) {
                    return d3.select(this).style("visibility") === "visible";
                });
                var lastLabelClientRect;
                visibleTickLabels.each(function (d) {
                    var clientRect = this.getBoundingClientRect();
                    var tickLabel = d3.select(this);
                    if (lastLabelClientRect != null && Plottable._Util.DOM.boxesOverlap(clientRect, lastLabelClientRect)) {
                        tickLabel.style("visibility", "hidden");
                    }
                    else {
                        lastLabelClientRect = clientRect;
                        tickLabel.style("visibility", "visible");
                    }
                });
            };
            /**
             * The css class applied to each end tick mark (the line on the end tick).
             */
            AbstractAxis.END_TICK_MARK_CLASS = "end-tick-mark";
            /**
             * The css class applied to each tick mark (the line on the tick).
             */
            AbstractAxis.TICK_MARK_CLASS = "tick-mark";
            /**
             * The css class applied to each tick label (the text associated with the tick).
             */
            AbstractAxis.TICK_LABEL_CLASS = "tick-label";
            return AbstractAxis;
        })(Plottable.Component.AbstractComponent);
        Axis.AbstractAxis = AbstractAxis;
    })(Plottable.Axis || (Plottable.Axis = {}));
    var Axis = Plottable.Axis;
})(Plottable || (Plottable = {}));

///<reference path="../../reference.ts" />
var __extends = this.__extends || function (d, b) {
    for (var p in b) if (b.hasOwnProperty(p)) d[p] = b[p];
    function __() { this.constructor = d; }
    __.prototype = b.prototype;
    d.prototype = new __();
};
var Plottable;
(function (Plottable) {
    (function (Axis) {
        ;
        var Time = (function (_super) {
            __extends(Time, _super);
            /**
             * Constructs a TimeAxis.
             *
             * A TimeAxis is used for rendering a TimeScale.
             *
             * @constructor
             * @param {TimeScale} scale The scale to base the Axis on.
             * @param {string} orientation The orientation of the Axis (top/bottom)
             */
            function Time(scale, orientation) {
                _super.call(this, scale, orientation);
                /*
                 * Default possible axis configurations.
                 */
                this.possibleTimeAxisConfigurations = [
                    { tierConfigurations: [
                        { interval: d3.time.second, step: 1, formatter: Plottable.Formatters.time("%I:%M:%S %p") },
                        { interval: d3.time.day, step: 1, formatter: Plottable.Formatters.time("%B %e, %Y") }
                    ] },
                    { tierConfigurations: [
                        { interval: d3.time.second, step: 5, formatter: Plottable.Formatters.time("%I:%M:%S %p") },
                        { interval: d3.time.day, step: 1, formatter: Plottable.Formatters.time("%B %e, %Y") }
                    ] },
                    { tierConfigurations: [
                        { interval: d3.time.second, step: 10, formatter: Plottable.Formatters.time("%I:%M:%S %p") },
                        { interval: d3.time.day, step: 1, formatter: Plottable.Formatters.time("%B %e, %Y") }
                    ] },
                    { tierConfigurations: [
                        { interval: d3.time.second, step: 15, formatter: Plottable.Formatters.time("%I:%M:%S %p") },
                        { interval: d3.time.day, step: 1, formatter: Plottable.Formatters.time("%B %e, %Y") }
                    ] },
                    { tierConfigurations: [
                        { interval: d3.time.second, step: 30, formatter: Plottable.Formatters.time("%I:%M:%S %p") },
                        { interval: d3.time.day, step: 1, formatter: Plottable.Formatters.time("%B %e, %Y") }
                    ] },
                    { tierConfigurations: [
                        { interval: d3.time.minute, step: 1, formatter: Plottable.Formatters.time("%I:%M %p") },
                        { interval: d3.time.day, step: 1, formatter: Plottable.Formatters.time("%B %e, %Y") }
                    ] },
                    { tierConfigurations: [
                        { interval: d3.time.minute, step: 5, formatter: Plottable.Formatters.time("%I:%M %p") },
                        { interval: d3.time.day, step: 1, formatter: Plottable.Formatters.time("%B %e, %Y") }
                    ] },
                    { tierConfigurations: [
                        { interval: d3.time.minute, step: 10, formatter: Plottable.Formatters.time("%I:%M %p") },
                        { interval: d3.time.day, step: 1, formatter: Plottable.Formatters.time("%B %e, %Y") }
                    ] },
                    { tierConfigurations: [
                        { interval: d3.time.minute, step: 15, formatter: Plottable.Formatters.time("%I:%M %p") },
                        { interval: d3.time.day, step: 1, formatter: Plottable.Formatters.time("%B %e, %Y") }
                    ] },
                    { tierConfigurations: [
                        { interval: d3.time.minute, step: 30, formatter: Plottable.Formatters.time("%I:%M %p") },
                        { interval: d3.time.day, step: 1, formatter: Plottable.Formatters.time("%B %e, %Y") }
                    ] },
                    { tierConfigurations: [
                        { interval: d3.time.hour, step: 1, formatter: Plottable.Formatters.time("%I %p") },
                        { interval: d3.time.day, step: 1, formatter: Plottable.Formatters.time("%B %e, %Y") }
                    ] },
                    { tierConfigurations: [
                        { interval: d3.time.hour, step: 3, formatter: Plottable.Formatters.time("%I %p") },
                        { interval: d3.time.day, step: 1, formatter: Plottable.Formatters.time("%B %e, %Y") }
                    ] },
                    { tierConfigurations: [
                        { interval: d3.time.hour, step: 6, formatter: Plottable.Formatters.time("%I %p") },
                        { interval: d3.time.day, step: 1, formatter: Plottable.Formatters.time("%B %e, %Y") }
                    ] },
                    { tierConfigurations: [
                        { interval: d3.time.hour, step: 12, formatter: Plottable.Formatters.time("%I %p") },
                        { interval: d3.time.day, step: 1, formatter: Plottable.Formatters.time("%B %e, %Y") }
                    ] },
                    { tierConfigurations: [
                        { interval: d3.time.day, step: 1, formatter: Plottable.Formatters.time("%a %e") },
                        { interval: d3.time.month, step: 1, formatter: Plottable.Formatters.time("%B %Y") }
                    ] },
                    { tierConfigurations: [
                        { interval: d3.time.day, step: 1, formatter: Plottable.Formatters.time("%e") },
                        { interval: d3.time.month, step: 1, formatter: Plottable.Formatters.time("%B %Y") }
                    ] },
                    { tierConfigurations: [
                        { interval: d3.time.month, step: 1, formatter: Plottable.Formatters.time("%B") },
                        { interval: d3.time.year, step: 1, formatter: Plottable.Formatters.time("%Y") }
                    ] },
                    { tierConfigurations: [
                        { interval: d3.time.month, step: 1, formatter: Plottable.Formatters.time("%b") },
                        { interval: d3.time.year, step: 1, formatter: Plottable.Formatters.time("%Y") }
                    ] },
                    { tierConfigurations: [
                        { interval: d3.time.month, step: 3, formatter: Plottable.Formatters.time("%b") },
                        { interval: d3.time.year, step: 1, formatter: Plottable.Formatters.time("%Y") }
                    ] },
                    { tierConfigurations: [
                        { interval: d3.time.month, step: 6, formatter: Plottable.Formatters.time("%b") },
                        { interval: d3.time.year, step: 1, formatter: Plottable.Formatters.time("%Y") }
                    ] },
                    { tierConfigurations: [
                        { interval: d3.time.year, step: 1, formatter: Plottable.Formatters.time("%Y") }
                    ] },
                    { tierConfigurations: [
                        { interval: d3.time.year, step: 1, formatter: Plottable.Formatters.time("%y") }
                    ] },
                    { tierConfigurations: [
                        { interval: d3.time.year, step: 5, formatter: Plottable.Formatters.time("%Y") }
                    ] },
                    { tierConfigurations: [
                        { interval: d3.time.year, step: 25, formatter: Plottable.Formatters.time("%Y") }
                    ] },
                    { tierConfigurations: [
                        { interval: d3.time.year, step: 50, formatter: Plottable.Formatters.time("%Y") }
                    ] },
                    { tierConfigurations: [
                        { interval: d3.time.year, step: 100, formatter: Plottable.Formatters.time("%Y") }
                    ] },
                    { tierConfigurations: [
                        { interval: d3.time.year, step: 200, formatter: Plottable.Formatters.time("%Y") }
                    ] },
                    { tierConfigurations: [
                        { interval: d3.time.year, step: 500, formatter: Plottable.Formatters.time("%Y") }
                    ] },
                    { tierConfigurations: [
                        { interval: d3.time.year, step: 1000, formatter: Plottable.Formatters.time("%Y") }
                    ] }
                ];
                this.classed("time-axis", true);
                this.tickLabelPadding(5);
            }
            Time.prototype.axisConfigurations = function (configurations) {
                if (configurations == null) {
                    return this.possibleTimeAxisConfigurations;
                }
                this.possibleTimeAxisConfigurations = configurations;
                this._invalidateLayout();
                return this;
            };
            /**
             * Gets the index of the most precise TimeAxisConfiguration that will fit in the current width.
             */
            Time.prototype.getMostPreciseConfigurationIndex = function () {
                var _this = this;
                var mostPreciseIndex = this.possibleTimeAxisConfigurations.length;
                this.possibleTimeAxisConfigurations.forEach(function (interval, index) {
                    if (index < mostPreciseIndex && interval.tierConfigurations.every(function (tier) { return _this.checkTimeAxisTierConfigurationWidth(tier); })) {
                        mostPreciseIndex = index;
                    }
                });
                if (mostPreciseIndex === this.possibleTimeAxisConfigurations.length) {
                    Plottable._Util.Methods.warn("zoomed out too far: could not find suitable interval to display labels");
                    --mostPreciseIndex;
                }
                return mostPreciseIndex;
            };
            Time.prototype.orient = function (orientation) {
                if (orientation && (orientation.toLowerCase() === "right" || orientation.toLowerCase() === "left")) {
                    throw new Error(orientation + " is not a supported orientation for TimeAxis - only horizontal orientations are supported");
                }
                return _super.prototype.orient.call(this, orientation); // maintains getter-setter functionality
            };
            Time.prototype._computeHeight = function () {
                if (this._computedHeight !== null) {
                    return this._computedHeight;
                }
                var textHeight = this._measureTextHeight() * 2;
                this.tickLength(textHeight);
                this.endTickLength(textHeight);
                this._computedHeight = this._maxLabelTickLength() + 2 * this.tickLabelPadding();
                return this._computedHeight;
            };
            Time.prototype.getIntervalLength = function (config) {
                var startDate = this._scale.domain()[0];
                var endDate = config.interval.offset(startDate, config.step);
                if (endDate > this._scale.domain()[1]) {
                    // this offset is too large, so just return available width
                    return this.width();
                }
                // measure how much space one date can get
                var stepLength = Math.abs(this._scale.scale(endDate) - this._scale.scale(startDate));
                return stepLength;
            };
            Time.prototype.maxWidthForInterval = function (config) {
                return this.measurer(config.formatter(Time.LONG_DATE)).width;
            };
            /**
             * Check if tier configuration fits in the current width.
             */
            Time.prototype.checkTimeAxisTierConfigurationWidth = function (config) {
                var worstWidth = this.maxWidthForInterval(config) + 2 * this.tickLabelPadding();
                return Math.min(this.getIntervalLength(config), this.width()) >= worstWidth;
            };
            Time.prototype._setup = function () {
                _super.prototype._setup.call(this);
                this.tierLabelContainers = [];
                for (var i = 0; i < Time.NUM_TIERS; ++i) {
                    this.tierLabelContainers.push(this._content.append("g").classed(Axis.AbstractAxis.TICK_LABEL_CLASS, true));
                }
                this.measurer = Plottable._Util.Text.getTextMeasurer(this.tierLabelContainers[0].append("text"));
            };
            Time.prototype.getTickIntervalValues = function (config) {
                return this._scale._tickInterval(config.interval, config.step);
            };
            Time.prototype._getTickValues = function () {
                var _this = this;
                return this.possibleTimeAxisConfigurations[this.mostPreciseConfigIndex].tierConfigurations.reduce(function (ticks, config) { return ticks.concat(_this.getTickIntervalValues(config)); }, []);
            };
            Time.prototype._measureTextHeight = function () {
                return this.measurer(Plottable._Util.Text.HEIGHT_TEXT).height;
            };
            Time.prototype.cleanContainer = function (container) {
                container.selectAll("." + Axis.AbstractAxis.TICK_LABEL_CLASS).remove();
            };
            Time.prototype.renderTierLabels = function (container, config, height) {
                var _this = this;
                var tickPos = this._scale._tickInterval(config.interval, config.step);
                tickPos.splice(0, 0, this._scale.domain()[0]);
                tickPos.push(this._scale.domain()[1]);
                var shouldCenterText = config.step === 1;
                // only center when the label should span the whole interval
                var labelPos = [];
                if (shouldCenterText) {
                    tickPos.map(function (datum, index) {
                        if (index + 1 >= tickPos.length) {
                            return;
                        }
                        labelPos.push(new Date((tickPos[index + 1].valueOf() - tickPos[index].valueOf()) / 2 + tickPos[index].valueOf()));
                    });
                }
                else {
                    labelPos = tickPos;
                }
                var filteredTicks = [];
                labelPos = labelPos.filter(function (d, i) {
                    var fits = _this.canFitLabelFilter(container, d, tickPos.slice(i, i + 2), config.formatter(d), shouldCenterText);
                    if (fits) {
                        filteredTicks.push(tickPos[i]);
                    }
                    return fits;
                });
                var tickLabels = container.selectAll("." + Axis.AbstractAxis.TICK_LABEL_CLASS).data(labelPos, function (d) { return d.valueOf(); });
                var tickLabelsEnter = tickLabels.enter().append("g").classed(Axis.AbstractAxis.TICK_LABEL_CLASS, true);
                tickLabelsEnter.append("text");
                var xTranslate = shouldCenterText ? 0 : this.tickLabelPadding();
                var yTranslate = (this._orientation === "bottom" ? (this._maxLabelTickLength() / 2 * height) : (this.height() - this._maxLabelTickLength() / 2 * height + 2 * this.tickLabelPadding()));
                var textSelection = tickLabels.selectAll("text");
                if (textSelection.size() > 0) {
                    Plottable._Util.DOM.translate(textSelection, xTranslate, yTranslate);
                }
                tickLabels.exit().remove();
                tickLabels.attr("transform", function (d) { return "translate(" + _this._scale.scale(d) + ",0)"; });
                var anchor = shouldCenterText ? "middle" : "start";
                tickLabels.selectAll("text").text(config.formatter).style("text-anchor", anchor);
                return filteredTicks;
            };
            Time.prototype.canFitLabelFilter = function (container, position, bounds, label, isCentered) {
                var endPosition;
                var startPosition;
                var width = this.measurer(label).width + this.tickLabelPadding();
                var leftBound = this._scale.scale(bounds[0]);
                var rightBound = this._scale.scale(bounds[1]);
                if (isCentered) {
                    endPosition = this._scale.scale(position) + width / 2;
                    startPosition = this._scale.scale(position) - width / 2;
                }
                else {
                    endPosition = this._scale.scale(position) + width;
                    startPosition = this._scale.scale(position);
                }
                return endPosition <= rightBound && startPosition >= leftBound;
            };
            Time.prototype.adjustTickLength = function (tickValues, height) {
                var selection = this._tickMarkContainer.selectAll("." + Axis.AbstractAxis.TICK_MARK_CLASS).filter(function (d) { return tickValues.map(function (x) { return x.valueOf(); }).indexOf(d.valueOf()) >= 0; });
                if (this._orientation === "top") {
                    height = this.height() - height;
                }
                selection.attr("y2", height);
            };
            Time.prototype.generateLabellessTicks = function () {
                if (this.mostPreciseConfigIndex < 1) {
                    return [];
                }
                return this.getTickIntervalValues(this.possibleTimeAxisConfigurations[this.mostPreciseConfigIndex - 1].tierConfigurations[0]);
            };
            Time.prototype.createTickMarks = function (ticks) {
                var tickMarks = this._tickMarkContainer.selectAll("." + Axis.AbstractAxis.TICK_MARK_CLASS).data(ticks);
                tickMarks.enter().append("line").classed(Axis.AbstractAxis.TICK_MARK_CLASS, true);
                tickMarks.attr(this._generateTickMarkAttrHash());
                tickMarks.exit().remove();
            };
            Time.prototype._doRender = function () {
                var _this = this;
                this.mostPreciseConfigIndex = this.getMostPreciseConfigurationIndex();
                _super.prototype._doRender.call(this);
                var tierConfigs = this.possibleTimeAxisConfigurations[this.mostPreciseConfigIndex].tierConfigurations;
                this.tierLabelContainers.forEach(this.cleanContainer);
                var tierTicks = tierConfigs.map(function (config, i) { return _this.renderTierLabels(_this.tierLabelContainers[i], config, i + 1); });
                var ticks = tierTicks.slice();
                var labelLessTicks = [];
                var domain = this._scale.domain();
                var totalLength = this._scale.scale(domain[1]) - this._scale.scale(domain[0]);
                if (this.getIntervalLength(tierConfigs[0]) * 1.5 >= totalLength) {
                    labelLessTicks = this.generateLabellessTicks();
                }
                ticks.push(labelLessTicks);
                this.createTickMarks(Plottable._Util.Methods.flatten(ticks));
                this.adjustTickLength(labelLessTicks, this.tickLabelPadding());
                tierConfigs.forEach(function (config, i) { return _this.adjustTickLength(tierTicks[i], _this._maxLabelTickLength() * (i + 1) / Time.NUM_TIERS); });
                return this;
            };
            Time.LONG_DATE = new Date(9999, 8, 29, 12, 59, 9999);
            /**
             * Number of possible tiers.
             */
            Time.NUM_TIERS = 2;
            return Time;
        })(Axis.AbstractAxis);
        Axis.Time = Time;
    })(Plottable.Axis || (Plottable.Axis = {}));
    var Axis = Plottable.Axis;
})(Plottable || (Plottable = {}));

///<reference path="../../reference.ts" />
var __extends = this.__extends || function (d, b) {
    for (var p in b) if (b.hasOwnProperty(p)) d[p] = b[p];
    function __() { this.constructor = d; }
    __.prototype = b.prototype;
    d.prototype = new __();
};
var Plottable;
(function (Plottable) {
    (function (Axis) {
        var Numeric = (function (_super) {
            __extends(Numeric, _super);
            /**
             * Constructs a NumericAxis.
             *
             * Just as an CategoryAxis is for rendering an OrdinalScale, a NumericAxis
             * is for rendering a QuantitativeScale.
             *
             * @constructor
             * @param {QuantitativeScale} scale The QuantitativeScale to base the axis on.
             * @param {string} orientation The orientation of the QuantitativeScale (top/bottom/left/right)
             * @param {Formatter} formatter A function to format tick labels (default Formatters.general()).
             */
            function Numeric(scale, orientation, formatter) {
                if (formatter === void 0) { formatter = Plottable.Formatters.general(); }
                _super.call(this, scale, orientation, formatter);
                this.tickLabelPositioning = "center";
                // Whether or not first/last tick label will still be displayed even if
                // the label is cut off.
                this.showFirstTickLabel = false;
                this.showLastTickLabel = false;
            }
            Numeric.prototype._setup = function () {
                _super.prototype._setup.call(this);
                this.measurer = Plottable._Util.Text.getTextMeasurer(this._tickLabelContainer.append("text").classed(Axis.AbstractAxis.TICK_LABEL_CLASS, true));
            };
            Numeric.prototype._computeWidth = function () {
                var _this = this;
                var tickValues = this._getTickValues();
                var textLengths = tickValues.map(function (v) {
                    var formattedValue = _this._formatter(v);
                    return _this.measurer(formattedValue).width;
                });
                var maxTextLength = Plottable._Util.Methods.max(textLengths, 0);
                if (this.tickLabelPositioning === "center") {
                    this._computedWidth = this._maxLabelTickLength() + this.tickLabelPadding() + maxTextLength;
                }
                else {
                    this._computedWidth = Math.max(this._maxLabelTickLength(), this.tickLabelPadding() + maxTextLength);
                }
                return this._computedWidth;
            };
            Numeric.prototype._computeHeight = function () {
                var textHeight = this.measurer(Plottable._Util.Text.HEIGHT_TEXT).height;
                if (this.tickLabelPositioning === "center") {
                    this._computedHeight = this._maxLabelTickLength() + this.tickLabelPadding() + textHeight;
                }
                else {
                    this._computedHeight = Math.max(this._maxLabelTickLength(), this.tickLabelPadding() + textHeight);
                }
                return this._computedHeight;
            };
            Numeric.prototype._getTickValues = function () {
                return this._scale.ticks();
            };
            Numeric.prototype._rescale = function () {
                if (!this._isSetup) {
                    return;
                }
                if (!this._isHorizontal()) {
                    var reComputedWidth = this._computeWidth();
                    if (reComputedWidth > this.width() || reComputedWidth < (this.width() - this.gutter())) {
                        this._invalidateLayout();
                        return;
                    }
                }
                this._render();
            };
            Numeric.prototype._doRender = function () {
                _super.prototype._doRender.call(this);
                var tickLabelAttrHash = {
                    x: 0,
                    y: 0,
                    dx: "0em",
                    dy: "0.3em"
                };
                var tickMarkLength = this._maxLabelTickLength();
                var tickLabelPadding = this.tickLabelPadding();
                var tickLabelTextAnchor = "middle";
                var labelGroupTransformX = 0;
                var labelGroupTransformY = 0;
                var labelGroupShiftX = 0;
                var labelGroupShiftY = 0;
                if (this._isHorizontal()) {
                    switch (this.tickLabelPositioning) {
                        case "left":
                            tickLabelTextAnchor = "end";
                            labelGroupTransformX = -tickLabelPadding;
                            labelGroupShiftY = tickLabelPadding;
                            break;
                        case "center":
                            labelGroupShiftY = tickMarkLength + tickLabelPadding;
                            break;
                        case "right":
                            tickLabelTextAnchor = "start";
                            labelGroupTransformX = tickLabelPadding;
                            labelGroupShiftY = tickLabelPadding;
                            break;
                    }
                }
                else {
                    switch (this.tickLabelPositioning) {
                        case "top":
                            tickLabelAttrHash["dy"] = "-0.3em";
                            labelGroupShiftX = tickLabelPadding;
                            labelGroupTransformY = -tickLabelPadding;
                            break;
                        case "center":
                            labelGroupShiftX = tickMarkLength + tickLabelPadding;
                            break;
                        case "bottom":
                            tickLabelAttrHash["dy"] = "1em";
                            labelGroupShiftX = tickLabelPadding;
                            labelGroupTransformY = tickLabelPadding;
                            break;
                    }
                }
                var tickMarkAttrHash = this._generateTickMarkAttrHash();
                switch (this._orientation) {
                    case "bottom":
                        tickLabelAttrHash["x"] = tickMarkAttrHash["x1"];
                        tickLabelAttrHash["dy"] = "0.95em";
                        labelGroupTransformY = tickMarkAttrHash["y1"] + labelGroupShiftY;
                        break;
                    case "top":
                        tickLabelAttrHash["x"] = tickMarkAttrHash["x1"];
                        tickLabelAttrHash["dy"] = "-.25em";
                        labelGroupTransformY = tickMarkAttrHash["y1"] - labelGroupShiftY;
                        break;
                    case "left":
                        tickLabelTextAnchor = "end";
                        labelGroupTransformX = tickMarkAttrHash["x1"] - labelGroupShiftX;
                        tickLabelAttrHash["y"] = tickMarkAttrHash["y1"];
                        break;
                    case "right":
                        tickLabelTextAnchor = "start";
                        labelGroupTransformX = tickMarkAttrHash["x1"] + labelGroupShiftX;
                        tickLabelAttrHash["y"] = tickMarkAttrHash["y1"];
                        break;
                }
                var tickLabelValues = this._getTickValues();
                var tickLabels = this._tickLabelContainer.selectAll("." + Axis.AbstractAxis.TICK_LABEL_CLASS).data(tickLabelValues);
                tickLabels.enter().append("text").classed(Axis.AbstractAxis.TICK_LABEL_CLASS, true);
                tickLabels.exit().remove();
                tickLabels.style("text-anchor", tickLabelTextAnchor).style("visibility", "visible").attr(tickLabelAttrHash).text(this._formatter);
                var labelGroupTransform = "translate(" + labelGroupTransformX + ", " + labelGroupTransformY + ")";
                this._tickLabelContainer.attr("transform", labelGroupTransform);
                if (!this.showEndTickLabels()) {
                    this._hideEndTickLabels();
                }
                this._hideOverlappingTickLabels();
            };
            Numeric.prototype.tickLabelPosition = function (position) {
                if (position == null) {
                    return this.tickLabelPositioning;
                }
                else {
                    var positionLC = position.toLowerCase();
                    if (this._isHorizontal()) {
                        if (!(positionLC === "left" || positionLC === "center" || positionLC === "right")) {
                            throw new Error(positionLC + " is not a valid tick label position for a horizontal NumericAxis");
                        }
                    }
                    else {
                        if (!(positionLC === "top" || positionLC === "center" || positionLC === "bottom")) {
                            throw new Error(positionLC + " is not a valid tick label position for a vertical NumericAxis");
                        }
                    }
                    this.tickLabelPositioning = positionLC;
                    this._invalidateLayout();
                    return this;
                }
            };
            Numeric.prototype.showEndTickLabel = function (orientation, show) {
                if ((this._isHorizontal() && orientation === "left") || (!this._isHorizontal() && orientation === "bottom")) {
                    if (show === undefined) {
                        return this.showFirstTickLabel;
                    }
                    else {
                        this.showFirstTickLabel = show;
                        this._render();
                        return this;
                    }
                }
                else if ((this._isHorizontal() && orientation === "right") || (!this._isHorizontal() && orientation === "top")) {
                    if (show === undefined) {
                        return this.showLastTickLabel;
                    }
                    else {
                        this.showLastTickLabel = show;
                        this._render();
                        return this;
                    }
                }
                else {
                    throw new Error("Attempt to show " + orientation + " tick label on a " + (this._isHorizontal() ? "horizontal" : "vertical") + " axis");
                }
            };
            return Numeric;
        })(Axis.AbstractAxis);
        Axis.Numeric = Numeric;
    })(Plottable.Axis || (Plottable.Axis = {}));
    var Axis = Plottable.Axis;
})(Plottable || (Plottable = {}));

///<reference path="../../reference.ts" />
var __extends = this.__extends || function (d, b) {
    for (var p in b) if (b.hasOwnProperty(p)) d[p] = b[p];
    function __() { this.constructor = d; }
    __.prototype = b.prototype;
    d.prototype = new __();
};
var Plottable;
(function (Plottable) {
    (function (Axis) {
        var Category = (function (_super) {
            __extends(Category, _super);
            /**
             * Constructs a CategoryAxis.
             *
             * A CategoryAxis takes an OrdinalScale and includes word-wrapping
             * algorithms and advanced layout logic to try to display the scale as
             * efficiently as possible.
             *
             * @constructor
             * @param {OrdinalScale} scale The scale to base the Axis on.
             * @param {string} orientation The orientation of the Axis (top/bottom/left/right) (default = "bottom").
             * @param {Formatter} formatter The Formatter for the Axis (default Formatters.identity())
             */
            function Category(scale, orientation, formatter) {
                if (orientation === void 0) { orientation = "bottom"; }
                if (formatter === void 0) { formatter = Plottable.Formatters.identity(); }
                _super.call(this, scale, orientation, formatter);
                this._tickLabelAngle = 0;
                this.classed("category-axis", true);
            }
            Category.prototype._setup = function () {
                _super.prototype._setup.call(this);
                this.measurer = new Plottable._Util.Text.CachingCharacterMeasurer(this._tickLabelContainer.append("text"));
            };
            Category.prototype._rescale = function () {
                return this._invalidateLayout();
            };
            Category.prototype._requestedSpace = function (offeredWidth, offeredHeight) {
                var widthRequiredByTicks = this._isHorizontal() ? 0 : this._maxLabelTickLength() + this.tickLabelPadding() + this.gutter();
                var heightRequiredByTicks = this._isHorizontal() ? this._maxLabelTickLength() + this.tickLabelPadding() + this.gutter() : 0;
                if (this._scale.domain().length === 0) {
                    return { width: 0, height: 0, wantsWidth: false, wantsHeight: false };
                }
                var fakeScale = this._scale.copy();
                if (this._isHorizontal()) {
                    fakeScale.range([0, offeredWidth]);
                }
                else {
                    fakeScale.range([offeredHeight, 0]);
                }
                var textResult = this.measureTicks(offeredWidth, offeredHeight, fakeScale, this._scale.domain());
                return {
                    width: textResult.usedWidth + widthRequiredByTicks,
                    height: textResult.usedHeight + heightRequiredByTicks,
                    wantsWidth: !textResult.textFits,
                    wantsHeight: !textResult.textFits
                };
            };
            Category.prototype._getTickValues = function () {
                return this._scale.domain();
            };
            Category.prototype.tickLabelAngle = function (angle) {
                if (angle == null) {
                    return this._tickLabelAngle;
                }
                if (angle !== 0 && angle !== 90 && angle !== -90) {
                    throw new Error("Angle " + angle + " not supported; only 0, 90, and -90 are valid values");
                }
                this._tickLabelAngle = angle;
                this._invalidateLayout();
                return this;
            };
            Category.prototype.tickLabelOrientation = function () {
                switch (this._tickLabelAngle) {
                    case 0:
                        return "horizontal";
                    case -90:
                        return "left";
                    case 90:
                        return "right";
                    default:
                        throw new Error("bad orientation");
                }
            };
            /**
             * Measures the size of the ticks while also writing them to the DOM.
             * @param {D3.Selection} ticks The tick elements to be written to.
             */
            Category.prototype.drawTicks = function (axisWidth, axisHeight, scale, ticks) {
                return this.drawOrMeasureTicks(axisWidth, axisHeight, scale, ticks, true);
            };
            /**
             * Measures the size of the ticks without making any (permanent) DOM
             * changes.
             *
             * @param {string[]} ticks The strings that will be printed on the ticks.
             */
            Category.prototype.measureTicks = function (axisWidth, axisHeight, scale, ticks) {
                return this.drawOrMeasureTicks(axisWidth, axisHeight, scale, ticks, false);
            };
            Category.prototype.drawOrMeasureTicks = function (axisWidth, axisHeight, scale, dataOrTicks, draw) {
                var self = this;
                var textWriteResults = [];
                var tm = function (s) { return self.measurer.measure(s); };
                var iterator = draw ? function (f) { return dataOrTicks.each(f); } : function (f) { return dataOrTicks.forEach(f); };
                iterator(function (d) {
                    var bandWidth = scale.fullBandStartAndWidth(d)[1];
                    var width = self._isHorizontal() ? bandWidth : axisWidth - self._maxLabelTickLength() - self.tickLabelPadding();
                    var height = self._isHorizontal() ? axisHeight - self._maxLabelTickLength() - self.tickLabelPadding() : bandWidth;
                    var textWriteResult;
                    var formatter = self._formatter;
                    if (draw) {
                        var d3this = d3.select(this);
                        var xAlign = { left: "right", right: "left", top: "center", bottom: "center" };
                        var yAlign = { left: "center", right: "center", top: "bottom", bottom: "top" };
                        textWriteResult = Plottable._Util.Text.writeText(formatter(d), width, height, tm, self.tickLabelOrientation(), {
                            g: d3this,
                            xAlign: xAlign[self._orientation],
                            yAlign: yAlign[self._orientation]
                        });
                    }
                    else {
                        textWriteResult = Plottable._Util.Text.writeText(formatter(d), width, height, tm, self.tickLabelOrientation());
                    }
                    textWriteResults.push(textWriteResult);
                });
                var widthFn = this._isHorizontal() ? d3.sum : Plottable._Util.Methods.max;
                var heightFn = this._isHorizontal() ? Plottable._Util.Methods.max : d3.sum;
                return {
                    textFits: textWriteResults.every(function (t) { return t.textFits; }),
                    usedWidth: widthFn(textWriteResults, function (t) { return t.usedWidth; }, 0),
                    usedHeight: heightFn(textWriteResults, function (t) { return t.usedHeight; }, 0)
                };
            };
            Category.prototype._doRender = function () {
                var _this = this;
                _super.prototype._doRender.call(this);
                var tickLabels = this._tickLabelContainer.selectAll("." + Axis.AbstractAxis.TICK_LABEL_CLASS).data(this._scale.domain(), function (d) { return d; });
                var getTickLabelTransform = function (d, i) {
                    var startAndWidth = _this._scale.fullBandStartAndWidth(d);
                    var bandStartPosition = startAndWidth[0];
                    var x = _this._isHorizontal() ? bandStartPosition : 0;
                    var y = _this._isHorizontal() ? 0 : bandStartPosition;
                    return "translate(" + x + "," + y + ")";
                };
                tickLabels.enter().append("g").classed(Axis.AbstractAxis.TICK_LABEL_CLASS, true);
                tickLabels.exit().remove();
                tickLabels.attr("transform", getTickLabelTransform);
                // erase all text first, then rewrite
                tickLabels.text("");
                this.drawTicks(this.width(), this.height(), this._scale, tickLabels);
                var translate = this._isHorizontal() ? [this._scale.rangeBand() / 2, 0] : [0, this._scale.rangeBand() / 2];
                var xTranslate = this._orientation === "right" ? this._maxLabelTickLength() + this.tickLabelPadding() : 0;
                var yTranslate = this._orientation === "bottom" ? this._maxLabelTickLength() + this.tickLabelPadding() : 0;
                Plottable._Util.DOM.translate(this._tickLabelContainer, xTranslate, yTranslate);
                Plottable._Util.DOM.translate(this._tickMarkContainer, translate[0], translate[1]);
                return this;
            };
            Category.prototype._computeLayout = function (xOrigin, yOrigin, availableWidth, availableHeight) {
                // When anyone calls _invalidateLayout, _computeLayout will be called
                // on everyone, including this. Since CSS or something might have
                // affected the size of the characters, clear the cache.
                this.measurer.clear();
                return _super.prototype._computeLayout.call(this, xOrigin, yOrigin, availableWidth, availableHeight);
            };
            return Category;
        })(Axis.AbstractAxis);
        Axis.Category = Category;
    })(Plottable.Axis || (Plottable.Axis = {}));
    var Axis = Plottable.Axis;
})(Plottable || (Plottable = {}));

///<reference path="../reference.ts" />
var __extends = this.__extends || function (d, b) {
    for (var p in b) if (b.hasOwnProperty(p)) d[p] = b[p];
    function __() { this.constructor = d; }
    __.prototype = b.prototype;
    d.prototype = new __();
};
var Plottable;
(function (Plottable) {
    (function (Component) {
        var Label = (function (_super) {
            __extends(Label, _super);
            /**
             * Creates a Label.
             *
             * A label is component that renders just text. The most common use of
             * labels is to create a title or axis labels.
             *
             * @constructor
             * @param {string} displayText The text of the Label (default = "").
             * @param {string} orientation The orientation of the Label (horizontal/left/right) (default = "horizontal").
             */
            function Label(displayText, orientation) {
                if (displayText === void 0) { displayText = ""; }
                if (orientation === void 0) { orientation = "horizontal"; }
                _super.call(this);
                this.classed("label", true);
                this.text(displayText);
                this.orient(orientation);
                this.xAlign("center").yAlign("center");
                this._fixedHeightFlag = true;
                this._fixedWidthFlag = true;
                this._padding = 0;
            }
            /**
             * Sets the horizontal side the label will go to given the label is given more space that it needs
             *
             * @param {string} alignment The new setting, one of `["left", "center",
             * "right"]`. Defaults to `"center"`.
             * @returns {Label} The calling Label.
             */
            Label.prototype.xAlign = function (alignment) {
                var alignmentLC = alignment.toLowerCase();
                _super.prototype.xAlign.call(this, alignmentLC);
                this.xAlignment = alignmentLC;
                return this;
            };
            /**
             * Sets the vertical side the label will go to given the label is given more space that it needs
             *
             * @param {string} alignment The new setting, one of `["top", "center",
             * "bottom"]`. Defaults to `"center"`.
             * @returns {Label} The calling Label.
             */
            Label.prototype.yAlign = function (alignment) {
                var alignmentLC = alignment.toLowerCase();
                _super.prototype.yAlign.call(this, alignmentLC);
                this.yAlignment = alignmentLC;
                return this;
            };
            Label.prototype._requestedSpace = function (offeredWidth, offeredHeight) {
                var desiredWH = this.measurer(this._text);
                var desiredWidth = (this.orientation === "horizontal" ? desiredWH.width : desiredWH.height) + 2 * this.padding();
                var desiredHeight = (this.orientation === "horizontal" ? desiredWH.height : desiredWH.width) + 2 * this.padding();
                return {
                    width: desiredWidth,
                    height: desiredHeight,
                    wantsWidth: desiredWidth > offeredWidth,
                    wantsHeight: desiredHeight > offeredHeight
                };
            };
            Label.prototype._setup = function () {
                _super.prototype._setup.call(this);
                this.textContainer = this._content.append("g");
                this.measurer = Plottable._Util.Text.getTextMeasurer(this.textContainer.append("text"));
                this.text(this._text);
            };
            Label.prototype.text = function (displayText) {
                if (displayText === undefined) {
                    return this._text;
                }
                else {
                    this._text = displayText;
                    this._invalidateLayout();
                    return this;
                }
            };
            Label.prototype.orient = function (newOrientation) {
                if (newOrientation == null) {
                    return this.orientation;
                }
                else {
                    newOrientation = newOrientation.toLowerCase();
                    if (newOrientation === "horizontal" || newOrientation === "left" || newOrientation === "right") {
                        this.orientation = newOrientation;
                    }
                    else {
                        throw new Error(newOrientation + " is not a valid orientation for LabelComponent");
                    }
                    this._invalidateLayout();
                    return this;
                }
            };
            Label.prototype.padding = function (padAmount) {
                if (padAmount == null) {
                    return this._padding;
                }
                else {
                    padAmount = +padAmount;
                    if (padAmount < 0) {
                        throw new Error(padAmount + " is not a valid padding value.  Cannot be less than 0.");
                    }
                    this._padding = padAmount;
                    this._invalidateLayout();
                    return this;
                }
            };
            Label.prototype._doRender = function () {
                _super.prototype._doRender.call(this);
                var textMeasurement = this.measurer(this._text);
                var heightPadding = Math.max(Math.min((this.height() - textMeasurement.height) / 2, this.padding()), 0);
                var widthPadding = Math.max(Math.min((this.width() - textMeasurement.width) / 2, this.padding()), 0);
                this.textContainer.attr("transform", "translate(" + widthPadding + "," + heightPadding + ")");
                this.textContainer.text("");
                var dimension = this.orientation === "horizontal" ? this.width() : this.height();
                var truncatedText = Plottable._Util.Text.getTruncatedText(this._text, dimension, this.measurer);
                var writeWidth = this.width() - 2 * widthPadding;
                var writeHeight = this.height() - 2 * heightPadding;
                if (this.orientation === "horizontal") {
                    Plottable._Util.Text.writeLineHorizontally(truncatedText, this.textContainer, writeWidth, writeHeight, this.xAlignment, this.yAlignment);
                }
                else {
                    Plottable._Util.Text.writeLineVertically(truncatedText, this.textContainer, writeWidth, writeHeight, this.xAlignment, this.yAlignment, this.orientation);
                }
            };
            Label.prototype._computeLayout = function (xOffset, yOffset, availableWidth, availableHeight) {
                this.measurer = Plottable._Util.Text.getTextMeasurer(this.textContainer.append("text")); // reset it in case fonts have changed
                _super.prototype._computeLayout.call(this, xOffset, yOffset, availableWidth, availableHeight);
                return this;
            };
            return Label;
        })(Component.AbstractComponent);
        Component.Label = Label;
        var TitleLabel = (function (_super) {
            __extends(TitleLabel, _super);
            /**
             * Creates a TitleLabel, a type of label made for rendering titles.
             *
             * @constructor
             */
            function TitleLabel(text, orientation) {
                _super.call(this, text, orientation);
                this.classed("title-label", true);
            }
            return TitleLabel;
        })(Label);
        Component.TitleLabel = TitleLabel;
        var AxisLabel = (function (_super) {
            __extends(AxisLabel, _super);
            /**
             * Creates a AxisLabel, a type of label made for rendering axis labels.
             *
             * @constructor
             */
            function AxisLabel(text, orientation) {
                _super.call(this, text, orientation);
                this.classed("axis-label", true);
            }
            return AxisLabel;
        })(Label);
        Component.AxisLabel = AxisLabel;
    })(Plottable.Component || (Plottable.Component = {}));
    var Component = Plottable.Component;
})(Plottable || (Plottable = {}));

///<reference path="../reference.ts" />
var __extends = this.__extends || function (d, b) {
    for (var p in b) if (b.hasOwnProperty(p)) d[p] = b[p];
    function __() { this.constructor = d; }
    __.prototype = b.prototype;
    d.prototype = new __();
};
var Plottable;
(function (Plottable) {
    (function (Component) {
        var Legend = (function (_super) {
            __extends(Legend, _super);
            /**
             * Constructs a Legend.
             *
             * A legend consists of a series of legend rows, each with a color and label taken from the `colorScale`.
             * The rows will be displayed in the order of the `colorScale` domain.
             * This legend also allows interactions, through the functions `toggleCallback` and `hoverCallback`
             * Setting a callback will also put classes on the individual rows.
             *
             * @constructor
             * @param {ColorScale} colorScale
             */
            function Legend(colorScale) {
                _super.call(this);
                this.classed("legend", true);
                this.scale(colorScale);
                this.xAlign("RIGHT").yAlign("TOP");
                this.xOffset(5).yOffset(5);
                this._fixedWidthFlag = true;
                this._fixedHeightFlag = true;
            }
            Legend.prototype.remove = function () {
                _super.prototype.remove.call(this);
                if (this.colorScale != null) {
                    this.colorScale.broadcaster.deregisterListener(this);
                }
            };
            Legend.prototype.toggleCallback = function (callback) {
                if (callback !== undefined) {
                    this._toggleCallback = callback;
                    this.isOff = d3.set();
                    this.updateListeners();
                    this.updateClasses();
                    return this;
                }
                else {
                    return this._toggleCallback;
                }
            };
            Legend.prototype.hoverCallback = function (callback) {
                if (callback !== undefined) {
                    this._hoverCallback = callback;
                    this.datumCurrentlyFocusedOn = undefined;
                    this.updateListeners();
                    this.updateClasses();
                    return this;
                }
                else {
                    return this._hoverCallback;
                }
            };
            Legend.prototype.scale = function (scale) {
                var _this = this;
                if (scale != null) {
                    if (this.colorScale != null) {
                        this.colorScale.broadcaster.deregisterListener(this);
                    }
                    this.colorScale = scale;
                    this.colorScale.broadcaster.registerListener(this, function () { return _this.updateDomain(); });
                    this.updateDomain();
                    return this;
                }
                else {
                    return this.colorScale;
                }
            };
            Legend.prototype.updateDomain = function () {
                if (this._toggleCallback != null) {
                    this.isOff = Plottable._Util.Methods.intersection(this.isOff, d3.set(this.scale().domain()));
                }
                if (this._hoverCallback != null) {
                    this.datumCurrentlyFocusedOn = this.scale().domain().indexOf(this.datumCurrentlyFocusedOn) >= 0 ? this.datumCurrentlyFocusedOn : undefined;
                }
                this._invalidateLayout();
            };
            Legend.prototype._computeLayout = function (xOrigin, yOrigin, availableWidth, availableHeight) {
                _super.prototype._computeLayout.call(this, xOrigin, yOrigin, availableWidth, availableHeight);
                var textHeight = this.measureTextHeight();
                var totalNumRows = this.colorScale.domain().length;
                this.nRowsDrawn = Math.min(totalNumRows, Math.floor(this.height() / textHeight));
            };
            Legend.prototype._requestedSpace = function (offeredWidth, offeredHeight) {
                var textHeight = this.measureTextHeight();
                var totalNumRows = this.colorScale.domain().length;
                var rowsICanFit = Math.min(totalNumRows, Math.floor((offeredHeight - 2 * Legend.MARGIN) / textHeight));
                var fakeLegendEl = this._content.append("g").classed(Legend.SUBELEMENT_CLASS, true);
                var measure = Plottable._Util.Text.getTextMeasurer(fakeLegendEl.append("text"));
                var maxWidth = Plottable._Util.Methods.max(this.colorScale.domain(), function (d) { return measure(d).width; }, 0);
                fakeLegendEl.remove();
                maxWidth = maxWidth === undefined ? 0 : maxWidth;
                var desiredWidth = rowsICanFit === 0 ? 0 : maxWidth + textHeight + 2 * Legend.MARGIN;
                var desiredHeight = rowsICanFit === 0 ? 0 : totalNumRows * textHeight + 2 * Legend.MARGIN;
                return {
                    width: desiredWidth,
                    height: desiredHeight,
                    wantsWidth: offeredWidth < desiredWidth,
                    wantsHeight: offeredHeight < desiredHeight
                };
            };
            Legend.prototype.measureTextHeight = function () {
                // note: can't be called before anchoring atm
                var fakeLegendEl = this._content.append("g").classed(Legend.SUBELEMENT_CLASS, true);
                var textHeight = Plottable._Util.Text.getTextMeasurer(fakeLegendEl.append("text"))(Plottable._Util.Text.HEIGHT_TEXT).height;
                // HACKHACK
                if (textHeight === 0) {
                    textHeight = 1;
                }
                fakeLegendEl.remove();
                return textHeight;
            };
            Legend.prototype._doRender = function () {
                _super.prototype._doRender.call(this);
                var domain = this.colorScale.domain().slice(0, this.nRowsDrawn);
                var textHeight = this.measureTextHeight();
                var availableWidth = this.width() - textHeight - Legend.MARGIN;
                var r = textHeight * 0.3;
                var legend = this._content.selectAll("." + Legend.SUBELEMENT_CLASS).data(domain, function (d) { return d; });
                var legendEnter = legend.enter().append("g").classed(Legend.SUBELEMENT_CLASS, true);
                legendEnter.each(function (d) {
                    d3.select(this).classed(d.replace(" ", "-"), true);
                });
                legendEnter.append("circle");
                legendEnter.append("g").classed("text-container", true);
                legend.exit().remove();
                legend.selectAll("circle").attr("cx", textHeight / 2).attr("cy", textHeight / 2).attr("r", r).attr("fill", this.colorScale._d3Scale);
                legend.selectAll("g.text-container").text("").attr("transform", "translate(" + textHeight + ", 0)").each(function (d) {
                    var d3this = d3.select(this);
                    var measure = Plottable._Util.Text.getTextMeasurer(d3this.append("text"));
                    var writeLine = Plottable._Util.Text.getTruncatedText(d, availableWidth, measure);
                    var writeLineMeasure = measure(writeLine);
                    Plottable._Util.Text.writeLineHorizontally(writeLine, d3this, writeLineMeasure.width, writeLineMeasure.height);
                });
                legend.attr("transform", function (d) {
                    return "translate(" + Legend.MARGIN + "," + (domain.indexOf(d) * textHeight + Legend.MARGIN) + ")";
                });
                this.updateClasses();
                this.updateListeners();
            };
            Legend.prototype.updateListeners = function () {
                var _this = this;
                if (!this._isSetup) {
                    return;
                }
                var dataSelection = this._content.selectAll("." + Legend.SUBELEMENT_CLASS);
                if (this._hoverCallback != null) {
                    // tag the element that is being hovered over with the class "focus"
                    // this callback will trigger with the specific element being hovered over.
                    var hoverRow = function (mouseover) { return function (datum) {
                        _this.datumCurrentlyFocusedOn = mouseover ? datum : undefined;
                        _this._hoverCallback(_this.datumCurrentlyFocusedOn);
                        _this.updateClasses();
                    }; };
                    dataSelection.on("mouseover", hoverRow(true));
                    dataSelection.on("mouseout", hoverRow(false));
                }
                else {
                    // remove all mouseover/mouseout listeners
                    dataSelection.on("mouseover", null);
                    dataSelection.on("mouseout", null);
                }
                if (this._toggleCallback != null) {
                    dataSelection.on("click", function (datum) {
                        var turningOn = _this.isOff.has(datum);
                        if (turningOn) {
                            _this.isOff.remove(datum);
                        }
                        else {
                            _this.isOff.add(datum);
                        }
                        _this._toggleCallback(datum, turningOn);
                        _this.updateClasses();
                    });
                }
                else {
                    // remove all click listeners
                    dataSelection.on("click", null);
                }
            };
            Legend.prototype.updateClasses = function () {
                var _this = this;
                if (!this._isSetup) {
                    return;
                }
                var dataSelection = this._content.selectAll("." + Legend.SUBELEMENT_CLASS);
                if (this._hoverCallback != null) {
                    dataSelection.classed("focus", function (d) { return _this.datumCurrentlyFocusedOn === d; });
                    dataSelection.classed("hover", this.datumCurrentlyFocusedOn !== undefined);
                }
                else {
                    dataSelection.classed("hover", false);
                    dataSelection.classed("focus", false);
                }
                if (this._toggleCallback != null) {
                    dataSelection.classed("toggled-on", function (d) { return !_this.isOff.has(d); });
                    dataSelection.classed("toggled-off", function (d) { return _this.isOff.has(d); });
                }
                else {
                    dataSelection.classed("toggled-on", false);
                    dataSelection.classed("toggled-off", false);
                }
            };
            /**
             * The css class applied to each legend row
             */
            Legend.SUBELEMENT_CLASS = "legend-row";
            Legend.MARGIN = 5;
            return Legend;
        })(Component.AbstractComponent);
        Component.Legend = Legend;
    })(Plottable.Component || (Plottable.Component = {}));
    var Component = Plottable.Component;
})(Plottable || (Plottable = {}));

///<reference path="../reference.ts" />
var __extends = this.__extends || function (d, b) {
    for (var p in b) if (b.hasOwnProperty(p)) d[p] = b[p];
    function __() { this.constructor = d; }
    __.prototype = b.prototype;
    d.prototype = new __();
};
var Plottable;
(function (Plottable) {
    (function (Component) {
        var HorizontalLegend = (function (_super) {
            __extends(HorizontalLegend, _super);
            /**
             * Creates a Horizontal Legend.
             *
             * The legend consists of a series of legend entries, each with a color and label taken from the `colorScale`.
             * The entries will be displayed in the order of the `colorScale` domain.
             *
             * @constructor
             * @param {Scale.Color} colorScale
             */
            function HorizontalLegend(colorScale) {
                var _this = this;
                _super.call(this);
                this.padding = 5;
                this.classed("legend", true);
                this.scale = colorScale;
                this.scale.broadcaster.registerListener(this, function () { return _this._invalidateLayout(); });
                this.xAlign("left").yAlign("center");
                this._fixedWidthFlag = true;
                this._fixedHeightFlag = true;
            }
            HorizontalLegend.prototype.remove = function () {
                _super.prototype.remove.call(this);
                this.scale.broadcaster.deregisterListener(this);
            };
            HorizontalLegend.prototype.calculateLayoutInfo = function (availableWidth, availableHeight) {
                var _this = this;
                var fakeLegendRow = this._content.append("g").classed(HorizontalLegend.LEGEND_ROW_CLASS, true);
                var fakeLegendEntry = fakeLegendRow.append("g").classed(HorizontalLegend.LEGEND_ENTRY_CLASS, true);
                var measure = Plottable._Util.Text.getTextMeasurer(fakeLegendRow.append("text"));
                var textHeight = measure(Plottable._Util.Text.HEIGHT_TEXT).height;
                var availableWidthForEntries = Math.max(0, (availableWidth - this.padding));
                var measureEntry = function (entryText) {
                    var originalEntryLength = (textHeight + measure(entryText).width + _this.padding);
                    return Math.min(originalEntryLength, availableWidthForEntries);
                };
                var entries = this.scale.domain();
                var entryLengths = Plottable._Util.Methods.populateMap(entries, measureEntry);
                fakeLegendRow.remove();
                var rows = this.packRows(availableWidthForEntries, entries, entryLengths);
                var rowsAvailable = Math.floor((availableHeight - 2 * this.padding) / textHeight);
                if (rowsAvailable !== rowsAvailable) {
                    rowsAvailable = 0;
                }
                return {
                    textHeight: textHeight,
                    entryLengths: entryLengths,
                    rows: rows,
                    numRowsToDraw: Math.max(Math.min(rowsAvailable, rows.length), 0)
                };
            };
            HorizontalLegend.prototype._requestedSpace = function (offeredWidth, offeredHeight) {
                var estimatedLayout = this.calculateLayoutInfo(offeredWidth, offeredHeight);
                var rowLengths = estimatedLayout.rows.map(function (row) {
                    return d3.sum(row, function (entry) { return estimatedLayout.entryLengths.get(entry); });
                });
                var longestRowLength = Plottable._Util.Methods.max(rowLengths, 0);
                longestRowLength = longestRowLength === undefined ? 0 : longestRowLength; // HACKHACK: #843
                var desiredWidth = this.padding + longestRowLength;
                var acceptableHeight = estimatedLayout.numRowsToDraw * estimatedLayout.textHeight + 2 * this.padding;
                var desiredHeight = estimatedLayout.rows.length * estimatedLayout.textHeight + 2 * this.padding;
                return {
                    width: desiredWidth,
                    height: acceptableHeight,
                    wantsWidth: offeredWidth < desiredWidth,
                    wantsHeight: offeredHeight < desiredHeight
                };
            };
            HorizontalLegend.prototype.packRows = function (availableWidth, entries, entryLengths) {
                var rows = [[]];
                var currentRow = rows[0];
                var spaceLeft = availableWidth;
                entries.forEach(function (e) {
                    var entryLength = entryLengths.get(e);
                    if (entryLength > spaceLeft) {
                        currentRow = [];
                        rows.push(currentRow);
                        spaceLeft = availableWidth;
                    }
                    currentRow.push(e);
                    spaceLeft -= entryLength;
                });
                return rows;
            };
            HorizontalLegend.prototype._doRender = function () {
                var _this = this;
                _super.prototype._doRender.call(this);
                var layout = this.calculateLayoutInfo(this.width(), this.height());
                var rowsToDraw = layout.rows.slice(0, layout.numRowsToDraw);
                var rows = this._content.selectAll("g." + HorizontalLegend.LEGEND_ROW_CLASS).data(rowsToDraw);
                rows.enter().append("g").classed(HorizontalLegend.LEGEND_ROW_CLASS, true);
                rows.exit().remove();
                rows.attr("transform", function (d, i) { return "translate(0, " + (i * layout.textHeight + _this.padding) + ")"; });
                var entries = rows.selectAll("g." + HorizontalLegend.LEGEND_ENTRY_CLASS).data(function (d) { return d; });
                var entriesEnter = entries.enter().append("g").classed(HorizontalLegend.LEGEND_ENTRY_CLASS, true);
                entries.each(function (d) {
                    d3.select(this).classed(d.replace(" ", "-"), true);
                });
                entriesEnter.append("circle");
                entriesEnter.append("g").classed("text-container", true);
                entries.exit().remove();
                var legendPadding = this.padding;
                rows.each(function (values) {
                    var xShift = legendPadding;
                    var entriesInRow = d3.select(this).selectAll("g." + HorizontalLegend.LEGEND_ENTRY_CLASS);
                    entriesInRow.attr("transform", function (value, i) {
                        var translateString = "translate(" + xShift + ", 0)";
                        xShift += layout.entryLengths.get(value);
                        return translateString;
                    });
                });
                entries.select("circle").attr("cx", layout.textHeight / 2).attr("cy", layout.textHeight / 2).attr("r", layout.textHeight * 0.3).attr("fill", function (value) { return _this.scale.scale(value); });
                var padding = this.padding;
                var textContainers = entries.select("g.text-container");
                textContainers.text(""); // clear out previous results
                textContainers.append("title").text(function (value) { return value; });
                // HACKHACK (translate vertical shift): #864
                textContainers.attr("transform", "translate(" + layout.textHeight + ", " + (layout.textHeight * 0.1) + ")").each(function (value) {
                    var container = d3.select(this);
                    var measure = Plottable._Util.Text.getTextMeasurer(container.append("text"));
                    var maxTextLength = layout.entryLengths.get(value) - layout.textHeight - padding;
                    var textToWrite = Plottable._Util.Text.getTruncatedText(value, maxTextLength, measure);
                    var textSize = measure(textToWrite);
                    Plottable._Util.Text.writeLineHorizontally(textToWrite, container, textSize.width, textSize.height);
                });
            };
            /**
             * The css class applied to each legend row
             */
            HorizontalLegend.LEGEND_ROW_CLASS = "legend-row";
            /**
             * The css class applied to each legend entry
             */
            HorizontalLegend.LEGEND_ENTRY_CLASS = "legend-entry";
            return HorizontalLegend;
        })(Component.AbstractComponent);
        Component.HorizontalLegend = HorizontalLegend;
    })(Plottable.Component || (Plottable.Component = {}));
    var Component = Plottable.Component;
})(Plottable || (Plottable = {}));

///<reference path="../reference.ts" />
var __extends = this.__extends || function (d, b) {
    for (var p in b) if (b.hasOwnProperty(p)) d[p] = b[p];
    function __() { this.constructor = d; }
    __.prototype = b.prototype;
    d.prototype = new __();
};
var Plottable;
(function (Plottable) {
    (function (Component) {
        var Gridlines = (function (_super) {
            __extends(Gridlines, _super);
            /**
             * Creates a set of Gridlines.
             * @constructor
             *
             * @param {QuantitativeScale} xScale The scale to base the x gridlines on. Pass null if no gridlines are desired.
             * @param {QuantitativeScale} yScale The scale to base the y gridlines on. Pass null if no gridlines are desired.
             */
            function Gridlines(xScale, yScale) {
                var _this = this;
                if (xScale != null && !(Plottable.Scale.AbstractQuantitative.prototype.isPrototypeOf(xScale))) {
                    throw new Error("xScale needs to inherit from Scale.AbstractQuantitative");
                }
                if (yScale != null && !(Plottable.Scale.AbstractQuantitative.prototype.isPrototypeOf(yScale))) {
                    throw new Error("yScale needs to inherit from Scale.AbstractQuantitative");
                }
                _super.call(this);
                this.classed("gridlines", true);
                this.xScale = xScale;
                this.yScale = yScale;
                if (this.xScale) {
                    this.xScale.broadcaster.registerListener(this, function () { return _this._render(); });
                }
                if (this.yScale) {
                    this.yScale.broadcaster.registerListener(this, function () { return _this._render(); });
                }
            }
            Gridlines.prototype.remove = function () {
                _super.prototype.remove.call(this);
                if (this.xScale) {
                    this.xScale.broadcaster.deregisterListener(this);
                }
                if (this.yScale) {
                    this.yScale.broadcaster.deregisterListener(this);
                }
                return this;
            };
            Gridlines.prototype._setup = function () {
                _super.prototype._setup.call(this);
                this.xLinesContainer = this._content.append("g").classed("x-gridlines", true);
                this.yLinesContainer = this._content.append("g").classed("y-gridlines", true);
            };
            Gridlines.prototype._doRender = function () {
                _super.prototype._doRender.call(this);
                this.redrawXLines();
                this.redrawYLines();
            };
            Gridlines.prototype.redrawXLines = function () {
                var _this = this;
                if (this.xScale) {
                    var xTicks = this.xScale.ticks();
                    var getScaledXValue = function (tickVal) { return _this.xScale.scale(tickVal); };
                    var xLines = this.xLinesContainer.selectAll("line").data(xTicks);
                    xLines.enter().append("line");
                    xLines.attr("x1", getScaledXValue).attr("y1", 0).attr("x2", getScaledXValue).attr("y2", this.height()).classed("zeroline", function (t) { return t === 0; });
                    xLines.exit().remove();
                }
            };
            Gridlines.prototype.redrawYLines = function () {
                var _this = this;
                if (this.yScale) {
                    var yTicks = this.yScale.ticks();
                    var getScaledYValue = function (tickVal) { return _this.yScale.scale(tickVal); };
                    var yLines = this.yLinesContainer.selectAll("line").data(yTicks);
                    yLines.enter().append("line");
                    yLines.attr("x1", 0).attr("y1", getScaledYValue).attr("x2", this.width()).attr("y2", getScaledYValue).classed("zeroline", function (t) { return t === 0; });
                    yLines.exit().remove();
                }
            };
            return Gridlines;
        })(Component.AbstractComponent);
        Component.Gridlines = Gridlines;
    })(Plottable.Component || (Plottable.Component = {}));
    var Component = Plottable.Component;
})(Plottable || (Plottable = {}));

///<reference path="../reference.ts" />
var __extends = this.__extends || function (d, b) {
    for (var p in b) if (b.hasOwnProperty(p)) d[p] = b[p];
    function __() { this.constructor = d; }
    __.prototype = b.prototype;
    d.prototype = new __();
};
var Plottable;
(function (Plottable) {
    (function (Component) {
        ;
        var Table = (function (_super) {
            __extends(Table, _super);
            /**
             * Constructs a Table.
             *
             * A Table is used to combine multiple Components in the form of a grid. A
             * common case is combining a y-axis, x-axis, and the plotted data via
             * ```typescript
             * new Table([[yAxis, plot],
             *            [null,  xAxis]]);
             * ```
             *
             * @constructor
             * @param {Component[][]} [rows] A 2-D array of the Components to place in the table.
             * null can be used if a cell is empty. (default = [])
             */
            function Table(rows) {
                var _this = this;
                if (rows === void 0) { rows = []; }
                _super.call(this);
                this.rowPadding = 0;
                this.colPadding = 0;
                this.rows = [];
                this.rowWeights = [];
                this.colWeights = [];
                this.nRows = 0;
                this.nCols = 0;
                this.classed("table", true);
                rows.forEach(function (row, rowIndex) {
                    row.forEach(function (component, colIndex) {
                        _this.addComponent(rowIndex, colIndex, component);
                    });
                });
            }
            /**
             * Adds a Component in the specified cell. The cell must be unoccupied.
             *
             * For example, instead of calling `new Table([[a, b], [null, c]])`, you
             * could call
             * ```typescript
             * var table = new Table();
             * table.addComponent(0, 0, a);
             * table.addComponent(0, 1, b);
             * table.addComponent(1, 1, c);
             * ```
             *
             * @param {number} row The row in which to add the Component.
             * @param {number} col The column in which to add the Component.
             * @param {Component} component The Component to be added.
             * @returns {Table} The calling Table.
             */
            Table.prototype.addComponent = function (row, col, component) {
                if (this._addComponent(component)) {
                    this.nRows = Math.max(row + 1, this.nRows);
                    this.nCols = Math.max(col + 1, this.nCols);
                    this.padTableToSize(this.nRows, this.nCols);
                    var currentComponent = this.rows[row][col];
                    if (currentComponent) {
                        throw new Error("Table.addComponent cannot be called on a cell where a component already exists (for the moment)");
                    }
                    this.rows[row][col] = component;
                }
                return this;
            };
            Table.prototype._removeComponent = function (component) {
                _super.prototype._removeComponent.call(this, component);
                var rowpos;
                var colpos;
                outer: for (var i = 0; i < this.nRows; i++) {
                    for (var j = 0; j < this.nCols; j++) {
                        if (this.rows[i][j] === component) {
                            rowpos = i;
                            colpos = j;
                            break outer;
                        }
                    }
                }
                if (rowpos !== undefined) {
                    this.rows[rowpos][colpos] = null;
                }
            };
            Table.prototype.iterateLayout = function (availableWidth, availableHeight) {
                /*
                 * Given availableWidth and availableHeight, figure out how to allocate it between rows and columns using an iterative algorithm.
                 *
                 * For both dimensions, keeps track of "guaranteedSpace", which the fixed-size components have requested, and
                 * "proportionalSpace", which is being given to proportionally-growing components according to the weights on the table.
                 * Here is how it works (example uses width but it is the same for height). First, columns are guaranteed no width, and
                 * the free width is allocated to columns based on their colWeights. Then, in determineGuarantees, every component is
                 * offered its column's width and may request some amount of it, which increases that column's guaranteed
                 * width. If there are some components that were not satisfied with the width they were offered, and there is free
                 * width that has not already been guaranteed, then the remaining width is allocated to the unsatisfied columns and the
                 * algorithm runs again. If all components are satisfied, then the remaining width is allocated as proportional space
                 * according to the colWeights.
                 *
                 * The guaranteed width for each column is monotonically increasing as the algorithm iterates. Since it is deterministic
                 * and monotonically increasing, if the freeWidth does not change during an iteration it implies that no further progress
                 * is possible, so the algorithm will not continue iterating on that dimension's account.
                 *
                 * If the algorithm runs more than 5 times, we stop and just use whatever we arrived at. It's not clear under what
                 * circumstances this will happen or if it will happen at all. A message will be printed to the console if this occurs.
                 *
                 */
                var cols = d3.transpose(this.rows);
                var availableWidthAfterPadding = availableWidth - this.colPadding * (this.nCols - 1);
                var availableHeightAfterPadding = availableHeight - this.rowPadding * (this.nRows - 1);
                var rowWeights = Table.calcComponentWeights(this.rowWeights, this.rows, function (c) { return (c == null) || c._isFixedHeight(); });
                var colWeights = Table.calcComponentWeights(this.colWeights, cols, function (c) { return (c == null) || c._isFixedWidth(); });
                // To give the table a good starting position to iterate from, we give the fixed-width components half-weight
                // so that they will get some initial space allocated to work with
                var heuristicColWeights = colWeights.map(function (c) { return c === 0 ? 0.5 : c; });
                var heuristicRowWeights = rowWeights.map(function (c) { return c === 0 ? 0.5 : c; });
                var colProportionalSpace = Table.calcProportionalSpace(heuristicColWeights, availableWidthAfterPadding);
                var rowProportionalSpace = Table.calcProportionalSpace(heuristicRowWeights, availableHeightAfterPadding);
                var guaranteedWidths = Plottable._Util.Methods.createFilledArray(0, this.nCols);
                var guaranteedHeights = Plottable._Util.Methods.createFilledArray(0, this.nRows);
                var freeWidth;
                var freeHeight;
                var nIterations = 0;
                while (true) {
                    var offeredHeights = Plottable._Util.Methods.addArrays(guaranteedHeights, rowProportionalSpace);
                    var offeredWidths = Plottable._Util.Methods.addArrays(guaranteedWidths, colProportionalSpace);
                    var guarantees = this.determineGuarantees(offeredWidths, offeredHeights);
                    guaranteedWidths = guarantees.guaranteedWidths;
                    guaranteedHeights = guarantees.guaranteedHeights;
                    var wantsWidth = guarantees.wantsWidthArr.some(function (x) { return x; });
                    var wantsHeight = guarantees.wantsHeightArr.some(function (x) { return x; });
                    var lastFreeWidth = freeWidth;
                    var lastFreeHeight = freeHeight;
                    freeWidth = availableWidthAfterPadding - d3.sum(guarantees.guaranteedWidths);
                    freeHeight = availableHeightAfterPadding - d3.sum(guarantees.guaranteedHeights);
                    var xWeights;
                    if (wantsWidth) {
                        xWeights = guarantees.wantsWidthArr.map(function (x) { return x ? 0.1 : 0; });
                        xWeights = Plottable._Util.Methods.addArrays(xWeights, colWeights);
                    }
                    else {
                        xWeights = colWeights;
                    }
                    var yWeights;
                    if (wantsHeight) {
                        yWeights = guarantees.wantsHeightArr.map(function (x) { return x ? 0.1 : 0; });
                        yWeights = Plottable._Util.Methods.addArrays(yWeights, rowWeights);
                    }
                    else {
                        yWeights = rowWeights;
                    }
                    colProportionalSpace = Table.calcProportionalSpace(xWeights, freeWidth);
                    rowProportionalSpace = Table.calcProportionalSpace(yWeights, freeHeight);
                    nIterations++;
                    var canImproveWidthAllocation = freeWidth > 0 && wantsWidth && freeWidth !== lastFreeWidth;
                    var canImproveHeightAllocation = freeHeight > 0 && wantsHeight && freeHeight !== lastFreeHeight;
                    if (!(canImproveWidthAllocation || canImproveHeightAllocation)) {
                        break;
                    }
                    if (nIterations > 5) {
                        break;
                    }
                }
                // Redo the proportional space one last time, to ensure we use the real weights not the wantsWidth/Height weights
                freeWidth = availableWidthAfterPadding - d3.sum(guarantees.guaranteedWidths);
                freeHeight = availableHeightAfterPadding - d3.sum(guarantees.guaranteedHeights);
                colProportionalSpace = Table.calcProportionalSpace(colWeights, freeWidth);
                rowProportionalSpace = Table.calcProportionalSpace(rowWeights, freeHeight);
                return { colProportionalSpace: colProportionalSpace, rowProportionalSpace: rowProportionalSpace, guaranteedWidths: guarantees.guaranteedWidths, guaranteedHeights: guarantees.guaranteedHeights, wantsWidth: wantsWidth, wantsHeight: wantsHeight };
            };
            Table.prototype.determineGuarantees = function (offeredWidths, offeredHeights) {
                var requestedWidths = Plottable._Util.Methods.createFilledArray(0, this.nCols);
                var requestedHeights = Plottable._Util.Methods.createFilledArray(0, this.nRows);
                var layoutWantsWidth = Plottable._Util.Methods.createFilledArray(false, this.nCols);
                var layoutWantsHeight = Plottable._Util.Methods.createFilledArray(false, this.nRows);
                this.rows.forEach(function (row, rowIndex) {
                    row.forEach(function (component, colIndex) {
                        var spaceRequest;
                        if (component != null) {
                            spaceRequest = component._requestedSpace(offeredWidths[colIndex], offeredHeights[rowIndex]);
                        }
                        else {
                            spaceRequest = { width: 0, height: 0, wantsWidth: false, wantsHeight: false };
                        }
                        var allocatedWidth = Math.min(spaceRequest.width, offeredWidths[colIndex]);
                        var allocatedHeight = Math.min(spaceRequest.height, offeredHeights[rowIndex]);
                        requestedWidths[colIndex] = Math.max(requestedWidths[colIndex], allocatedWidth);
                        requestedHeights[rowIndex] = Math.max(requestedHeights[rowIndex], allocatedHeight);
                        layoutWantsWidth[colIndex] = layoutWantsWidth[colIndex] || spaceRequest.wantsWidth;
                        layoutWantsHeight[rowIndex] = layoutWantsHeight[rowIndex] || spaceRequest.wantsHeight;
                    });
                });
                return { guaranteedWidths: requestedWidths, guaranteedHeights: requestedHeights, wantsWidthArr: layoutWantsWidth, wantsHeightArr: layoutWantsHeight };
            };
            Table.prototype._requestedSpace = function (offeredWidth, offeredHeight) {
                var layout = this.iterateLayout(offeredWidth, offeredHeight);
                return { width: d3.sum(layout.guaranteedWidths), height: d3.sum(layout.guaranteedHeights), wantsWidth: layout.wantsWidth, wantsHeight: layout.wantsHeight };
            };
            // xOffset is relative to parent element, not absolute
            Table.prototype._computeLayout = function (xOffset, yOffset, availableWidth, availableHeight) {
                var _this = this;
                _super.prototype._computeLayout.call(this, xOffset, yOffset, availableWidth, availableHeight);
                var layout = this.iterateLayout(this.width(), this.height());
                var sumPair = function (p) { return p[0] + p[1]; };
                var rowHeights = Plottable._Util.Methods.addArrays(layout.rowProportionalSpace, layout.guaranteedHeights);
                var colWidths = Plottable._Util.Methods.addArrays(layout.colProportionalSpace, layout.guaranteedWidths);
                var childYOffset = 0;
                this.rows.forEach(function (row, rowIndex) {
                    var childXOffset = 0;
                    row.forEach(function (component, colIndex) {
                        // recursively compute layout
                        if (component != null) {
                            component._computeLayout(childXOffset, childYOffset, colWidths[colIndex], rowHeights[rowIndex]);
                        }
                        childXOffset += colWidths[colIndex] + _this.colPadding;
                    });
                    childYOffset += rowHeights[rowIndex] + _this.rowPadding;
                });
            };
            /**
             * Sets the row and column padding on the Table.
             *
             * @param {number} rowPadding The padding above and below each row, in pixels.
             * @param {number} colPadding the padding to the left and right of each column, in pixels.
             * @returns {Table} The calling Table.
             */
            Table.prototype.padding = function (rowPadding, colPadding) {
                this.rowPadding = rowPadding;
                this.colPadding = colPadding;
                this._invalidateLayout();
                return this;
            };
            /**
             * Sets the layout weight of a particular row.
             * Space is allocated to rows based on their weight. Rows with higher weights receive proportionally more space.
             *
             * A common case would be to have one row take up 2/3rds of the space,
             * and the other row take up 1/3rd.
             *
             * Example:
             *
             * ```JavaScript
             * plot = new Plottable.Component.Table([
             *  [row1],
             *  [row2]
             * ]);
             *
             * // assign twice as much space to the first row
             * plot
             *  .rowWeight(0, 2)
             *  .rowWeight(1, 1)
             * ```
             *
             * @param {number} index The index of the row.
             * @param {number} weight The weight to be set on the row.
             * @returns {Table} The calling Table.
             */
            Table.prototype.rowWeight = function (index, weight) {
                this.rowWeights[index] = weight;
                this._invalidateLayout();
                return this;
            };
            /**
             * Sets the layout weight of a particular column.
             * Space is allocated to columns based on their weight. Columns with higher weights receive proportionally more space.
             *
             * Please see `rowWeight` docs for an example.
             *
             * @param {number} index The index of the column.
             * @param {number} weight The weight to be set on the column.
             * @returns {Table} The calling Table.
             */
            Table.prototype.colWeight = function (index, weight) {
                this.colWeights[index] = weight;
                this._invalidateLayout();
                return this;
            };
            Table.prototype._isFixedWidth = function () {
                var cols = d3.transpose(this.rows);
                return Table.fixedSpace(cols, function (c) { return (c == null) || c._isFixedWidth(); });
            };
            Table.prototype._isFixedHeight = function () {
                return Table.fixedSpace(this.rows, function (c) { return (c == null) || c._isFixedHeight(); });
            };
            Table.prototype.padTableToSize = function (nRows, nCols) {
                for (var i = 0; i < nRows; i++) {
                    if (this.rows[i] === undefined) {
                        this.rows[i] = [];
                        this.rowWeights[i] = null;
                    }
                    for (var j = 0; j < nCols; j++) {
                        if (this.rows[i][j] === undefined) {
                            this.rows[i][j] = null;
                        }
                    }
                }
                for (j = 0; j < nCols; j++) {
                    if (this.colWeights[j] === undefined) {
                        this.colWeights[j] = null;
                    }
                }
            };
            Table.calcComponentWeights = function (setWeights, componentGroups, fixityAccessor) {
                // If the row/col weight was explicitly set, then return it outright
                // If the weight was not explicitly set, then guess it using the heuristic that if all components are fixed-space
                // then weight is 0, otherwise weight is 1
                return setWeights.map(function (w, i) {
                    if (w != null) {
                        return w;
                    }
                    var fixities = componentGroups[i].map(fixityAccessor);
                    var allFixed = fixities.reduce(function (a, b) { return a && b; }, true);
                    return allFixed ? 0 : 1;
                });
            };
            Table.calcProportionalSpace = function (weights, freeSpace) {
                var weightSum = d3.sum(weights);
                if (weightSum === 0) {
                    return Plottable._Util.Methods.createFilledArray(0, weights.length);
                }
                else {
                    return weights.map(function (w) { return freeSpace * w / weightSum; });
                }
            };
            Table.fixedSpace = function (componentGroup, fixityAccessor) {
                var all = function (bools) { return bools.reduce(function (a, b) { return a && b; }, true); };
                var group_isFixed = function (components) { return all(components.map(fixityAccessor)); };
                return all(componentGroup.map(group_isFixed));
            };
            return Table;
        })(Component.AbstractComponentContainer);
        Component.Table = Table;
    })(Plottable.Component || (Plottable.Component = {}));
    var Component = Plottable.Component;
})(Plottable || (Plottable = {}));

///<reference path="../../reference.ts" />
var __extends = this.__extends || function (d, b) {
    for (var p in b) if (b.hasOwnProperty(p)) d[p] = b[p];
    function __() { this.constructor = d; }
    __.prototype = b.prototype;
    d.prototype = new __();
};
var Plottable;
(function (Plottable) {
    (function (Plot) {
        var AbstractPlot = (function (_super) {
            __extends(AbstractPlot, _super);
            /**
             * Constructs a Plot.
             *
             * Plots render data. Common example include Plot.Scatter, Plot.Bar, and Plot.Line.
             *
             * A bare Plot has a DataSource and any number of projectors, which take
             * data and "project" it onto the Plot, such as "x", "y", "fill", "r".
             *
             * @constructor
             * @param {any[]|Dataset} [dataset] If provided, the data or Dataset to be associated with this Plot.
             */
            function AbstractPlot() {
                _super.call(this);
                this._dataChanged = false;
                this._projections = {};
                this._animate = false;
                this._animators = {};
                this._ANIMATION_DURATION = 250; // milliseconds
                this._animateOnNextRender = true;
                this.clipPathEnabled = true;
                this.classed("plot", true);
                this._key2PlotDatasetKey = d3.map();
                this._datasetKeysInOrder = [];
                this._nextSeriesIndex = 0;
            }
            AbstractPlot.prototype._anchor = function (element) {
                _super.prototype._anchor.call(this, element);
                this._animateOnNextRender = true;
                this._dataChanged = true;
                this._updateScaleExtents();
            };
            AbstractPlot.prototype._setup = function () {
                var _this = this;
                _super.prototype._setup.call(this);
                this._renderArea = this._content.append("g").classed("render-area", true);
                // HACKHACK on 591
                this._getDrawersInOrder().forEach(function (d) { return d.setup(_this._renderArea.append("g")); });
            };
            AbstractPlot.prototype.remove = function () {
                var _this = this;
                _super.prototype.remove.call(this);
                this._datasetKeysInOrder.forEach(function (k) { return _this.removeDataset(k); });
                // deregister from all scales
                var properties = Object.keys(this._projections);
                properties.forEach(function (property) {
                    var projector = _this._projections[property];
                    if (projector.scale) {
                        projector.scale.broadcaster.deregisterListener(_this);
                    }
                });
            };
            AbstractPlot.prototype.addDataset = function (keyOrDataset, dataset) {
                if (typeof (keyOrDataset) !== "string" && dataset !== undefined) {
                    throw new Error("invalid input to addDataset");
                }
                if (typeof (keyOrDataset) === "string" && keyOrDataset[0] === "_") {
                    Plottable._Util.Methods.warn("Warning: Using _named series keys may produce collisions with unlabeled data sources");
                }
                var key = typeof (keyOrDataset) === "string" ? keyOrDataset : "_" + this._nextSeriesIndex++;
                var data = typeof (keyOrDataset) !== "string" ? keyOrDataset : dataset;
                dataset = (data instanceof Plottable.Dataset) ? data : new Plottable.Dataset(data);
                this._addDataset(key, dataset);
                return this;
            };
            AbstractPlot.prototype._addDataset = function (key, dataset) {
                var _this = this;
                if (this._key2PlotDatasetKey.has(key)) {
                    this.removeDataset(key);
                }
                ;
                var drawer = this._getDrawer(key);
                var metadata = this._getPlotMetadataForDataset(key);
                var pdk = { drawer: drawer, dataset: dataset, key: key, plotMetadata: metadata };
                this._datasetKeysInOrder.push(key);
                this._key2PlotDatasetKey.set(key, pdk);
                if (this._isSetup) {
                    drawer.setup(this._renderArea.append("g"));
                }
                dataset.broadcaster.registerListener(this, function () { return _this._onDatasetUpdate(); });
                this._onDatasetUpdate();
            };
            AbstractPlot.prototype._getDrawer = function (key) {
                return new Plottable._Drawer.AbstractDrawer(key);
            };
            AbstractPlot.prototype._getAnimator = function (key) {
                if (this._animate && this._animateOnNextRender) {
                    return this._animators[key] || new Plottable.Animator.Null();
                }
                else {
                    return new Plottable.Animator.Null();
                }
            };
            AbstractPlot.prototype._onDatasetUpdate = function () {
                this._updateScaleExtents();
                this._animateOnNextRender = true;
                this._dataChanged = true;
                this._render();
            };
            /**
             * Sets an attribute of every data point.
             *
             * Here's a common use case:
             * ```typescript
             * plot.attr("r", function(d) { return d.foo; });
             * ```
             * This will set the radius of each datum `d` to be `d.foo`.
             *
             * @param {string} attrToSet The attribute to set across each data
             * point. Popular examples include "x", "y", "r". Scales that inherit from
             * Plot define their meaning.
             *
             * @param {Function|string|any} accessor Function to apply to each element
             * of the dataSource. If a Function, use `accessor(d, i)`. If a string,
             * `d[accessor]` is used. If anything else, use `accessor` as a constant
             * across all data points.
             *
             * @param {Scale.AbstractScale} scale If provided, the result of the accessor
             * is passed through the scale, such as `scale.scale(accessor(d, i))`.
             *
             * @returns {Plot} The calling Plot.
             */
            AbstractPlot.prototype.attr = function (attrToSet, accessor, scale) {
                return this.project(attrToSet, accessor, scale);
            };
            /**
             * Identical to plot.attr
             */
            AbstractPlot.prototype.project = function (attrToSet, accessor, scale) {
                var _this = this;
                attrToSet = attrToSet.toLowerCase();
                var currentProjection = this._projections[attrToSet];
                var existingScale = currentProjection && currentProjection.scale;
                if (existingScale) {
                    this._datasetKeysInOrder.forEach(function (key) {
                        existingScale._removeExtent(_this._plottableID.toString() + "_" + key, attrToSet);
                        existingScale.broadcaster.deregisterListener(_this);
                    });
                }
                if (scale) {
                    scale.broadcaster.registerListener(this, function () { return _this._render(); });
                }
                accessor = Plottable._Util.Methods.accessorize(accessor);
                this._projections[attrToSet] = { accessor: accessor, scale: scale, attribute: attrToSet };
                this._updateScaleExtent(attrToSet);
                this._render(); // queue a re-render upon changing projector
                return this;
            };
            AbstractPlot.prototype._generateAttrToProjector = function () {
                var _this = this;
                var h = {};
                d3.keys(this._projections).forEach(function (a) {
                    var projection = _this._projections[a];
                    var accessor = projection.accessor;
                    var scale = projection.scale;
                    var fn = scale ? function (d, i, u, m) { return scale.scale(accessor(d, i, u, m)); } : accessor;
                    h[a] = fn;
                });
                return h;
            };
            AbstractPlot.prototype._doRender = function () {
                if (this._isAnchored) {
                    this._paint();
                    this._dataChanged = false;
                    this._animateOnNextRender = false;
                }
            };
            /**
             * Enables or disables animation.
             *
             * @param {boolean} enabled Whether or not to animate.
             */
            AbstractPlot.prototype.animate = function (enabled) {
                this._animate = enabled;
                return this;
            };
            AbstractPlot.prototype.detach = function () {
                _super.prototype.detach.call(this);
                // make the domain resize
                this._updateScaleExtents();
                return this;
            };
            /**
             * This function makes sure that all of the scales in this._projections
             * have an extent that includes all the data that is projected onto them.
             */
            AbstractPlot.prototype._updateScaleExtents = function () {
                var _this = this;
                d3.keys(this._projections).forEach(function (attr) { return _this._updateScaleExtent(attr); });
            };
            AbstractPlot.prototype._updateScaleExtent = function (attr) {
                var _this = this;
                var projector = this._projections[attr];
                if (projector.scale) {
                    this._key2PlotDatasetKey.forEach(function (key, pdk) {
                        var extent = pdk.dataset._getExtent(projector.accessor, projector.scale._typeCoercer, pdk.plotMetadata);
                        var scaleKey = _this._plottableID.toString() + "_" + key;
                        if (extent.length === 0 || !_this._isAnchored) {
                            projector.scale._removeExtent(scaleKey, attr);
                        }
                        else {
                            projector.scale._updateExtent(scaleKey, attr, extent);
                        }
                    });
                }
            };
            AbstractPlot.prototype.animator = function (animatorKey, animator) {
                if (animator === undefined) {
                    return this._animators[animatorKey];
                }
                else {
                    this._animators[animatorKey] = animator;
                    return this;
                }
            };
            AbstractPlot.prototype.datasetOrder = function (order) {
                if (order === undefined) {
                    return this._datasetKeysInOrder;
                }
                function isPermutation(l1, l2) {
                    var intersection = Plottable._Util.Methods.intersection(d3.set(l1), d3.set(l2));
                    var size = intersection.size(); // HACKHACK pending on borisyankov/definitelytyped/ pr #2653
                    return size === l1.length && size === l2.length;
                }
                if (isPermutation(order, this._datasetKeysInOrder)) {
                    this._datasetKeysInOrder = order;
                    this._onDatasetUpdate();
                }
                else {
                    Plottable._Util.Methods.warn("Attempted to change datasetOrder, but new order is not permutation of old. Ignoring.");
                }
                return this;
            };
            AbstractPlot.prototype.removeDataset = function (datasetOrKeyOrArray) {
                var key;
                if (typeof (datasetOrKeyOrArray) === "string") {
                    key = datasetOrKeyOrArray;
                }
                else if (datasetOrKeyOrArray instanceof Plottable.Dataset || datasetOrKeyOrArray instanceof Array) {
                    var array = (datasetOrKeyOrArray instanceof Plottable.Dataset) ? this.datasets() : this.datasets().map(function (d) { return d.data(); });
                    var idx = array.indexOf(datasetOrKeyOrArray);
                    if (idx !== -1) {
                        key = this._datasetKeysInOrder[idx];
                    }
                }
                return this._removeDataset(key);
            };
            AbstractPlot.prototype._removeDataset = function (key) {
                if (key != null && this._key2PlotDatasetKey.has(key)) {
                    var pdk = this._key2PlotDatasetKey.get(key);
                    pdk.drawer.remove();
                    var projectors = d3.values(this._projections);
                    var scaleKey = this._plottableID.toString() + "_" + key;
                    projectors.forEach(function (p) {
                        if (p.scale != null) {
                            p.scale._removeExtent(scaleKey, p.attribute);
                        }
                    });
                    pdk.dataset.broadcaster.deregisterListener(this);
                    this._datasetKeysInOrder.splice(this._datasetKeysInOrder.indexOf(key), 1);
                    this._key2PlotDatasetKey.remove(key);
                    this._onDatasetUpdate();
                }
                return this;
            };
            AbstractPlot.prototype.datasets = function () {
                var _this = this;
                return this._datasetKeysInOrder.map(function (k) { return _this._key2PlotDatasetKey.get(k).dataset; });
            };
            AbstractPlot.prototype._getDrawersInOrder = function () {
                var _this = this;
                return this._datasetKeysInOrder.map(function (k) { return _this._key2PlotDatasetKey.get(k).drawer; });
            };
            AbstractPlot.prototype._generateDrawSteps = function () {
                return [{ attrToProjector: this._generateAttrToProjector(), animator: new Plottable.Animator.Null() }];
            };
            AbstractPlot.prototype._additionalPaint = function (time) {
                // no-op
            };
            AbstractPlot.prototype._getDataToDraw = function () {
                var _this = this;
                var datasets = d3.map();
                this._datasetKeysInOrder.forEach(function (key) {
                    datasets.set(key, _this._key2PlotDatasetKey.get(key).dataset.data());
                });
                return datasets;
            };
            /**
             * Gets the new plot metadata for new dataset with provided key
             *
             * @param {string} key The key of new dataset
             */
            AbstractPlot.prototype._getPlotMetadataForDataset = function (key) {
                return {
                    datasetKey: key
                };
            };
            AbstractPlot.prototype._paint = function () {
                var _this = this;
                var drawSteps = this._generateDrawSteps();
                var dataToDraw = this._getDataToDraw();
                var drawers = this._getDrawersInOrder();
                // TODO: Use metadata instead of dataToDraw #1297.
                var times = this._datasetKeysInOrder.map(function (k, i) { return drawers[i].draw(dataToDraw.get(k), drawSteps, _this._key2PlotDatasetKey.get(k).dataset.metadata(), _this._key2PlotDatasetKey.get(k).plotMetadata); });
                var maxTime = Plottable._Util.Methods.max(times, 0);
                this._additionalPaint(maxTime);
            };
            return AbstractPlot;
        })(Plottable.Component.AbstractComponent);
        Plot.AbstractPlot = AbstractPlot;
    })(Plottable.Plot || (Plottable.Plot = {}));
    var Plot = Plottable.Plot;
})(Plottable || (Plottable = {}));

///<reference path="../../reference.ts" />
var __extends = this.__extends || function (d, b) {
    for (var p in b) if (b.hasOwnProperty(p)) d[p] = b[p];
    function __() { this.constructor = d; }
    __.prototype = b.prototype;
    d.prototype = new __();
};
var Plottable;
(function (Plottable) {
    (function (Plot) {
        /*
         * A PiePlot is a plot meant to show how much out of a total an attribute's value is.
         * One usecase is to show how much funding departments are given out of a total budget.
         *
         * Primary projection attributes:
         *   "fill" - Accessor determining the color of each sector
         *   "inner-radius" - Accessor determining the distance from the center to the inner edge of the sector
         *   "outer-radius" - Accessor determining the distance from the center to the outer edge of the sector
         *   "value" - Accessor to extract the value determining the proportion of each slice to the total
         */
        var Pie = (function (_super) {
            __extends(Pie, _super);
            /**
             * Constructs a PiePlot.
             *
             * @constructor
             */
            function Pie() {
                _super.call(this);
                this._colorScale = new Plottable.Scale.Color();
                this.classed("pie-plot", true);
            }
            Pie.prototype._computeLayout = function (xOffset, yOffset, availableWidth, availableHeight) {
                _super.prototype._computeLayout.call(this, xOffset, yOffset, availableWidth, availableHeight);
                this._renderArea.attr("transform", "translate(" + this.width() / 2 + "," + this.height() / 2 + ")");
            };
            Pie.prototype._addDataset = function (key, dataset) {
                if (this._datasetKeysInOrder.length === 1) {
                    Plottable._Util.Methods.warn("Only one dataset is supported in Pie plots");
                    return;
                }
                _super.prototype._addDataset.call(this, key, dataset);
            };
            Pie.prototype._generateAttrToProjector = function () {
                var _this = this;
                var attrToProjector = _super.prototype._generateAttrToProjector.call(this);
                attrToProjector["inner-radius"] = attrToProjector["inner-radius"] || d3.functor(0);
                attrToProjector["outer-radius"] = attrToProjector["outer-radius"] || d3.functor(Math.min(this.width(), this.height()) / 2);
                var defaultFillFunction = function (d, i) { return _this._colorScale.scale(String(i)); };
                attrToProjector["fill"] = attrToProjector["fill"] || defaultFillFunction;
                return attrToProjector;
            };
            Pie.prototype._getDrawer = function (key) {
                return new Plottable._Drawer.Arc(key).setClass("arc");
            };
            return Pie;
        })(Plot.AbstractPlot);
        Plot.Pie = Pie;
    })(Plottable.Plot || (Plottable.Plot = {}));
    var Plot = Plottable.Plot;
})(Plottable || (Plottable = {}));

///<reference path="../../reference.ts" />
var __extends = this.__extends || function (d, b) {
    for (var p in b) if (b.hasOwnProperty(p)) d[p] = b[p];
    function __() { this.constructor = d; }
    __.prototype = b.prototype;
    d.prototype = new __();
};
var Plottable;
(function (Plottable) {
    (function (Plot) {
        var AbstractXYPlot = (function (_super) {
            __extends(AbstractXYPlot, _super);
            /**
             * Constructs an XYPlot.
             *
             * An XYPlot is a plot from drawing 2-dimensional data. Common examples
             * include Scale.Line and Scale.Bar.
             *
             * @constructor
             * @param {any[]|Dataset} [dataset] The data or Dataset to be associated with this Renderer.
             * @param {Scale} xScale The x scale to use.
             * @param {Scale} yScale The y scale to use.
             */
            function AbstractXYPlot(xScale, yScale) {
                var _this = this;
                _super.call(this);
                this._autoAdjustXScaleDomain = false;
                this._autoAdjustYScaleDomain = false;
                if (xScale == null || yScale == null) {
                    throw new Error("XYPlots require an xScale and yScale");
                }
                this.classed("xy-plot", true);
                this._xScale = xScale;
                this._yScale = yScale;
                this._updateXDomainer();
                xScale.broadcaster.registerListener("yDomainAdjustment" + this._plottableID, function () { return _this._adjustYDomainOnChangeFromX(); });
                this._updateYDomainer();
                yScale.broadcaster.registerListener("xDomainAdjustment" + this._plottableID, function () { return _this._adjustXDomainOnChangeFromY(); });
            }
            /**
             * @param {string} attrToSet One of ["x", "y"] which determines the point's
             * x and y position in the Plot.
             */
            AbstractXYPlot.prototype.project = function (attrToSet, accessor, scale) {
                var _this = this;
                // We only want padding and nice-ing on scales that will correspond to axes / pixel layout.
                // So when we get an "x" or "y" scale, enable autoNiceing and autoPadding.
                if (attrToSet === "x" && scale) {
                    if (this._xScale) {
                        this._xScale.broadcaster.deregisterListener("yDomainAdjustment" + this._plottableID);
                    }
                    this._xScale = scale;
                    this._updateXDomainer();
                    scale.broadcaster.registerListener("yDomainAdjustment" + this._plottableID, function () { return _this._adjustYDomainOnChangeFromX(); });
                }
                if (attrToSet === "y" && scale) {
                    if (this._yScale) {
                        this._yScale.broadcaster.deregisterListener("xDomainAdjustment" + this._plottableID);
                    }
                    this._yScale = scale;
                    this._updateYDomainer();
                    scale.broadcaster.registerListener("xDomainAdjustment" + this._plottableID, function () { return _this._adjustXDomainOnChangeFromY(); });
                }
                _super.prototype.project.call(this, attrToSet, accessor, scale);
                return this;
            };
            AbstractXYPlot.prototype.remove = function () {
                _super.prototype.remove.call(this);
                if (this._xScale) {
                    this._xScale.broadcaster.deregisterListener("yDomainAdjustment" + this._plottableID);
                }
                if (this._yScale) {
                    this._yScale.broadcaster.deregisterListener("xDomainAdjustment" + this._plottableID);
                }
                return this;
            };
            /**
             * Sets the automatic domain adjustment over visible points for y scale.
             *
             * If autoAdjustment is true adjustment is immediately performend.
             *
             * @param {boolean} autoAdjustment The new value for the automatic adjustment domain for y scale.
             * @returns {AbstractXYPlot} The calling AbstractXYPlot.
             */
            AbstractXYPlot.prototype.automaticallyAdjustYScaleOverVisiblePoints = function (autoAdjustment) {
                this._autoAdjustYScaleDomain = autoAdjustment;
                this._adjustYDomainOnChangeFromX();
                return this;
            };
            /**
             * Sets the automatic domain adjustment over visible points for x scale.
             *
             * If autoAdjustment is true adjustment is immediately performend.
             *
             * @param {boolean} autoAdjustment The new value for the automatic adjustment domain for x scale.
             * @returns {AbstractXYPlot} The calling AbstractXYPlot.
             */
            AbstractXYPlot.prototype.automaticallyAdjustXScaleOverVisiblePoints = function (autoAdjustment) {
                this._autoAdjustXScaleDomain = autoAdjustment;
                this._adjustXDomainOnChangeFromY();
                return this;
            };
            AbstractXYPlot.prototype._generateAttrToProjector = function () {
                var attrToProjector = _super.prototype._generateAttrToProjector.call(this);
                var positionXFn = attrToProjector["x"];
                var positionYFn = attrToProjector["y"];
                attrToProjector["defined"] = function (d, i, u, m) {
                    var positionX = positionXFn(d, i, u, m);
                    var positionY = positionYFn(d, i, u, m);
                    return positionX != null && positionX === positionX && positionY != null && positionY === positionY;
                };
                return attrToProjector;
            };
            AbstractXYPlot.prototype._computeLayout = function (xOffset, yOffset, availableWidth, availableHeight) {
                _super.prototype._computeLayout.call(this, xOffset, yOffset, availableWidth, availableHeight);
                this._xScale.range([0, this.width()]);
                if (this._yScale instanceof Plottable.Scale.Ordinal) {
                    this._yScale.range([0, this.height()]);
                }
                else {
                    this._yScale.range([this.height(), 0]);
                }
            };
            AbstractXYPlot.prototype._updateXDomainer = function () {
                if (this._xScale instanceof Plottable.Scale.AbstractQuantitative) {
                    var scale = this._xScale;
                    if (!scale._userSetDomainer) {
                        scale.domainer().pad().nice();
                    }
                }
            };
            AbstractXYPlot.prototype._updateYDomainer = function () {
                if (this._yScale instanceof Plottable.Scale.AbstractQuantitative) {
                    var scale = this._yScale;
                    if (!scale._userSetDomainer) {
                        scale.domainer().pad().nice();
                    }
                }
            };
            /**
             * Adjusts both domains' extents to show all datasets.
             *
             * This call does not override auto domain adjustment behavior over visible points.
             */
            AbstractXYPlot.prototype.showAllData = function () {
                this._xScale.autoDomain();
                if (!this._autoAdjustYScaleDomain) {
                    this._yScale.autoDomain();
                }
            };
            AbstractXYPlot.prototype._adjustYDomainOnChangeFromX = function () {
                if (!this._projectorsReady()) {
                    return;
                }
                if (this._autoAdjustYScaleDomain) {
                    this._adjustDomainToVisiblePoints(this._xScale, this._yScale, true);
                }
            };
            AbstractXYPlot.prototype._adjustXDomainOnChangeFromY = function () {
                if (!this._projectorsReady()) {
                    return;
                }
                if (this._autoAdjustXScaleDomain) {
                    this._adjustDomainToVisiblePoints(this._yScale, this._xScale, false);
                }
            };
            AbstractXYPlot.prototype._adjustDomainToVisiblePoints = function (fromScale, toScale, fromX) {
                if (toScale instanceof Plottable.Scale.AbstractQuantitative) {
                    var toScaleQ = toScale;
                    var normalizedData = this._normalizeDatasets(fromX);
                    var adjustedDomain = this._adjustDomainOverVisiblePoints(normalizedData, fromScale.domain());
                    if (adjustedDomain.length === 0) {
                        return;
                    }
                    adjustedDomain = toScaleQ.domainer().computeDomain([adjustedDomain], toScaleQ);
                    toScaleQ.domain(adjustedDomain);
                }
            };
            AbstractXYPlot.prototype._normalizeDatasets = function (fromX) {
                var _this = this;
                var aAccessor = this._projections[fromX ? "x" : "y"].accessor;
                var bAccessor = this._projections[fromX ? "y" : "x"].accessor;
                return Plottable._Util.Methods.flatten(this._datasetKeysInOrder.map(function (key) {
                    var dataset = _this._key2PlotDatasetKey.get(key).dataset;
                    var plotMetadata = _this._key2PlotDatasetKey.get(key).plotMetadata;
                    return dataset.data().map(function (d, i) {
                        return { a: aAccessor(d, i, dataset.metadata(), plotMetadata), b: bAccessor(d, i, dataset.metadata(), plotMetadata) };
                    });
                }));
            };
            AbstractXYPlot.prototype._adjustDomainOverVisiblePoints = function (values, fromDomain) {
                var bVals = values.filter(function (v) { return fromDomain[0] <= v.a && v.a <= fromDomain[1]; }).map(function (v) { return v.b; });
                var retVal = [];
                if (bVals.length !== 0) {
                    retVal = [Plottable._Util.Methods.min(bVals, null), Plottable._Util.Methods.max(bVals, null)];
                }
                return retVal;
            };
            AbstractXYPlot.prototype._projectorsReady = function () {
                return this._projections["x"] && this._projections["y"];
            };
            return AbstractXYPlot;
        })(Plot.AbstractPlot);
        Plot.AbstractXYPlot = AbstractXYPlot;
    })(Plottable.Plot || (Plottable.Plot = {}));
    var Plot = Plottable.Plot;
})(Plottable || (Plottable = {}));

///<reference path="../../reference.ts" />
var __extends = this.__extends || function (d, b) {
    for (var p in b) if (b.hasOwnProperty(p)) d[p] = b[p];
    function __() { this.constructor = d; }
    __.prototype = b.prototype;
    d.prototype = new __();
};
var Plottable;
(function (Plottable) {
    (function (Plot) {
        var Scatter = (function (_super) {
            __extends(Scatter, _super);
            /**
             * Constructs a ScatterPlot.
             *
             * @constructor
             * @param {Scale} xScale The x scale to use.
             * @param {Scale} yScale The y scale to use.
             */
            function Scatter(xScale, yScale) {
                _super.call(this, xScale, yScale);
                this._closeDetectionRadius = 5;
                this.classed("scatter-plot", true);
                this._defaultFillColor = new Plottable.Scale.Color().range()[0];
                this._animators["circles-reset"] = new Plottable.Animator.Null();
                this._animators["circles"] = new Plottable.Animator.Base().duration(250).delay(5);
            }
            /**
             * @param {string} attrToSet One of ["x", "y", "cx", "cy", "r",
             * "fill"]. "cx" and "cy" are aliases for "x" and "y". "r" is the datum's
             * radius, and "fill" is the CSS color of the datum.
             */
            Scatter.prototype.project = function (attrToSet, accessor, scale) {
                attrToSet = attrToSet === "cx" ? "x" : attrToSet;
                attrToSet = attrToSet === "cy" ? "y" : attrToSet;
                _super.prototype.project.call(this, attrToSet, accessor, scale);
                return this;
            };
            Scatter.prototype._getDrawer = function (key) {
                return new Plottable._Drawer.Element(key).svgElement("circle");
            };
            Scatter.prototype._generateAttrToProjector = function () {
                var attrToProjector = _super.prototype._generateAttrToProjector.call(this);
                attrToProjector["cx"] = attrToProjector["x"];
                delete attrToProjector["x"];
                attrToProjector["cy"] = attrToProjector["y"];
                delete attrToProjector["y"];
                attrToProjector["r"] = attrToProjector["r"] || d3.functor(3);
                attrToProjector["opacity"] = attrToProjector["opacity"] || d3.functor(0.6);
                attrToProjector["fill"] = attrToProjector["fill"] || d3.functor(this._defaultFillColor);
                return attrToProjector;
            };
            Scatter.prototype._generateDrawSteps = function () {
                var drawSteps = [];
                if (this._dataChanged && this._animate) {
                    var resetAttrToProjector = this._generateAttrToProjector();
                    resetAttrToProjector["r"] = function () { return 0; };
                    drawSteps.push({ attrToProjector: resetAttrToProjector, animator: this._getAnimator("circles-reset") });
                }
                drawSteps.push({ attrToProjector: this._generateAttrToProjector(), animator: this._getAnimator("circles") });
                return drawSteps;
            };
            // HACKHACK User and plot metada should be applied - #1306.
            Scatter.prototype._getClosestStruckPoint = function (p, range) {
                var drawers = this._getDrawersInOrder();
                var attrToProjector = this._generateAttrToProjector();
                var getDistSq = function (d, i) {
                    var dx = attrToProjector["cx"](d, i, null, null) - p.x;
                    var dy = attrToProjector["cy"](d, i, null, null) - p.y;
                    return (dx * dx + dy * dy);
                };
                var overAPoint = false;
                var closestElement;
                var closestIndex;
                var minDistSq = range * range;
                drawers.forEach(function (drawer) {
                    drawer._getDrawSelection().each(function (d, i) {
                        var distSq = getDistSq(d, i);
                        var r = attrToProjector["r"](d, i, null, null);
                        if (distSq < r * r) {
                            if (!overAPoint || distSq < minDistSq) {
                                closestElement = this;
                                closestIndex = i;
                                minDistSq = distSq;
                            }
                            overAPoint = true;
                        }
                        else if (!overAPoint && distSq < minDistSq) {
                            closestElement = this;
                            closestIndex = i;
                            minDistSq = distSq;
                        }
                    });
                });
                if (!closestElement) {
                    return {
                        selection: null,
                        pixelPositions: null,
                        data: null
                    };
                }
                var closestSelection = d3.select(closestElement);
                var closestData = closestSelection.data();
                var closestPoint = {
                    x: attrToProjector["cx"](closestData[0], closestIndex, null, null),
                    y: attrToProjector["cy"](closestData[0], closestIndex, null, null)
                };
                return {
                    selection: closestSelection,
                    pixelPositions: [closestPoint],
                    data: closestData
                };
            };
            //===== Hover logic =====
            Scatter.prototype._hoverOverComponent = function (p) {
                // no-op
            };
            Scatter.prototype._hoverOutComponent = function (p) {
                // no-op
            };
            Scatter.prototype._doHover = function (p) {
                return this._getClosestStruckPoint(p, this._closeDetectionRadius);
            };
            return Scatter;
        })(Plot.AbstractXYPlot);
        Plot.Scatter = Scatter;
    })(Plottable.Plot || (Plottable.Plot = {}));
    var Plot = Plottable.Plot;
})(Plottable || (Plottable = {}));

///<reference path="../../reference.ts" />
var __extends = this.__extends || function (d, b) {
    for (var p in b) if (b.hasOwnProperty(p)) d[p] = b[p];
    function __() { this.constructor = d; }
    __.prototype = b.prototype;
    d.prototype = new __();
};
var Plottable;
(function (Plottable) {
    (function (Plot) {
        var Grid = (function (_super) {
            __extends(Grid, _super);
            /**
             * Constructs a GridPlot.
             *
             * A GridPlot is used to shade a grid of data. Each datum is a cell on the
             * grid, and the datum can control what color it is.
             *
             * @constructor
             * @param {Scale.Ordinal} xScale The x scale to use.
             * @param {Scale.Ordinal} yScale The y scale to use.
             * @param {Scale.Color|Scale.InterpolatedColor} colorScale The color scale
             * to use for each grid cell.
             */
            function Grid(xScale, yScale, colorScale) {
                _super.call(this, xScale, yScale);
                this._animators = {
                    "cells": new Plottable.Animator.Null()
                };
                this.classed("grid-plot", true);
                // The x and y scales should render in bands with no padding
                this._xScale.rangeType("bands", 0, 0);
                this._yScale.rangeType("bands", 0, 0);
                this._colorScale = colorScale;
                this._animators["cells"] = new Plottable.Animator.Null();
            }
            Grid.prototype._addDataset = function (key, dataset) {
                if (this._datasetKeysInOrder.length === 1) {
                    Plottable._Util.Methods.warn("Only one dataset is supported in Grid plots");
                    return;
                }
                _super.prototype._addDataset.call(this, key, dataset);
            };
            Grid.prototype._getDrawer = function (key) {
                return new Plottable._Drawer.Element(key).svgElement("rect");
            };
            /**
             * @param {string} attrToSet One of ["x", "y", "fill"]. If "fill" is used,
             * the data should return a valid CSS color.
             */
            Grid.prototype.project = function (attrToSet, accessor, scale) {
                _super.prototype.project.call(this, attrToSet, accessor, scale);
                if (attrToSet === "fill") {
                    this._colorScale = this._projections["fill"].scale;
                }
                return this;
            };
            Grid.prototype._generateAttrToProjector = function () {
                var attrToProjector = _super.prototype._generateAttrToProjector.call(this);
                var xStep = this._xScale.rangeBand();
                var yStep = this._yScale.rangeBand();
                attrToProjector["width"] = function () { return xStep; };
                attrToProjector["height"] = function () { return yStep; };
                return attrToProjector;
            };
            Grid.prototype._generateDrawSteps = function () {
                return [{ attrToProjector: this._generateAttrToProjector(), animator: this._getAnimator("cells") }];
            };
            return Grid;
        })(Plot.AbstractXYPlot);
        Plot.Grid = Grid;
    })(Plottable.Plot || (Plottable.Plot = {}));
    var Plot = Plottable.Plot;
})(Plottable || (Plottable = {}));

///<reference path="../../reference.ts" />
var __extends = this.__extends || function (d, b) {
    for (var p in b) if (b.hasOwnProperty(p)) d[p] = b[p];
    function __() { this.constructor = d; }
    __.prototype = b.prototype;
    d.prototype = new __();
};
var Plottable;
(function (Plottable) {
    (function (Plot) {
        var AbstractBarPlot = (function (_super) {
            __extends(AbstractBarPlot, _super);
            /**
             * Constructs a BarPlot.
             *
             * @constructor
             * @param {Scale} xScale The x scale to use.
             * @param {Scale} yScale The y scale to use.
             */
            function AbstractBarPlot(xScale, yScale) {
                _super.call(this, xScale, yScale);
                this._barAlignmentFactor = 0.5;
                this._barLabelFormatter = Plottable.Formatters.identity();
                this._barLabelsEnabled = false;
                this._hoverMode = "point";
                this._hideBarsIfAnyAreTooWide = true;
                this.classed("bar-plot", true);
                this._defaultFillColor = new Plottable.Scale.Color().range()[0];
                this._animators["bars-reset"] = new Plottable.Animator.Null();
                this._animators["bars"] = new Plottable.Animator.Base();
                this._animators["baseline"] = new Plottable.Animator.Null();
                this.baseline(0);
            }
            AbstractBarPlot.prototype._getDrawer = function (key) {
                return new Plottable._Drawer.Rect(key, this._isVertical);
            };
            AbstractBarPlot.prototype._setup = function () {
                _super.prototype._setup.call(this);
                this._baseline = this._renderArea.append("line").classed("baseline", true);
            };
            AbstractBarPlot.prototype.baseline = function (value) {
                if (value == null) {
                    return this._baselineValue;
                }
                this._baselineValue = value;
                this._updateXDomainer();
                this._updateYDomainer();
                this._render();
                return this;
            };
            /**
             * Sets the bar alignment relative to the independent axis.
             * VerticalBarPlot supports "left", "center", "right"
             * HorizontalBarPlot supports "top", "center", "bottom"
             *
             * @param {string} alignment The desired alignment.
             * @returns {AbstractBarPlot} The calling AbstractBarPlot.
             */
            AbstractBarPlot.prototype.barAlignment = function (alignment) {
                var alignmentLC = alignment.toLowerCase();
                var align2factor = this.constructor._BarAlignmentToFactor;
                if (align2factor[alignmentLC] === undefined) {
                    throw new Error("unsupported bar alignment");
                }
                this._barAlignmentFactor = align2factor[alignmentLC];
                this._render();
                return this;
            };
            AbstractBarPlot.prototype._parseExtent = function (input) {
                if (typeof (input) === "number") {
                    return { min: input, max: input };
                }
                else if (input instanceof Object && "min" in input && "max" in input) {
                    return input;
                }
                else {
                    throw new Error("input '" + input + "' can't be parsed as an Extent");
                }
            };
            AbstractBarPlot.prototype.barLabelsEnabled = function (enabled) {
                if (enabled === undefined) {
                    return this._barLabelsEnabled;
                }
                else {
                    this._barLabelsEnabled = enabled;
                    this._render();
                    return this;
                }
            };
            AbstractBarPlot.prototype.barLabelFormatter = function (formatter) {
                if (formatter == null) {
                    return this._barLabelFormatter;
                }
                else {
                    this._barLabelFormatter = formatter;
                    this._render();
                    return this;
                }
            };
            /**
             * Gets all the bars in the bar plot
             *
             * @returns {D3.Selection} All of the bars in the bar plot.
             */
            AbstractBarPlot.prototype.getAllBars = function () {
                return this._renderArea.selectAll("rect");
            };
            AbstractBarPlot.prototype.getBars = function (xValOrExtent, yValOrExtent) {
                if (!this._isSetup) {
                    return d3.select();
                }
                var bars = [];
                var xExtent = this._parseExtent(xValOrExtent);
                var yExtent = this._parseExtent(yValOrExtent);
                // the SVGRects are positioned with sub-pixel accuracy (the default unit
                // for the x, y, height & width attributes), but user selections (e.g. via
                // mouse events) usually have pixel accuracy. A tolerance of half-a-pixel
                // seems appropriate:
                var tolerance = 0.5;
                // currently, linear scan the bars. If inversion is implemented on non-numeric scales we might be able to do better.
                this._getDrawersInOrder().forEach(function (d) {
                    d._renderArea.selectAll("rect").each(function (d) {
                        var bbox = this.getBBox();
                        if (bbox.x + bbox.width >= xExtent.min - tolerance && bbox.x <= xExtent.max + tolerance && bbox.y + bbox.height >= yExtent.min - tolerance && bbox.y <= yExtent.max + tolerance) {
                            bars.push(this);
                        }
                    });
                });
                return d3.selectAll(bars);
            };
            /**
             * Deselects all bars.
             * @returns {AbstractBarPlot} The calling AbstractBarPlot.
             */
            AbstractBarPlot.prototype.deselectAll = function () {
                if (this._isSetup) {
                    this._getDrawersInOrder().forEach(function (d) { return d._renderArea.selectAll("rect").classed("selected", false); });
                }
                return this;
            };
            AbstractBarPlot.prototype._updateDomainer = function (scale) {
                if (scale instanceof Plottable.Scale.AbstractQuantitative) {
                    var qscale = scale;
                    if (!qscale._userSetDomainer) {
                        if (this._baselineValue != null) {
                            qscale.domainer().addPaddingException(this._baselineValue, "BAR_PLOT+" + this._plottableID).addIncludedValue(this._baselineValue, "BAR_PLOT+" + this._plottableID);
                        }
                        else {
                            qscale.domainer().removePaddingException("BAR_PLOT+" + this._plottableID).removeIncludedValue("BAR_PLOT+" + this._plottableID);
                        }
                        qscale.domainer().pad();
                    }
                    // prepending "BAR_PLOT" is unnecessary but reduces likely of user accidentally creating collisions
                    qscale._autoDomainIfAutomaticMode();
                }
            };
            AbstractBarPlot.prototype._updateYDomainer = function () {
                if (this._isVertical) {
                    this._updateDomainer(this._yScale);
                }
                else {
                    _super.prototype._updateYDomainer.call(this);
                }
            };
            AbstractBarPlot.prototype._updateXDomainer = function () {
                if (!this._isVertical) {
                    this._updateDomainer(this._xScale);
                }
                else {
                    _super.prototype._updateXDomainer.call(this);
                }
            };
            AbstractBarPlot.prototype._additionalPaint = function (time) {
                var _this = this;
                var primaryScale = this._isVertical ? this._yScale : this._xScale;
                var scaledBaseline = primaryScale.scale(this._baselineValue);
                var baselineAttr = {
                    "x1": this._isVertical ? 0 : scaledBaseline,
                    "y1": this._isVertical ? scaledBaseline : 0,
                    "x2": this._isVertical ? this.width() : scaledBaseline,
                    "y2": this._isVertical ? scaledBaseline : this.height()
                };
                this._getAnimator("baseline").animate(this._baseline, baselineAttr);
                var drawers = this._getDrawersInOrder();
                drawers.forEach(function (d) { return d.removeLabels(); });
                if (this._barLabelsEnabled) {
                    Plottable._Util.Methods.setTimeout(function () { return _this._drawLabels(); }, time);
                }
            };
            AbstractBarPlot.prototype._drawLabels = function () {
                var _this = this;
                var drawers = this._getDrawersInOrder();
                var attrToProjector = this._generateAttrToProjector();
                var dataToDraw = this._getDataToDraw();
                this._datasetKeysInOrder.forEach(function (k, i) { return drawers[i].drawText(dataToDraw.get(k), attrToProjector, _this._key2PlotDatasetKey.get(k).dataset.metadata(), _this._key2PlotDatasetKey.get(k).plotMetadata); });
                if (this._hideBarsIfAnyAreTooWide && drawers.some(function (d) { return d._someLabelsTooWide; })) {
                    drawers.forEach(function (d) { return d.removeLabels(); });
                }
            };
            AbstractBarPlot.prototype._generateDrawSteps = function () {
                var drawSteps = [];
                if (this._dataChanged && this._animate) {
                    var resetAttrToProjector = this._generateAttrToProjector();
                    var primaryScale = this._isVertical ? this._yScale : this._xScale;
                    var scaledBaseline = primaryScale.scale(this._baselineValue);
                    var positionAttr = this._isVertical ? "y" : "x";
                    var dimensionAttr = this._isVertical ? "height" : "width";
                    resetAttrToProjector[positionAttr] = function () { return scaledBaseline; };
                    resetAttrToProjector[dimensionAttr] = function () { return 0; };
                    drawSteps.push({ attrToProjector: resetAttrToProjector, animator: this._getAnimator("bars-reset") });
                }
                drawSteps.push({ attrToProjector: this._generateAttrToProjector(), animator: this._getAnimator("bars") });
                return drawSteps;
            };
            AbstractBarPlot.prototype._generateAttrToProjector = function () {
                var _this = this;
                // Primary scale/direction: the "length" of the bars
                // Secondary scale/direction: the "width" of the bars
                var attrToProjector = _super.prototype._generateAttrToProjector.call(this);
                var primaryScale = this._isVertical ? this._yScale : this._xScale;
                var secondaryScale = this._isVertical ? this._xScale : this._yScale;
                var primaryAttr = this._isVertical ? "y" : "x";
                var secondaryAttr = this._isVertical ? "x" : "y";
                var scaledBaseline = primaryScale.scale(this._baselineValue);
                if (!attrToProjector["width"]) {
                    attrToProjector["width"] = function () { return _this._getBarPixelWidth(); };
                }
                var positionF = attrToProjector[secondaryAttr];
                var widthF = attrToProjector["width"];
                var bandsMode = (secondaryScale instanceof Plottable.Scale.Ordinal) && secondaryScale.rangeType() === "bands";
                if (!bandsMode) {
                    attrToProjector[secondaryAttr] = function (d, i, u, m) { return positionF(d, i, u, m) - widthF(d, i, u, m) * _this._barAlignmentFactor; };
                }
                else {
                    var bandWidth = secondaryScale.rangeBand();
                    attrToProjector[secondaryAttr] = function (d, i, u, m) { return positionF(d, i, u, m) - widthF(d, i, u, m) / 2 + bandWidth / 2; };
                }
                var originalPositionFn = attrToProjector[primaryAttr];
                attrToProjector[primaryAttr] = function (d, i, u, m) {
                    var originalPos = originalPositionFn(d, i, u, m);
                    // If it is past the baseline, it should start at the baselin then width/height
                    // carries it over. If it's not past the baseline, leave it at original position and
                    // then width/height carries it to baseline
                    return (originalPos > scaledBaseline) ? scaledBaseline : originalPos;
                };
                attrToProjector["height"] = function (d, i, u, m) {
                    return Math.abs(scaledBaseline - originalPositionFn(d, i, u, m));
                };
                var primaryAccessor = this._projections[primaryAttr].accessor;
                if (this.barLabelsEnabled && this.barLabelFormatter) {
                    attrToProjector["label"] = function (d, i, u, m) {
                        return _this._barLabelFormatter(primaryAccessor(d, i, u, m));
                    };
                    attrToProjector["positive"] = function (d, i, u, m) { return originalPositionFn(d, i, u, m) <= scaledBaseline; };
                }
                attrToProjector["fill"] = attrToProjector["fill"] || d3.functor(this._defaultFillColor);
                return attrToProjector;
            };
            /**
             * Computes the barPixelWidth of all the bars in the plot.
             *
             * If the position scale of the plot is an OrdinalScale and in bands mode, then the rangeBands function will be used.
             * If the position scale of the plot is an OrdinalScale and in points mode, then
             *   from https://github.com/mbostock/d3/wiki/Ordinal-Scales#ordinal_rangePoints, the max barPixelWidth is step * padding
             * If the position scale of the plot is a QuantitativeScale, then _getMinimumDataWidth is scaled to compute the barPixelWidth
             */
            AbstractBarPlot.prototype._getBarPixelWidth = function () {
                var _this = this;
                var barPixelWidth;
                var barScale = this._isVertical ? this._xScale : this._yScale;
                if (barScale instanceof Plottable.Scale.Ordinal) {
                    var ordScale = barScale;
                    if (ordScale.rangeType() === "bands") {
                        barPixelWidth = ordScale.rangeBand();
                    }
                    else {
                        // padding is defined as 2 * the ordinal scale's _outerPadding variable
                        // HACKHACK need to use _outerPadding for formula as above
                        var padding = ordScale._outerPadding * 2;
                        // step is defined as the range_interval / (padding + number of bars)
                        var secondaryDimension = this._isVertical ? this.width() : this.height();
                        var step = secondaryDimension / (padding + ordScale.domain().length - 1);
                        barPixelWidth = step * padding * 0.5;
                    }
                }
                else {
                    var barAccessor = this._isVertical ? this._projections["x"].accessor : this._projections["y"].accessor;
                    var barAccessorData = d3.set(Plottable._Util.Methods.flatten(this._datasetKeysInOrder.map(function (k) {
                        var dataset = _this._key2PlotDatasetKey.get(k).dataset;
                        var plotMetadata = _this._key2PlotDatasetKey.get(k).plotMetadata;
                        return dataset.data().map(function (d, i) { return barAccessor(d, i, dataset.metadata(), plotMetadata); });
                    }))).values();
                    if (barAccessorData.some(function (datum) { return datum === "undefined"; })) {
                        return -1;
                    }
                    var numberBarAccessorData = d3.set(Plottable._Util.Methods.flatten(this._datasetKeysInOrder.map(function (k) {
                        var dataset = _this._key2PlotDatasetKey.get(k).dataset;
                        var plotMetadata = _this._key2PlotDatasetKey.get(k).plotMetadata;
                        return dataset.data().map(function (d, i) { return barAccessor(d, i, dataset.metadata(), plotMetadata).valueOf(); });
                    }))).values().map(function (value) { return +value; });
                    numberBarAccessorData.sort(function (a, b) { return a - b; });
                    var barAccessorDataPairs = d3.pairs(numberBarAccessorData);
                    var barWidthDimension = this._isVertical ? this.width() : this.height();
                    barPixelWidth = Plottable._Util.Methods.min(barAccessorDataPairs, function (pair, i) {
                        return Math.abs(barScale.scale(pair[1]) - barScale.scale(pair[0]));
                    }, barWidthDimension * 0.4) * 0.95;
                }
                return barPixelWidth;
            };
            AbstractBarPlot.prototype.hoverMode = function (mode) {
                if (mode == null) {
                    return this._hoverMode;
                }
                var modeLC = mode.toLowerCase();
                if (modeLC !== "point" && modeLC !== "line") {
                    throw new Error(mode + " is not a valid hover mode");
                }
                this._hoverMode = modeLC;
                return this;
            };
            AbstractBarPlot.prototype._clearHoverSelection = function () {
                this._getDrawersInOrder().forEach(function (d, i) {
                    d._renderArea.selectAll("rect").classed("not-hovered hovered", false);
                });
            };
            //===== Hover logic =====
            AbstractBarPlot.prototype._hoverOverComponent = function (p) {
                // no-op
            };
            AbstractBarPlot.prototype._hoverOutComponent = function (p) {
                this._clearHoverSelection();
            };
            // HACKHACK User and plot metadata should be applied here - #1306.
            AbstractBarPlot.prototype._doHover = function (p) {
                var _this = this;
                var xPositionOrExtent = p.x;
                var yPositionOrExtent = p.y;
                if (this._hoverMode === "line") {
                    var maxExtent = { min: -Infinity, max: Infinity };
                    if (this._isVertical) {
                        yPositionOrExtent = maxExtent;
                    }
                    else {
                        xPositionOrExtent = maxExtent;
                    }
                }
                var bars = this.getBars(xPositionOrExtent, yPositionOrExtent);
                if (!bars.empty()) {
                    this._getDrawersInOrder().forEach(function (d, i) {
                        d._renderArea.selectAll("rect").classed({ "hovered": false, "not-hovered": true });
                    });
                    bars.classed({ "hovered": true, "not-hovered": false });
                }
                else {
                    this._clearHoverSelection();
                    return {
                        data: null,
                        pixelPositions: null,
                        selection: null
                    };
                }
                var points = [];
                var projectors = this._generateAttrToProjector();
                bars.each(function (d, i) {
                    if (_this._isVertical) {
                        points.push({
                            x: projectors["x"](d, i, null, null) + projectors["width"](d, i, null, null) / 2,
                            y: projectors["y"](d, i, null, null) + (projectors["positive"](d, i, null, null) ? 0 : projectors["height"](d, i, null, null))
                        });
                    }
                    else {
                        points.push({
                            x: projectors["x"](d, i, null, null) + (projectors["positive"](d, i, null, null) ? 0 : projectors["width"](d, i, null, null)),
                            y: projectors["y"](d, i, null, null) + projectors["height"](d, i, null, null) / 2
                        });
                    }
                });
                return {
                    data: bars.data(),
                    pixelPositions: points,
                    selection: bars
                };
            };
            AbstractBarPlot._BarAlignmentToFactor = {};
            AbstractBarPlot._DEFAULT_WIDTH = 10;
            return AbstractBarPlot;
        })(Plot.AbstractXYPlot);
        Plot.AbstractBarPlot = AbstractBarPlot;
    })(Plottable.Plot || (Plottable.Plot = {}));
    var Plot = Plottable.Plot;
})(Plottable || (Plottable = {}));

///<reference path="../../reference.ts" />
var __extends = this.__extends || function (d, b) {
    for (var p in b) if (b.hasOwnProperty(p)) d[p] = b[p];
    function __() { this.constructor = d; }
    __.prototype = b.prototype;
    d.prototype = new __();
};
var Plottable;
(function (Plottable) {
    (function (Plot) {
        /**
         * A VerticalBarPlot draws bars vertically.
         * Key projected attributes:
         *  - "width" - the horizontal width of a bar.
         *      - if an ordinal scale is attached, this defaults to ordinalScale.rangeBand()
         *      - if a quantitative scale is attached, this defaults to 10
         *  - "x" - the horizontal position of a bar
         *  - "y" - the vertical height of a bar
         */
        var VerticalBar = (function (_super) {
            __extends(VerticalBar, _super);
            /**
             * Constructs a VerticalBarPlot.
             *
             * @constructor
             * @param {Scale} xScale The x scale to use.
             * @param {QuantitativeScale} yScale The y scale to use.
             */
            function VerticalBar(xScale, yScale) {
                this._isVertical = true; // Has to be set before super()
                _super.call(this, xScale, yScale);
            }
            VerticalBar.prototype._updateYDomainer = function () {
                this._updateDomainer(this._yScale);
            };
            VerticalBar._BarAlignmentToFactor = { "left": 0, "center": 0.5, "right": 1 };
            return VerticalBar;
        })(Plot.AbstractBarPlot);
        Plot.VerticalBar = VerticalBar;
    })(Plottable.Plot || (Plottable.Plot = {}));
    var Plot = Plottable.Plot;
})(Plottable || (Plottable = {}));

///<reference path="../../reference.ts" />
var __extends = this.__extends || function (d, b) {
    for (var p in b) if (b.hasOwnProperty(p)) d[p] = b[p];
    function __() { this.constructor = d; }
    __.prototype = b.prototype;
    d.prototype = new __();
};
var Plottable;
(function (Plottable) {
    (function (Plot) {
        /**
         * A HorizontalBarPlot draws bars horizontally.
         * Key projected attributes:
         *  - "width" - the vertical height of a bar (since the bar is rotated horizontally)
         *      - if an ordinal scale is attached, this defaults to ordinalScale.rangeBand()
         *      - if a quantitative scale is attached, this defaults to 10
         *  - "x" - the horizontal length of a bar
         *  - "y" - the vertical position of a bar
         */
        var HorizontalBar = (function (_super) {
            __extends(HorizontalBar, _super);
            /**
             * Constructs a HorizontalBarPlot.
             *
             * @constructor
             * @param {QuantitativeScale} xScale The x scale to use.
             * @param {Scale} yScale The y scale to use.
             */
            function HorizontalBar(xScale, yScale) {
                _super.call(this, xScale, yScale);
            }
            HorizontalBar.prototype._updateXDomainer = function () {
                this._updateDomainer(this._xScale);
            };
            HorizontalBar.prototype._generateAttrToProjector = function () {
                var attrToProjector = _super.prototype._generateAttrToProjector.call(this);
                // by convention, for API users the 2ndary dimension of a bar is always called its "width", so
                // the "width" of a horziontal bar plot is actually its "height" from the perspective of a svg rect
                var widthF = attrToProjector["width"];
                attrToProjector["width"] = attrToProjector["height"];
                attrToProjector["height"] = widthF;
                return attrToProjector;
            };
            HorizontalBar._BarAlignmentToFactor = { "top": 0, "center": 0.5, "bottom": 1 };
            return HorizontalBar;
        })(Plot.AbstractBarPlot);
        Plot.HorizontalBar = HorizontalBar;
    })(Plottable.Plot || (Plottable.Plot = {}));
    var Plot = Plottable.Plot;
})(Plottable || (Plottable = {}));

///<reference path="../../reference.ts" />
var __extends = this.__extends || function (d, b) {
    for (var p in b) if (b.hasOwnProperty(p)) d[p] = b[p];
    function __() { this.constructor = d; }
    __.prototype = b.prototype;
    d.prototype = new __();
};
var Plottable;
(function (Plottable) {
    (function (Plot) {
        var Line = (function (_super) {
            __extends(Line, _super);
            /**
             * Constructs a LinePlot.
             *
             * @constructor
             * @param {QuantitativeScale} xScale The x scale to use.
             * @param {QuantitativeScale} yScale The y scale to use.
             */
            function Line(xScale, yScale) {
                _super.call(this, xScale, yScale);
                this._hoverDetectionRadius = 15;
                this.classed("line-plot", true);
                this._animators["reset"] = new Plottable.Animator.Null();
                this._animators["main"] = new Plottable.Animator.Base().duration(600).easing("exp-in-out");
                this._defaultStrokeColor = new Plottable.Scale.Color().range()[0];
            }
            Line.prototype._setup = function () {
                _super.prototype._setup.call(this);
                this._hoverTarget = this._foregroundContainer.append("circle").classed("hover-target", true).style("visibility", "hidden");
            };
            Line.prototype._rejectNullsAndNaNs = function (d, i, userMetdata, plotMetadata, accessor) {
                var value = accessor(d, i, userMetdata, plotMetadata);
                return value != null && value === value;
            };
            Line.prototype._getDrawer = function (key) {
                return new Plottable._Drawer.Line(key);
            };
            Line.prototype._getResetYFunction = function () {
                // gets the y-value generator for the animation start point
                var yDomain = this._yScale.domain();
                var domainMax = Math.max(yDomain[0], yDomain[1]);
                var domainMin = Math.min(yDomain[0], yDomain[1]);
                // start from zero, or the closest domain value to zero
                // avoids lines zooming on from offscreen.
                var startValue = (domainMax < 0 && domainMax) || (domainMin > 0 && domainMin) || 0;
                var scaledStartValue = this._yScale.scale(startValue);
                return function (d, i, u, m) { return scaledStartValue; };
            };
            Line.prototype._generateDrawSteps = function () {
                var drawSteps = [];
                if (this._dataChanged && this._animate) {
                    var attrToProjector = this._generateAttrToProjector();
                    attrToProjector["y"] = this._getResetYFunction();
                    drawSteps.push({ attrToProjector: attrToProjector, animator: this._getAnimator("reset") });
                }
                drawSteps.push({ attrToProjector: this._generateAttrToProjector(), animator: this._getAnimator("main") });
                return drawSteps;
            };
            Line.prototype._generateAttrToProjector = function () {
                var _this = this;
                var attrToProjector = _super.prototype._generateAttrToProjector.call(this);
                var wholeDatumAttributes = this._wholeDatumAttributes();
                var isSingleDatumAttr = function (attr) { return wholeDatumAttributes.indexOf(attr) === -1; };
                var singleDatumAttributes = d3.keys(attrToProjector).filter(isSingleDatumAttr);
                singleDatumAttributes.forEach(function (attribute) {
                    var projector = attrToProjector[attribute];
                    attrToProjector[attribute] = function (data, i, u, m) { return data.length > 0 ? projector(data[0], i, u, m) : null; };
                });
                var xFunction = attrToProjector["x"];
                var yFunction = attrToProjector["y"];
                attrToProjector["defined"] = function (d, i, u, m) { return _this._rejectNullsAndNaNs(d, i, u, m, xFunction) && _this._rejectNullsAndNaNs(d, i, u, m, yFunction); };
                attrToProjector["stroke"] = attrToProjector["stroke"] || d3.functor(this._defaultStrokeColor);
                attrToProjector["stroke-width"] = attrToProjector["stroke-width"] || d3.functor("2px");
                return attrToProjector;
            };
            Line.prototype._wholeDatumAttributes = function () {
                return ["x", "y"];
            };
            // HACKHACK User and plot metadata should be applied here - #1306.
            Line.prototype._getClosestWithinRange = function (p, range) {
                var attrToProjector = this._generateAttrToProjector();
                var xProjector = attrToProjector["x"];
                var yProjector = attrToProjector["y"];
                var getDistSq = function (d, i) {
                    var dx = +xProjector(d, i, null, null) - p.x;
                    var dy = +yProjector(d, i, null, null) - p.y;
                    return (dx * dx + dy * dy);
                };
                var closestOverall;
                var closestPoint;
                var closestDistSq = range * range;
                this.datasets().forEach(function (dataset) {
                    dataset.data().forEach(function (d, i) {
                        var distSq = getDistSq(d, i);
                        if (distSq < closestDistSq) {
                            closestOverall = d;
                            closestPoint = {
                                x: xProjector(d, i, null, null),
                                y: yProjector(d, i, null, null)
                            };
                            closestDistSq = distSq;
                        }
                    });
                });
                return {
                    closestValue: closestOverall,
                    closestPoint: closestPoint
                };
            };
            //===== Hover logic =====
            Line.prototype._hoverOverComponent = function (p) {
                // no-op
            };
            Line.prototype._hoverOutComponent = function (p) {
                // no-op
            };
            Line.prototype._doHover = function (p) {
                var closestInfo = this._getClosestWithinRange(p, this._hoverDetectionRadius);
                var closestValue = closestInfo.closestValue;
                if (closestValue === undefined) {
                    return {
                        data: null,
                        pixelPositions: null,
                        selection: null
                    };
                }
                var closestPoint = closestInfo.closestPoint;
                this._hoverTarget.attr({
                    "cx": closestInfo.closestPoint.x,
                    "cy": closestInfo.closestPoint.y
                });
                return {
                    data: [closestValue],
                    pixelPositions: [closestPoint],
                    selection: this._hoverTarget
                };
            };
            return Line;
        })(Plot.AbstractXYPlot);
        Plot.Line = Line;
    })(Plottable.Plot || (Plottable.Plot = {}));
    var Plot = Plottable.Plot;
})(Plottable || (Plottable = {}));

///<reference path="../../reference.ts" />
var __extends = this.__extends || function (d, b) {
    for (var p in b) if (b.hasOwnProperty(p)) d[p] = b[p];
    function __() { this.constructor = d; }
    __.prototype = b.prototype;
    d.prototype = new __();
};
var Plottable;
(function (Plottable) {
    (function (Plot) {
        /**
         * An AreaPlot draws a filled region (area) between the plot's projected "y" and projected "y0" values.
         */
        var Area = (function (_super) {
            __extends(Area, _super);
            /**
             * Constructs an AreaPlot.
             *
             * @constructor
             * @param {QuantitativeScale} xScale The x scale to use.
             * @param {QuantitativeScale} yScale The y scale to use.
             */
            function Area(xScale, yScale) {
                _super.call(this, xScale, yScale);
                this.classed("area-plot", true);
                this.project("y0", 0, yScale); // default
                this._animators["reset"] = new Plottable.Animator.Null();
                this._animators["main"] = new Plottable.Animator.Base().duration(600).easing("exp-in-out");
                this._defaultFillColor = new Plottable.Scale.Color().range()[0];
            }
            Area.prototype._onDatasetUpdate = function () {
                _super.prototype._onDatasetUpdate.call(this);
                if (this._yScale != null) {
                    this._updateYDomainer();
                }
            };
            Area.prototype._getDrawer = function (key) {
                return new Plottable._Drawer.Area(key);
            };
            Area.prototype._updateYDomainer = function () {
                var _this = this;
                _super.prototype._updateYDomainer.call(this);
                var constantBaseline;
                var y0Projector = this._projections["y0"];
                var y0Accessor = y0Projector && y0Projector.accessor;
                if (y0Accessor != null) {
                    var extents = this.datasets().map(function (d) { return d._getExtent(y0Accessor, _this._yScale._typeCoercer); });
                    var extent = Plottable._Util.Methods.flatten(extents);
                    var uniqExtentVals = Plottable._Util.Methods.uniq(extent);
                    if (uniqExtentVals.length === 1) {
                        constantBaseline = uniqExtentVals[0];
                    }
                }
                if (!this._yScale._userSetDomainer) {
                    if (constantBaseline != null) {
                        this._yScale.domainer().addPaddingException(constantBaseline, "AREA_PLOT+" + this._plottableID);
                    }
                    else {
                        this._yScale.domainer().removePaddingException("AREA_PLOT+" + this._plottableID);
                    }
                    // prepending "AREA_PLOT" is unnecessary but reduces likely of user accidentally creating collisions
                    this._yScale._autoDomainIfAutomaticMode();
                }
            };
            Area.prototype.project = function (attrToSet, accessor, scale) {
                _super.prototype.project.call(this, attrToSet, accessor, scale);
                if (attrToSet === "y0") {
                    this._updateYDomainer();
                }
                return this;
            };
            Area.prototype._getResetYFunction = function () {
                return this._generateAttrToProjector()["y0"];
            };
            Area.prototype._wholeDatumAttributes = function () {
                var wholeDatumAttributes = _super.prototype._wholeDatumAttributes.call(this);
                wholeDatumAttributes.push("y0");
                return wholeDatumAttributes;
            };
            Area.prototype._generateAttrToProjector = function () {
                var attrToProjector = _super.prototype._generateAttrToProjector.call(this);
                attrToProjector["fill-opacity"] = attrToProjector["fill-opacity"] || d3.functor(0.25);
                attrToProjector["fill"] = attrToProjector["fill"] || d3.functor(this._defaultFillColor);
                attrToProjector["stroke"] = attrToProjector["stroke"] || d3.functor(this._defaultFillColor);
                return attrToProjector;
            };
            return Area;
        })(Plot.Line);
        Plot.Area = Area;
    })(Plottable.Plot || (Plottable.Plot = {}));
    var Plot = Plottable.Plot;
})(Plottable || (Plottable = {}));

///<reference path="../../reference.ts" />
var __extends = this.__extends || function (d, b) {
    for (var p in b) if (b.hasOwnProperty(p)) d[p] = b[p];
    function __() { this.constructor = d; }
    __.prototype = b.prototype;
    d.prototype = new __();
};
var Plottable;
(function (Plottable) {
    (function (Plot) {
        var ClusteredBar = (function (_super) {
            __extends(ClusteredBar, _super);
            /**
             * Creates a ClusteredBarPlot.
             *
             * A ClusteredBarPlot is a plot that plots several bar plots next to each
             * other. For example, when plotting life expectancy across each country,
             * you would want each country to have a "male" and "female" bar.
             *
             * @constructor
             * @param {Scale} xScale The x scale to use.
             * @param {Scale} yScale The y scale to use.
             */
            function ClusteredBar(xScale, yScale, isVertical) {
                if (isVertical === void 0) { isVertical = true; }
                this._isVertical = isVertical; // Has to be set before super()
                _super.call(this, xScale, yScale);
            }
            ClusteredBar.prototype._generateAttrToProjector = function () {
                var attrToProjector = _super.prototype._generateAttrToProjector.call(this);
                // the width is constant, so set the inner scale range to that
                var innerScale = this._makeInnerScale();
                var innerWidthF = function (d, i) { return innerScale.rangeBand(); };
                var heightF = attrToProjector["height"];
                attrToProjector["width"] = this._isVertical ? innerWidthF : heightF;
                attrToProjector["height"] = this._isVertical ? heightF : innerWidthF;
                var positionF = function (d) { return d._PLOTTABLE_PROTECTED_FIELD_POSITION; };
                attrToProjector["x"] = this._isVertical ? positionF : attrToProjector["x"];
                attrToProjector["y"] = this._isVertical ? attrToProjector["y"] : positionF;
                return attrToProjector;
            };
            ClusteredBar.prototype._getDataToDraw = function () {
                var _this = this;
                var accessor = this._isVertical ? this._projections["x"].accessor : this._projections["y"].accessor;
                var innerScale = this._makeInnerScale();
                var clusters = d3.map();
                this._datasetKeysInOrder.forEach(function (key) {
                    var dataset = _this._key2PlotDatasetKey.get(key).dataset;
                    var plotMetadata = _this._key2PlotDatasetKey.get(key).plotMetadata;
                    clusters.set(key, dataset.data().map(function (d, i) {
                        var val = accessor(d, i, dataset.metadata(), plotMetadata);
                        var primaryScale = _this._isVertical ? _this._xScale : _this._yScale;
                        // TODO: store position information in metadata.
                        var copyD = Plottable._Util.Methods.copyMap(d);
                        copyD["_PLOTTABLE_PROTECTED_FIELD_POSITION"] = primaryScale.scale(val) + innerScale.scale(key);
                        return copyD;
                    }));
                });
                return clusters;
            };
            ClusteredBar.prototype._makeInnerScale = function () {
                var innerScale = new Plottable.Scale.Ordinal();
                innerScale.domain(this._datasetKeysInOrder);
                // TODO: it might be replaced with _getBarPixelWidth call after closing #1180.
                if (!this._projections["width"]) {
                    var secondaryScale = this._isVertical ? this._xScale : this._yScale;
                    var bandsMode = (secondaryScale instanceof Plottable.Scale.Ordinal) && secondaryScale.rangeType() === "bands";
                    var constantWidth = bandsMode ? secondaryScale.rangeBand() : Plot.AbstractBarPlot._DEFAULT_WIDTH;
                    innerScale.range([0, constantWidth]);
                }
                else {
                    var projection = this._projections["width"];
                    var accessor = projection.accessor;
                    var scale = projection.scale;
                    // HACKHACK Metadata should be passed
                    var fn = scale ? function (d, i, u, m) { return scale.scale(accessor(d, i, u, m)); } : accessor;
                    innerScale.range([0, fn(null, 0, null, null)]);
                }
                return innerScale;
            };
            return ClusteredBar;
        })(Plot.AbstractBarPlot);
        Plot.ClusteredBar = ClusteredBar;
    })(Plottable.Plot || (Plottable.Plot = {}));
    var Plot = Plottable.Plot;
})(Plottable || (Plottable = {}));

///<reference path="../../reference.ts" />
var __extends = this.__extends || function (d, b) {
    for (var p in b) if (b.hasOwnProperty(p)) d[p] = b[p];
    function __() { this.constructor = d; }
    __.prototype = b.prototype;
    d.prototype = new __();
};
var Plottable;
(function (Plottable) {
    (function (Plot) {
        var AbstractStacked = (function (_super) {
            __extends(AbstractStacked, _super);
            function AbstractStacked() {
                _super.apply(this, arguments);
                this._stackedExtent = [0, 0];
            }
            AbstractStacked.prototype.project = function (attrToSet, accessor, scale) {
                _super.prototype.project.call(this, attrToSet, accessor, scale);
                if (this._projections["x"] && this._projections["y"] && (attrToSet === "x" || attrToSet === "y")) {
                    this._updateStackOffsets();
                }
                return this;
            };
            AbstractStacked.prototype._onDatasetUpdate = function () {
                _super.prototype._onDatasetUpdate.call(this);
                // HACKHACK Caused since onDataSource is called before projectors are set up.  Should be fixed by #803
                if (this._datasetKeysInOrder && this._projections["x"] && this._projections["y"]) {
                    this._updateStackOffsets();
                }
            };
            AbstractStacked.prototype._updateStackOffsets = function () {
                var dataMapArray = this._generateDefaultMapArray();
                var domainKeys = this._getDomainKeys();
                var positiveDataMapArray = dataMapArray.map(function (dataMap) {
                    return Plottable._Util.Methods.populateMap(domainKeys, function (domainKey) {
                        return { key: domainKey, value: Math.max(0, dataMap.get(domainKey).value) };
                    });
                });
                var negativeDataMapArray = dataMapArray.map(function (dataMap) {
                    return Plottable._Util.Methods.populateMap(domainKeys, function (domainKey) {
                        return { key: domainKey, value: Math.min(dataMap.get(domainKey).value, 0) };
                    });
                });
                this._setDatasetStackOffsets(this._stack(positiveDataMapArray), this._stack(negativeDataMapArray));
                this._updateStackExtents();
            };
            AbstractStacked.prototype._updateStackExtents = function () {
                var _this = this;
                var datasets = this.datasets();
                var valueAccessor = this._valueAccessor();
                var maxStackExtent = Plottable._Util.Methods.max(this._datasetKeysInOrder, function (k) {
                    var dataset = _this._key2PlotDatasetKey.get(k).dataset;
                    var plotMetadata = _this._key2PlotDatasetKey.get(k).plotMetadata;
                    return Plottable._Util.Methods.max(dataset.data(), function (datum, i) {
                        return +valueAccessor(datum, i, dataset.metadata(), plotMetadata) + datum["_PLOTTABLE_PROTECTED_FIELD_STACK_OFFSET"];
                    }, 0);
                }, 0);
                var minStackExtent = Plottable._Util.Methods.min(this._datasetKeysInOrder, function (k) {
                    var dataset = _this._key2PlotDatasetKey.get(k).dataset;
                    var plotMetadata = _this._key2PlotDatasetKey.get(k).plotMetadata;
                    return Plottable._Util.Methods.min(dataset.data(), function (datum, i) {
                        return +valueAccessor(datum, i, dataset.metadata(), plotMetadata) + datum["_PLOTTABLE_PROTECTED_FIELD_STACK_OFFSET"];
                    }, 0);
                }, 0);
                this._stackedExtent = [Math.min(minStackExtent, 0), Math.max(0, maxStackExtent)];
            };
            /**
             * Feeds the data through d3's stack layout function which will calculate
             * the stack offsets and use the the function declared in .out to set the offsets on the data.
             */
            AbstractStacked.prototype._stack = function (dataArray) {
                var _this = this;
                var outFunction = function (d, y0, y) {
                    d.offset = y0;
                };
                d3.layout.stack().x(function (d) { return d.key; }).y(function (d) { return +d.value; }).values(function (d) { return _this._getDomainKeys().map(function (domainKey) { return d.get(domainKey); }); }).out(outFunction)(dataArray);
                return dataArray;
            };
            /**
             * After the stack offsets have been determined on each separate dataset, the offsets need
             * to be determined correctly on the overall datasets
             */
            AbstractStacked.prototype._setDatasetStackOffsets = function (positiveDataMapArray, negativeDataMapArray) {
                var _this = this;
                var keyAccessor = this._keyAccessor();
                var valueAccessor = this._valueAccessor();
                this._datasetKeysInOrder.forEach(function (k, index) {
                    var dataset = _this._key2PlotDatasetKey.get(k).dataset;
                    var plotMetadata = _this._key2PlotDatasetKey.get(k).plotMetadata;
                    var positiveDataMap = positiveDataMapArray[index];
                    var negativeDataMap = negativeDataMapArray[index];
                    var isAllNegativeValues = dataset.data().every(function (datum, i) { return valueAccessor(datum, i, dataset.metadata(), plotMetadata) <= 0; });
                    dataset.data().forEach(function (datum, datumIndex) {
                        var positiveOffset = positiveDataMap.get(keyAccessor(datum, datumIndex, dataset.metadata(), plotMetadata)).offset;
                        var negativeOffset = negativeDataMap.get(keyAccessor(datum, datumIndex, dataset.metadata(), plotMetadata)).offset;
                        var value = valueAccessor(datum, datumIndex, dataset.metadata(), plotMetadata);
                        if (value === 0) {
                            datum["_PLOTTABLE_PROTECTED_FIELD_STACK_OFFSET"] = isAllNegativeValues ? negativeOffset : positiveOffset;
                        }
                        else {
                            datum["_PLOTTABLE_PROTECTED_FIELD_STACK_OFFSET"] = value > 0 ? positiveOffset : negativeOffset;
                        }
                    });
                });
            };
            AbstractStacked.prototype._getDomainKeys = function () {
                var _this = this;
                var keyAccessor = this._keyAccessor();
                var domainKeys = d3.set();
                var datasets = this.datasets();
                this._datasetKeysInOrder.forEach(function (k) {
                    var dataset = _this._key2PlotDatasetKey.get(k).dataset;
                    var plotMetadata = _this._key2PlotDatasetKey.get(k).plotMetadata;
                    dataset.data().forEach(function (datum, index) {
                        domainKeys.add(keyAccessor(datum, index, dataset.metadata(), plotMetadata));
                    });
                });
                return domainKeys.values();
            };
            AbstractStacked.prototype._generateDefaultMapArray = function () {
                var _this = this;
                var keyAccessor = this._keyAccessor();
                var valueAccessor = this._valueAccessor();
                var datasets = this.datasets();
                var domainKeys = this._getDomainKeys();
                var dataMapArray = datasets.map(function () {
                    return Plottable._Util.Methods.populateMap(domainKeys, function (domainKey) {
                        return { key: domainKey, value: 0 };
                    });
                });
                this._datasetKeysInOrder.forEach(function (k, datasetIndex) {
                    var dataset = _this._key2PlotDatasetKey.get(k).dataset;
                    var plotMetadata = _this._key2PlotDatasetKey.get(k).plotMetadata;
                    dataset.data().forEach(function (datum, index) {
                        var key = keyAccessor(datum, index, dataset.metadata(), plotMetadata);
                        var value = valueAccessor(datum, index, dataset.metadata(), plotMetadata);
                        dataMapArray[datasetIndex].set(key, { key: key, value: value });
                    });
                });
                return dataMapArray;
            };
            AbstractStacked.prototype._updateScaleExtents = function () {
                _super.prototype._updateScaleExtents.call(this);
                var primaryScale = this._isVertical ? this._yScale : this._xScale;
                if (!primaryScale) {
                    return;
                }
                if (this._isAnchored && this._stackedExtent.length > 0) {
                    primaryScale._updateExtent(this._plottableID.toString(), "_PLOTTABLE_PROTECTED_FIELD_STACK_EXTENT", this._stackedExtent);
                }
                else {
                    primaryScale._removeExtent(this._plottableID.toString(), "_PLOTTABLE_PROTECTED_FIELD_STACK_EXTENT");
                }
            };
            AbstractStacked.prototype._keyAccessor = function () {
                return this._isVertical ? this._projections["x"].accessor : this._projections["y"].accessor;
            };
            AbstractStacked.prototype._valueAccessor = function () {
                return this._isVertical ? this._projections["y"].accessor : this._projections["x"].accessor;
            };
            return AbstractStacked;
        })(Plot.AbstractXYPlot);
        Plot.AbstractStacked = AbstractStacked;
    })(Plottable.Plot || (Plottable.Plot = {}));
    var Plot = Plottable.Plot;
})(Plottable || (Plottable = {}));

///<reference path="../../reference.ts" />
var __extends = this.__extends || function (d, b) {
    for (var p in b) if (b.hasOwnProperty(p)) d[p] = b[p];
    function __() { this.constructor = d; }
    __.prototype = b.prototype;
    d.prototype = new __();
};
var Plottable;
(function (Plottable) {
    (function (Plot) {
        var StackedArea = (function (_super) {
            __extends(StackedArea, _super);
            /**
             * Constructs a StackedArea plot.
             *
             * @constructor
             * @param {QuantitativeScale} xScale The x scale to use.
             * @param {QuantitativeScale} yScale The y scale to use.
             */
            function StackedArea(xScale, yScale) {
                _super.call(this, xScale, yScale);
                this._baselineValue = 0;
                this.classed("area-plot", true);
                this._isVertical = true;
                this._defaultFillColor = new Plottable.Scale.Color().range()[0];
            }
            StackedArea.prototype._getDrawer = function (key) {
                return new Plottable._Drawer.Area(key).drawLine(false);
            };
            StackedArea.prototype._setup = function () {
                _super.prototype._setup.call(this);
                this._baseline = this._renderArea.append("line").classed("baseline", true);
            };
            StackedArea.prototype._updateStackOffsets = function () {
                var _this = this;
                if (!this._projectorsReady()) {
                    return;
                }
                var domainKeys = this._getDomainKeys();
                var keyAccessor = this._isVertical ? this._projections["x"].accessor : this._projections["y"].accessor;
                var keySets = this._datasetKeysInOrder.map(function (k) {
                    var dataset = _this._key2PlotDatasetKey.get(k).dataset;
                    var plotMetadata = _this._key2PlotDatasetKey.get(k).plotMetadata;
                    return d3.set(dataset.data().map(function (datum, i) { return keyAccessor(datum, i, dataset.metadata(), plotMetadata).toString(); })).values();
                });
                if (keySets.some(function (keySet) { return keySet.length !== domainKeys.length; })) {
                    Plottable._Util.Methods.warn("the domains across the datasets are not the same.  Plot may produce unintended behavior.");
                }
                _super.prototype._updateStackOffsets.call(this);
            };
            StackedArea.prototype._additionalPaint = function () {
                var scaledBaseline = this._yScale.scale(this._baselineValue);
                var baselineAttr = {
                    "x1": 0,
                    "y1": scaledBaseline,
                    "x2": this.width(),
                    "y2": scaledBaseline
                };
                this._getAnimator("baseline").animate(this._baseline, baselineAttr);
            };
            StackedArea.prototype._updateYDomainer = function () {
                _super.prototype._updateYDomainer.call(this);
                var scale = this._yScale;
                if (!scale._userSetDomainer) {
                    scale.domainer().addPaddingException(0, "STACKED_AREA_PLOT+" + this._plottableID);
                    // prepending "AREA_PLOT" is unnecessary but reduces likely of user accidentally creating collisions
                    scale._autoDomainIfAutomaticMode();
                }
            };
            StackedArea.prototype._onDatasetUpdate = function () {
                _super.prototype._onDatasetUpdate.call(this);
                Plot.Area.prototype._onDatasetUpdate.apply(this);
            };
            StackedArea.prototype._generateAttrToProjector = function () {
                var _this = this;
                var attrToProjector = _super.prototype._generateAttrToProjector.call(this);
                var wholeDatumAttributes = this._wholeDatumAttributes();
                var isSingleDatumAttr = function (attr) { return wholeDatumAttributes.indexOf(attr) === -1; };
                var singleDatumAttributes = d3.keys(attrToProjector).filter(isSingleDatumAttr);
                singleDatumAttributes.forEach(function (attribute) {
                    var projector = attrToProjector[attribute];
                    attrToProjector[attribute] = function (data, i, u, m) { return data.length > 0 ? projector(data[0], i, u, m) : null; };
                });
                var yAccessor = this._projections["y"].accessor;
                attrToProjector["y"] = function (d, i, u, m) { return _this._yScale.scale(+yAccessor(d, i, u, m) + d["_PLOTTABLE_PROTECTED_FIELD_STACK_OFFSET"]); };
                attrToProjector["y0"] = function (d, i, u, m) { return _this._yScale.scale(d["_PLOTTABLE_PROTECTED_FIELD_STACK_OFFSET"]); };
                attrToProjector["fill"] = attrToProjector["fill"] || d3.functor(this._defaultFillColor);
                return attrToProjector;
            };
            StackedArea.prototype._wholeDatumAttributes = function () {
                return ["x", "y", "defined"];
            };
            return StackedArea;
        })(Plot.AbstractStacked);
        Plot.StackedArea = StackedArea;
    })(Plottable.Plot || (Plottable.Plot = {}));
    var Plot = Plottable.Plot;
})(Plottable || (Plottable = {}));

///<reference path="../../reference.ts" />
var __extends = this.__extends || function (d, b) {
    for (var p in b) if (b.hasOwnProperty(p)) d[p] = b[p];
    function __() { this.constructor = d; }
    __.prototype = b.prototype;
    d.prototype = new __();
};
var Plottable;
(function (Plottable) {
    (function (Plot) {
        var StackedBar = (function (_super) {
            __extends(StackedBar, _super);
            /**
             * Constructs a StackedBar plot.
             * A StackedBarPlot is a plot that plots several bar plots stacking on top of each
             * other.
             * @constructor
             * @param {Scale} xScale the x scale of the plot.
             * @param {Scale} yScale the y scale of the plot.
             * @param {boolean} isVertical if the plot if vertical.
             */
            function StackedBar(xScale, yScale, isVertical) {
                if (isVertical === void 0) { isVertical = true; }
                this._isVertical = isVertical; // Has to be set before super()
                this._baselineValue = 0;
                _super.call(this, xScale, yScale);
                this.classed("bar-plot", true);
                this.baseline(this._baselineValue);
                this._isVertical = isVertical;
            }
            StackedBar.prototype._getAnimator = function (key) {
                if (this._animate && this._animateOnNextRender) {
                    if (this._animators[key]) {
                        return this._animators[key];
                    }
                    else if (key === "stacked-bar") {
                        var primaryScale = this._isVertical ? this._yScale : this._xScale;
                        var scaledBaseline = primaryScale.scale(this._baselineValue);
                        return new Plottable.Animator.MovingRect(scaledBaseline, this._isVertical);
                    }
                }
                return new Plottable.Animator.Null();
            };
            StackedBar.prototype._generateAttrToProjector = function () {
                var _this = this;
                var attrToProjector = _super.prototype._generateAttrToProjector.call(this);
                var primaryAttr = this._isVertical ? "y" : "x";
                var primaryScale = this._isVertical ? this._yScale : this._xScale;
                var primaryAccessor = this._projections[primaryAttr].accessor;
                var getStart = function (d, i, u, m) { return primaryScale.scale(d["_PLOTTABLE_PROTECTED_FIELD_STACK_OFFSET"]); };
                var getEnd = function (d, i, u, m) { return primaryScale.scale(+primaryAccessor(d, i, u, m) + d["_PLOTTABLE_PROTECTED_FIELD_STACK_OFFSET"]); };
                var heightF = function (d, i, u, m) { return Math.abs(getEnd(d, i, u, m) - getStart(d, i, u, m)); };
                var widthF = attrToProjector["width"];
                attrToProjector["height"] = this._isVertical ? heightF : widthF;
                attrToProjector["width"] = this._isVertical ? widthF : heightF;
                var attrFunction = function (d, i, u, m) { return +primaryAccessor(d, i, u, m) < 0 ? getStart(d, i, u, m) : getEnd(d, i, u, m); };
                attrToProjector[primaryAttr] = function (d, i, u, m) { return _this._isVertical ? attrFunction(d, i, u, m) : attrFunction(d, i, u, m) - heightF(d, i, u, m); };
                return attrToProjector;
            };
            StackedBar.prototype._generateDrawSteps = function () {
                return [{ attrToProjector: this._generateAttrToProjector(), animator: this._getAnimator("stacked-bar") }];
            };
            StackedBar.prototype.project = function (attrToSet, accessor, scale) {
                _super.prototype.project.call(this, attrToSet, accessor, scale);
                Plot.AbstractStacked.prototype.project.apply(this, [attrToSet, accessor, scale]);
                return this;
            };
            StackedBar.prototype._onDatasetUpdate = function () {
                _super.prototype._onDatasetUpdate.call(this);
                Plot.AbstractStacked.prototype._onDatasetUpdate.apply(this);
                return this;
            };
            //===== Stack logic from AbstractStackedPlot =====
            StackedBar.prototype._updateStackOffsets = function () {
                Plot.AbstractStacked.prototype._updateStackOffsets.call(this);
            };
            StackedBar.prototype._updateStackExtents = function () {
                Plot.AbstractStacked.prototype._updateStackExtents.call(this);
            };
            StackedBar.prototype._stack = function (dataArray) {
                return Plot.AbstractStacked.prototype._stack.call(this, dataArray);
            };
            StackedBar.prototype._setDatasetStackOffsets = function (positiveDataMapArray, negativeDataMapArray) {
                Plot.AbstractStacked.prototype._setDatasetStackOffsets.call(this, positiveDataMapArray, negativeDataMapArray);
            };
            StackedBar.prototype._getDomainKeys = function () {
                return Plot.AbstractStacked.prototype._getDomainKeys.call(this);
            };
            StackedBar.prototype._generateDefaultMapArray = function () {
                return Plot.AbstractStacked.prototype._generateDefaultMapArray.call(this);
            };
            StackedBar.prototype._updateScaleExtents = function () {
                Plot.AbstractStacked.prototype._updateScaleExtents.call(this);
            };
            StackedBar.prototype._keyAccessor = function () {
                return Plot.AbstractStacked.prototype._keyAccessor.call(this);
            };
            StackedBar.prototype._valueAccessor = function () {
                return Plot.AbstractStacked.prototype._valueAccessor.call(this);
            };
            return StackedBar;
        })(Plot.AbstractBarPlot);
        Plot.StackedBar = StackedBar;
    })(Plottable.Plot || (Plottable.Plot = {}));
    var Plot = Plottable.Plot;
})(Plottable || (Plottable = {}));

///<reference path="../reference.ts" />

///<reference path="../reference.ts" />
var Plottable;
(function (Plottable) {
    (function (Animator) {
        /**
         * An animator implementation with no animation. The attributes are
         * immediately set on the selection.
         */
        var Null = (function () {
            function Null() {
            }
            Null.prototype.getTiming = function (selection) {
                return 0;
            };
            Null.prototype.animate = function (selection, attrToProjector) {
                return selection.attr(attrToProjector);
            };
            return Null;
        })();
        Animator.Null = Null;
    })(Plottable.Animator || (Plottable.Animator = {}));
    var Animator = Plottable.Animator;
})(Plottable || (Plottable = {}));

///<reference path="../reference.ts" />
var Plottable;
(function (Plottable) {
    (function (Animator) {
        /**
         * The base animator implementation with easing, duration, and delay.
         *
         * The maximum delay between animations can be configured with maxIterativeDelay.
         *
         * The maximum total animation duration can be configured with maxTotalDuration.
         * maxTotalDuration does not set actual total animation duration.
         *
         * The actual interval delay is calculated by following formula:
         * min(maxIterativeDelay(),
         *   max(maxTotalDuration() - duration(), 0) / <number of iterations>)
         */
        var Base = (function () {
            /**
             * Constructs the default animator
             *
             * @constructor
             */
            function Base() {
                this._duration = Base.DEFAULT_DURATION_MILLISECONDS;
                this._delay = Base.DEFAULT_DELAY_MILLISECONDS;
                this._easing = Base.DEFAULT_EASING;
                this._maxIterativeDelay = Base.DEFAULT_MAX_ITERATIVE_DELAY_MILLISECONDS;
                this._maxTotalDuration = Base.DEFAULT_MAX_TOTAL_DURATION_MILLISECONDS;
            }
            Base.prototype.getTiming = function (numberOfIterations) {
                var maxDelayForLastIteration = Math.max(this.maxTotalDuration() - this.duration(), 0);
                var adjustedIterativeDelay = Math.min(this.maxIterativeDelay(), maxDelayForLastIteration / Math.max(numberOfIterations - 1, 1));
                var time = adjustedIterativeDelay * numberOfIterations + this.delay() + this.duration();
                return time;
            };
            Base.prototype.animate = function (selection, attrToProjector) {
                var _this = this;
                var numberOfIterations = selection[0].length;
                var maxDelayForLastIteration = Math.max(this.maxTotalDuration() - this.duration(), 0);
                var adjustedIterativeDelay = Math.min(this.maxIterativeDelay(), maxDelayForLastIteration / Math.max(numberOfIterations - 1, 1));
                return selection.transition().ease(this.easing()).duration(this.duration()).delay(function (d, i) { return _this.delay() + adjustedIterativeDelay * i; }).attr(attrToProjector);
            };
            Base.prototype.duration = function (duration) {
                if (duration == null) {
                    return this._duration;
                }
                else {
                    this._duration = duration;
                    return this;
                }
            };
            Base.prototype.delay = function (delay) {
                if (delay == null) {
                    return this._delay;
                }
                else {
                    this._delay = delay;
                    return this;
                }
            };
            Base.prototype.easing = function (easing) {
                if (easing == null) {
                    return this._easing;
                }
                else {
                    this._easing = easing;
                    return this;
                }
            };
            Base.prototype.maxIterativeDelay = function (maxIterDelay) {
                if (maxIterDelay == null) {
                    return this._maxIterativeDelay;
                }
                else {
                    this._maxIterativeDelay = maxIterDelay;
                    return this;
                }
            };
            Base.prototype.maxTotalDuration = function (maxDuration) {
                if (maxDuration == null) {
                    return this._maxTotalDuration;
                }
                else {
                    this._maxTotalDuration = maxDuration;
                    return this;
                }
            };
            /**
             * The default duration of the animation in milliseconds
             */
            Base.DEFAULT_DURATION_MILLISECONDS = 300;
            /**
             * The default starting delay of the animation in milliseconds
             */
            Base.DEFAULT_DELAY_MILLISECONDS = 0;
            /**
             * The default maximum start delay between each start of an animation
             */
            Base.DEFAULT_MAX_ITERATIVE_DELAY_MILLISECONDS = 15;
            /**
             * The default maximum total animation duration
             */
            Base.DEFAULT_MAX_TOTAL_DURATION_MILLISECONDS = 600;
            /**
             * The default easing of the animation
             */
            Base.DEFAULT_EASING = "exp-out";
            return Base;
        })();
        Animator.Base = Base;
    })(Plottable.Animator || (Plottable.Animator = {}));
    var Animator = Plottable.Animator;
})(Plottable || (Plottable = {}));

///<reference path="../reference.ts" />
var __extends = this.__extends || function (d, b) {
    for (var p in b) if (b.hasOwnProperty(p)) d[p] = b[p];
    function __() { this.constructor = d; }
    __.prototype = b.prototype;
    d.prototype = new __();
};
var Plottable;
(function (Plottable) {
    (function (Animator) {
        /**
         * The default animator implementation with easing, duration, and delay.
         */
        var Rect = (function (_super) {
            __extends(Rect, _super);
            function Rect(isVertical, isReverse) {
                if (isVertical === void 0) { isVertical = true; }
                if (isReverse === void 0) { isReverse = false; }
                _super.call(this);
                this.isVertical = isVertical;
                this.isReverse = isReverse;
            }
            Rect.prototype.animate = function (selection, attrToProjector) {
                var startAttrToProjector = {};
                Rect.ANIMATED_ATTRIBUTES.forEach(function (attr) { return startAttrToProjector[attr] = attrToProjector[attr]; });
                startAttrToProjector[this.getMovingAttr()] = this._startMovingProjector(attrToProjector);
                startAttrToProjector[this.getGrowingAttr()] = function () { return 0; };
                selection.attr(startAttrToProjector);
                return _super.prototype.animate.call(this, selection, attrToProjector);
            };
            Rect.prototype._startMovingProjector = function (attrToProjector) {
                if (this.isVertical === this.isReverse) {
                    return attrToProjector[this.getMovingAttr()];
                }
                var movingAttrProjector = attrToProjector[this.getMovingAttr()];
                var growingAttrProjector = attrToProjector[this.getGrowingAttr()];
                return function (d, i, u, m) { return movingAttrProjector(d, i, u, m) + growingAttrProjector(d, i, u, m); };
            };
            Rect.prototype.getGrowingAttr = function () {
                return this.isVertical ? "height" : "width";
            };
            Rect.prototype.getMovingAttr = function () {
                return this.isVertical ? "y" : "x";
            };
            Rect.ANIMATED_ATTRIBUTES = ["height", "width", "x", "y", "fill"];
            return Rect;
        })(Animator.Base);
        Animator.Rect = Rect;
    })(Plottable.Animator || (Plottable.Animator = {}));
    var Animator = Plottable.Animator;
})(Plottable || (Plottable = {}));

///<reference path="../reference.ts" />
var __extends = this.__extends || function (d, b) {
    for (var p in b) if (b.hasOwnProperty(p)) d[p] = b[p];
    function __() { this.constructor = d; }
    __.prototype = b.prototype;
    d.prototype = new __();
};
var Plottable;
(function (Plottable) {
    (function (Animator) {
        /**
         * A child class of RectAnimator that will move the rectangle
         * as well as animate its growth.
         */
        var MovingRect = (function (_super) {
            __extends(MovingRect, _super);
            /**
             * Constructs a MovingRectAnimator
             *
             * @param {number} basePixel The pixel value to start moving from
             * @param {boolean} isVertical If the movement/animation is vertical
             */
            function MovingRect(startPixelValue, isVertical) {
                if (isVertical === void 0) { isVertical = true; }
                _super.call(this, isVertical);
                this.startPixelValue = startPixelValue;
            }
            MovingRect.prototype._startMovingProjector = function (attrToProjector) {
                return d3.functor(this.startPixelValue);
            };
            return MovingRect;
        })(Animator.Rect);
        Animator.MovingRect = MovingRect;
    })(Plottable.Animator || (Plottable.Animator = {}));
    var Animator = Plottable.Animator;
})(Plottable || (Plottable = {}));

///<reference path="../reference.ts" />
var __extends = this.__extends || function (d, b) {
    for (var p in b) if (b.hasOwnProperty(p)) d[p] = b[p];
    function __() { this.constructor = d; }
    __.prototype = b.prototype;
    d.prototype = new __();
};
var Plottable;
(function (Plottable) {
    (function (Dispatcher) {
        var AbstractDispatcher = (function (_super) {
            __extends(AbstractDispatcher, _super);
            /**
             * Constructs a Dispatcher with the specified target.
             *
             * @constructor
             * @param {D3.Selection} [target] The selection to listen for events on.
             */
            function AbstractDispatcher(target) {
                _super.call(this);
                this._event2Callback = {};
                this.connected = false;
                this._target = target;
            }
            AbstractDispatcher.prototype.target = function (targetElement) {
                if (targetElement == null) {
                    return this._target;
                }
                var wasConnected = this.connected;
                this.disconnect();
                this._target = targetElement;
                if (wasConnected) {
                    // re-connect to the new target
                    this.connect();
                }
                return this;
            };
            /**
             * Gets a namespaced version of the event name.
             */
            AbstractDispatcher.prototype._getEventString = function (eventName) {
                return eventName + ".dispatcher" + this._plottableID;
            };
            /**
             * Attaches the Dispatcher's listeners to the Dispatcher's target element.
             *
             * @returns {Dispatcher} The calling Dispatcher.
             */
            AbstractDispatcher.prototype.connect = function () {
                var _this = this;
                if (this.connected) {
                    throw new Error("Can't connect dispatcher twice!");
                }
                if (this._target) {
                    this.connected = true;
                    Object.keys(this._event2Callback).forEach(function (event) {
                        var callback = _this._event2Callback[event];
                        _this._target.on(_this._getEventString(event), callback);
                    });
                }
                return this;
            };
            /**
             * Detaches the Dispatcher's listeners from the Dispatchers' target element.
             *
             * @returns {Dispatcher} The calling Dispatcher.
             */
            AbstractDispatcher.prototype.disconnect = function () {
                var _this = this;
                this.connected = false;
                if (this._target) {
                    Object.keys(this._event2Callback).forEach(function (event) {
                        _this._target.on(_this._getEventString(event), null);
                    });
                }
                return this;
            };
            return AbstractDispatcher;
        })(Plottable.Core.PlottableObject);
        Dispatcher.AbstractDispatcher = AbstractDispatcher;
    })(Plottable.Dispatcher || (Plottable.Dispatcher = {}));
    var Dispatcher = Plottable.Dispatcher;
})(Plottable || (Plottable = {}));

///<reference path="../reference.ts" />
var __extends = this.__extends || function (d, b) {
    for (var p in b) if (b.hasOwnProperty(p)) d[p] = b[p];
    function __() { this.constructor = d; }
    __.prototype = b.prototype;
    d.prototype = new __();
};
var Plottable;
(function (Plottable) {
    (function (Dispatcher) {
        var Mouse = (function (_super) {
            __extends(Mouse, _super);
            /**
             * Constructs a Mouse Dispatcher with the specified target.
             *
             * @param {D3.Selection} target The selection to listen for events on.
             */
            function Mouse(target) {
                var _this = this;
                _super.call(this, target);
                this._event2Callback["mouseover"] = function () {
                    if (_this._mouseover != null) {
                        _this._mouseover(_this.getMousePosition());
                    }
                };
                this._event2Callback["mousemove"] = function () {
                    if (_this._mousemove != null) {
                        _this._mousemove(_this.getMousePosition());
                    }
                };
                this._event2Callback["mouseout"] = function () {
                    if (_this._mouseout != null) {
                        _this._mouseout(_this.getMousePosition());
                    }
                };
            }
            Mouse.prototype.getMousePosition = function () {
                var xy = d3.mouse(this._target.node());
                return {
                    x: xy[0],
                    y: xy[1]
                };
            };
            Mouse.prototype.mouseover = function (callback) {
                if (callback === undefined) {
                    return this._mouseover;
                }
                this._mouseover = callback;
                return this;
            };
            Mouse.prototype.mousemove = function (callback) {
                if (callback === undefined) {
                    return this._mousemove;
                }
                this._mousemove = callback;
                return this;
            };
            Mouse.prototype.mouseout = function (callback) {
                if (callback === undefined) {
                    return this._mouseout;
                }
                this._mouseout = callback;
                return this;
            };
            return Mouse;
        })(Dispatcher.AbstractDispatcher);
        Dispatcher.Mouse = Mouse;
    })(Plottable.Dispatcher || (Plottable.Dispatcher = {}));
    var Dispatcher = Plottable.Dispatcher;
})(Plottable || (Plottable = {}));

///<reference path="../reference.ts" />
var __extends = this.__extends || function (d, b) {
    for (var p in b) if (b.hasOwnProperty(p)) d[p] = b[p];
    function __() { this.constructor = d; }
    __.prototype = b.prototype;
    d.prototype = new __();
};
var Plottable;
(function (Plottable) {
    (function (Dispatcher) {
        var Keypress = (function (_super) {
            __extends(Keypress, _super);
            /**
             * Constructs a Keypress Dispatcher with the specified target.
             *
             * @constructor
             * @param {D3.Selection} [target] The selection to listen for events on.
             */
            function Keypress(target) {
                var _this = this;
                _super.call(this, target);
                this.mousedOverTarget = false;
                // Can't attach the key listener to the target (a sub-svg element)
                // because "focusable" is only in SVG 1.2 / 2, which most browsers don't
                // yet implement
                this.keydownListenerTarget = d3.select(document);
                this._event2Callback["mouseover"] = function () {
                    _this.mousedOverTarget = true;
                };
                this._event2Callback["mouseout"] = function () {
                    _this.mousedOverTarget = false;
                };
            }
            Keypress.prototype.connect = function () {
                var _this = this;
                _super.prototype.connect.call(this);
                this.keydownListenerTarget.on(this._getEventString("keydown"), function () {
                    if (_this.mousedOverTarget && _this._onKeyDown) {
                        _this._onKeyDown(d3.event);
                    }
                });
                return this;
            };
            Keypress.prototype.disconnect = function () {
                _super.prototype.disconnect.call(this);
                this.keydownListenerTarget.on(this._getEventString("keydown"), null);
                return this;
            };
            Keypress.prototype.onKeyDown = function (callback) {
                if (callback === undefined) {
                    return this._onKeyDown;
                }
                this._onKeyDown = callback;
                return this;
            };
            return Keypress;
        })(Dispatcher.AbstractDispatcher);
        Dispatcher.Keypress = Keypress;
    })(Plottable.Dispatcher || (Plottable.Dispatcher = {}));
    var Dispatcher = Plottable.Dispatcher;
})(Plottable || (Plottable = {}));

///<reference path="../reference.ts" />
var __extends = this.__extends || function (d, b) {
    for (var p in b) if (b.hasOwnProperty(p)) d[p] = b[p];
    function __() { this.constructor = d; }
    __.prototype = b.prototype;
    d.prototype = new __();
};
var Plottable;
(function (Plottable) {
    (function (Interaction) {
        var AbstractInteraction = (function (_super) {
            __extends(AbstractInteraction, _super);
            function AbstractInteraction() {
                _super.apply(this, arguments);
            }
            AbstractInteraction.prototype._anchor = function (component, hitBox) {
                this._componentToListenTo = component;
                this._hitBox = hitBox;
            };
            return AbstractInteraction;
        })(Plottable.Core.PlottableObject);
        Interaction.AbstractInteraction = AbstractInteraction;
    })(Plottable.Interaction || (Plottable.Interaction = {}));
    var Interaction = Plottable.Interaction;
})(Plottable || (Plottable = {}));

///<reference path="../reference.ts" />
var __extends = this.__extends || function (d, b) {
    for (var p in b) if (b.hasOwnProperty(p)) d[p] = b[p];
    function __() { this.constructor = d; }
    __.prototype = b.prototype;
    d.prototype = new __();
};
var Plottable;
(function (Plottable) {
    (function (Interaction) {
        var Click = (function (_super) {
            __extends(Click, _super);
            function Click() {
                _super.apply(this, arguments);
            }
            Click.prototype._anchor = function (component, hitBox) {
                var _this = this;
                _super.prototype._anchor.call(this, component, hitBox);
                hitBox.on(this._listenTo(), function () {
                    var xy = d3.mouse(hitBox.node());
                    var x = xy[0];
                    var y = xy[1];
                    _this._callback({ x: x, y: y });
                });
            };
            Click.prototype._listenTo = function () {
                return "click";
            };
            /**
             * Sets a callback to be called when a click is received.
             *
             * @param {(p: Point) => any} cb Callback that takes the pixel position of the click event.
             */
            Click.prototype.callback = function (cb) {
                this._callback = cb;
                return this;
            };
            return Click;
        })(Interaction.AbstractInteraction);
        Interaction.Click = Click;
        var DoubleClick = (function (_super) {
            __extends(DoubleClick, _super);
            function DoubleClick() {
                _super.apply(this, arguments);
            }
            DoubleClick.prototype._listenTo = function () {
                return "dblclick";
            };
            return DoubleClick;
        })(Click);
        Interaction.DoubleClick = DoubleClick;
    })(Plottable.Interaction || (Plottable.Interaction = {}));
    var Interaction = Plottable.Interaction;
})(Plottable || (Plottable = {}));

///<reference path="../reference.ts" />
var __extends = this.__extends || function (d, b) {
    for (var p in b) if (b.hasOwnProperty(p)) d[p] = b[p];
    function __() { this.constructor = d; }
    __.prototype = b.prototype;
    d.prototype = new __();
};
var Plottable;
(function (Plottable) {
    (function (Interaction) {
        var Key = (function (_super) {
            __extends(Key, _super);
            /**
             * Creates a KeyInteraction.
             *
             * KeyInteraction listens to key events that occur while the component is
             * moused over.
             *
             * @constructor
             */
            function Key() {
                _super.call(this);
                this.activated = false;
                this.keyCode2Callback = {};
                this.dispatcher = new Plottable.Dispatcher.Keypress();
            }
            Key.prototype._anchor = function (component, hitBox) {
                var _this = this;
                _super.prototype._anchor.call(this, component, hitBox);
                this.dispatcher.target(this._hitBox);
                this.dispatcher.onKeyDown(function (e) {
                    if (_this.keyCode2Callback[e.keyCode]) {
                        _this.keyCode2Callback[e.keyCode]();
                    }
                });
                this.dispatcher.connect();
            };
            /**
             * Sets a callback to be called when the key with the given keyCode is
             * pressed and the user is moused over the Component.
             *
             * @param {number} keyCode The key code associated with the key.
             * @param {() => void} callback Callback to be called.
             * @returns The calling Interaction.Key.
             */
            Key.prototype.on = function (keyCode, callback) {
                this.keyCode2Callback[keyCode] = callback;
                return this;
            };
            return Key;
        })(Interaction.AbstractInteraction);
        Interaction.Key = Key;
    })(Plottable.Interaction || (Plottable.Interaction = {}));
    var Interaction = Plottable.Interaction;
})(Plottable || (Plottable = {}));

///<reference path="../reference.ts" />
var __extends = this.__extends || function (d, b) {
    for (var p in b) if (b.hasOwnProperty(p)) d[p] = b[p];
    function __() { this.constructor = d; }
    __.prototype = b.prototype;
    d.prototype = new __();
};
var Plottable;
(function (Plottable) {
    (function (Interaction) {
        var PanZoom = (function (_super) {
            __extends(PanZoom, _super);
            /**
             * Creates a PanZoomInteraction.
             *
             * The allows you to move around and zoom in on a plot, interactively. It
             * does so by changing the xScale and yScales' domains repeatedly.
             *
             * @constructor
             * @param {QuantitativeScale} [xScale] The X scale to update on panning/zooming.
             * @param {QuantitativeScale} [yScale] The Y scale to update on panning/zooming.
             */
            function PanZoom(xScale, yScale) {
                var _this = this;
                _super.call(this);
                if (xScale == null) {
                    xScale = new Plottable.Scale.Linear();
                }
                if (yScale == null) {
                    yScale = new Plottable.Scale.Linear();
                }
                this._xScale = xScale;
                this._yScale = yScale;
                this.zoom = d3.behavior.zoom();
                this.zoom.x(this._xScale._d3Scale);
                this.zoom.y(this._yScale._d3Scale);
                this.zoom.on("zoom", function () { return _this.rerenderZoomed(); });
            }
            /**
             * Sets the scales back to their original domains.
             */
            PanZoom.prototype.resetZoom = function () {
                var _this = this;
                // HACKHACK #254
                this.zoom = d3.behavior.zoom();
                this.zoom.x(this._xScale._d3Scale);
                this.zoom.y(this._yScale._d3Scale);
                this.zoom.on("zoom", function () { return _this.rerenderZoomed(); });
                this.zoom(this._hitBox);
            };
            PanZoom.prototype._anchor = function (component, hitBox) {
                _super.prototype._anchor.call(this, component, hitBox);
                this.zoom(hitBox);
            };
            PanZoom.prototype.rerenderZoomed = function () {
                // HACKHACK since the d3.zoom.x modifies d3 scales and not our TS scales, and the TS scales have the
                // event listener machinery, let's grab the domain out of the d3 scale and pipe it back into the TS scale
                var xDomain = this._xScale._d3Scale.domain();
                var yDomain = this._yScale._d3Scale.domain();
                this._xScale.domain(xDomain);
                this._yScale.domain(yDomain);
            };
            return PanZoom;
        })(Interaction.AbstractInteraction);
        Interaction.PanZoom = PanZoom;
    })(Plottable.Interaction || (Plottable.Interaction = {}));
    var Interaction = Plottable.Interaction;
})(Plottable || (Plottable = {}));

///<reference path="../../reference.ts" />
var __extends = this.__extends || function (d, b) {
    for (var p in b) if (b.hasOwnProperty(p)) d[p] = b[p];
    function __() { this.constructor = d; }
    __.prototype = b.prototype;
    d.prototype = new __();
};
var Plottable;
(function (Plottable) {
    (function (Interaction) {
        var Drag = (function (_super) {
            __extends(Drag, _super);
            /**
             * Constructs a Drag. A Drag will signal its callbacks on mouse drag.
             */
            function Drag() {
                var _this = this;
                _super.call(this);
                this.dragInitialized = false;
                this.origin = [0, 0];
                this.location = [0, 0];
                this._isDragging = false;
                this.dragBehavior = d3.behavior.drag();
                this.dragBehavior.on("dragstart", function () { return _this._dragstart(); });
                this.dragBehavior.on("drag", function () { return _this._drag(); });
                this.dragBehavior.on("dragend", function () { return _this._dragend(); });
            }
            Drag.prototype.dragstart = function (cb) {
                if (cb === undefined) {
                    return this.ondragstart;
                }
                else {
                    this.ondragstart = cb;
                    return this;
                }
            };
            // we access origin and location through setOrigin and setLocation so that on XDragBox and YDragBox we can overwrite so that
            // we always have the uncontrolled dimension of the box extending across the entire component
            // this ensures that the callback values are synchronized with the actual box being drawn
            Drag.prototype._setOrigin = function (x, y) {
                this.origin = [x, y];
            };
            Drag.prototype._getOrigin = function () {
                return this.origin.slice();
            };
            Drag.prototype._setLocation = function (x, y) {
                this.location = [x, y];
            };
            Drag.prototype._getLocation = function () {
                return this.location.slice();
            };
            Drag.prototype.drag = function (cb) {
                if (cb === undefined) {
                    return this.ondrag;
                }
                else {
                    this.ondrag = cb;
                    return this;
                }
            };
            Drag.prototype.dragend = function (cb) {
                if (cb === undefined) {
                    return this.ondragend;
                }
                else {
                    this.ondragend = cb;
                    return this;
                }
            };
            Drag.prototype._dragstart = function () {
                this._isDragging = true;
                var width = this._componentToListenTo.width();
                var height = this._componentToListenTo.height();
                // the constraint functions ensure that the selection rectangle will not exceed the hit box
                var constraintFunction = function (min, max) { return function (x) { return Math.min(Math.max(x, min), max); }; };
                this._constrainX = constraintFunction(0, width);
                this._constrainY = constraintFunction(0, height);
                var origin = d3.mouse(this._hitBox[0][0].parentNode);
                this._setOrigin(origin[0], origin[1]);
                this._doDragstart();
            };
            Drag.prototype._doDragstart = function () {
                if (this.ondragstart != null) {
                    this.ondragstart({ x: this._getOrigin()[0], y: this._getOrigin()[1] });
                }
            };
            Drag.prototype._drag = function () {
                this._setLocation(this._constrainX(d3.event.x), this._constrainY(d3.event.y));
                this._doDrag();
            };
            Drag.prototype._doDrag = function () {
                if (this.ondrag != null) {
                    var start = { x: this._getOrigin()[0], y: this._getOrigin()[1] };
                    var end = { x: this._getLocation()[0], y: this._getLocation()[1] };
                    this.ondrag(start, end);
                }
            };
            Drag.prototype._dragend = function () {
                var location = d3.mouse(this._hitBox[0][0].parentNode);
                this._setLocation(location[0], location[1]);
                this._isDragging = false;
                this._doDragend();
            };
            Drag.prototype._doDragend = function () {
                if (this.ondragend != null) {
                    var start = { x: this._getOrigin()[0], y: this._getOrigin()[1] };
                    var end = { x: this._getLocation()[0], y: this._getLocation()[1] };
                    this.ondragend(start, end);
                }
            };
            Drag.prototype._anchor = function (component, hitBox) {
                _super.prototype._anchor.call(this, component, hitBox);
                hitBox.call(this.dragBehavior);
                return this;
            };
            /**
             * Sets up so that the xScale and yScale that are passed have their
             * domains automatically changed as you zoom.
             *
             * @param {QuantitativeScale} xScale The scale along the x-axis.
             * @param {QuantitativeScale} yScale The scale along the y-axis.
             * @returns {Drag} The calling Drag.
             */
            Drag.prototype.setupZoomCallback = function (xScale, yScale) {
                var xDomainOriginal = xScale != null ? xScale.domain() : null;
                var yDomainOriginal = yScale != null ? yScale.domain() : null;
                var resetOnNextClick = false;
                function callback(upperLeft, lowerRight) {
                    if (upperLeft == null || lowerRight == null) {
                        if (resetOnNextClick) {
                            if (xScale != null) {
                                xScale.domain(xDomainOriginal);
                            }
                            if (yScale != null) {
                                yScale.domain(yDomainOriginal);
                            }
                        }
                        resetOnNextClick = !resetOnNextClick;
                        return;
                    }
                    resetOnNextClick = false;
                    if (xScale != null) {
                        xScale.domain([xScale.invert(upperLeft.x), xScale.invert(lowerRight.x)]);
                    }
                    if (yScale != null) {
                        yScale.domain([yScale.invert(lowerRight.y), yScale.invert(upperLeft.y)]);
                    }
                    this.clearBox();
                    return;
                }
                this.drag(callback);
                this.dragend(callback);
                return this;
            };
            return Drag;
        })(Interaction.AbstractInteraction);
        Interaction.Drag = Drag;
    })(Plottable.Interaction || (Plottable.Interaction = {}));
    var Interaction = Plottable.Interaction;
})(Plottable || (Plottable = {}));

///<reference path="../../reference.ts" />
var __extends = this.__extends || function (d, b) {
    for (var p in b) if (b.hasOwnProperty(p)) d[p] = b[p];
    function __() { this.constructor = d; }
    __.prototype = b.prototype;
    d.prototype = new __();
};
var Plottable;
(function (Plottable) {
    (function (Interaction) {
        var DragBox = (function (_super) {
            __extends(DragBox, _super);
            function DragBox() {
                _super.apply(this, arguments);
                this._boxIsDrawn = false;
                this._resizeXEnabled = false;
                this._resizeYEnabled = false;
                this.cursorStyle = "";
            }
            DragBox.prototype.resizeEnabled = function (enabled) {
                if (enabled == null) {
                    return this._resizeXEnabled || this._resizeYEnabled;
                }
                else {
                    this._resizeXEnabled = enabled && this.constructor._CAN_RESIZE_X;
                    this._resizeYEnabled = enabled && this.constructor._CAN_RESIZE_Y;
                    return this;
                }
            };
            /**
             * Return true if box is resizing on the X dimension.
             *
             * @returns {boolean}
             */
            DragBox.prototype.isResizingX = function () {
                return !!this.xResizing;
            };
            /**
             * Return true if box is resizing on the Y dimension.
             *
             * @returns {boolean}
             */
            DragBox.prototype.isResizingY = function () {
                return !!this.yResizing;
            };
            /**
             * Whether or not dragBox has been rendered in a visible area.
             *
             * @returns {boolean}
             */
            DragBox.prototype.boxIsDrawn = function () {
                return this._boxIsDrawn;
            };
            /**
             * Return true if box is resizing.
             *
             * @returns {boolean}
             */
            DragBox.prototype.isResizing = function () {
                return this.isResizingX() || this.isResizingY();
            };
            DragBox.prototype._dragstart = function () {
                var mouse = d3.mouse(this._hitBox[0][0].parentNode);
                if (this.boxIsDrawn()) {
                    var resizeInfo = this.getResizeInfo(mouse[0], mouse[1]);
                    this.xResizing = resizeInfo.xResizing;
                    this.yResizing = resizeInfo.yResizing;
                    if (this.isResizing()) {
                        // we are resizing; don't clear the box, don't call the dragstart callback
                        return;
                    }
                }
                _super.prototype._dragstart.call(this);
                this.clearBox();
            };
            DragBox.prototype.getResizeInfo = function (xPosition, yPosition) {
                var xResizing = null;
                var yResizing = null;
                var xStart = this._getOrigin()[0];
                var yStart = this._getOrigin()[1];
                var xEnd = this._getLocation()[0];
                var yEnd = this._getLocation()[1];
                function inPaddedRange(position, start, end, padding) {
                    return Math.min(start, end) - padding <= position && position <= Math.max(start, end) + padding;
                }
                function getResizeDimension(origin, destination, position, padding) {
                    // origin: where the drag began
                    // destination: where the drag ended
                    // position: where the cursor currently is (possibly the start of a resize)
                    var min = Math.min(origin, destination);
                    var max = Math.max(origin, destination);
                    var interiorPadding = Math.min(padding, (max - min) / 2);
                    if (min - padding < position && position < min + interiorPadding) {
                        return { offset: position - min, positive: false, origin: origin === min };
                    }
                    if (max - interiorPadding < position && position < max + padding) {
                        return { offset: position - max, positive: true, origin: origin === max };
                    }
                    return null;
                }
                if (this._resizeXEnabled && inPaddedRange(yPosition, yStart, yEnd, DragBox.RESIZE_PADDING)) {
                    xResizing = getResizeDimension(xStart, xEnd, xPosition, DragBox.RESIZE_PADDING);
                }
                if (this._resizeYEnabled && inPaddedRange(xPosition, xStart, xEnd, DragBox.RESIZE_PADDING)) {
                    yResizing = getResizeDimension(yStart, yEnd, yPosition, DragBox.RESIZE_PADDING);
                }
                return { xResizing: xResizing, yResizing: yResizing };
            };
            DragBox.prototype._drag = function () {
                if (this.isResizing()) {
                    // Eases the mouse into the center of the dragging line, in case dragging started with the mouse
                    // away from the center due to `DragBox.RESIZE_PADDING`.
                    if (this.isResizingX()) {
                        var diffX = this.xResizing.offset;
                        var x = d3.event.x;
                        if (diffX !== 0) {
                            x += diffX;
                            this.xResizing.offset += diffX > 0 ? -1 : 1;
                        }
                        if (this.xResizing.origin) {
                            this._setOrigin(this._constrainX(x), this._getOrigin()[1]);
                        }
                        else {
                            this._setLocation(this._constrainX(x), this._getLocation()[1]);
                        }
                    }
                    if (this.isResizingY()) {
                        var diffY = this.yResizing.offset;
                        var y = d3.event.y;
                        if (diffY !== 0) {
                            y += diffY;
                            this.yResizing.offset += diffY > 0 ? -1 : 1;
                        }
                        if (this.yResizing.origin) {
                            this._setOrigin(this._getOrigin()[0], this._constrainY(y));
                        }
                        else {
                            this._setLocation(this._getLocation()[0], this._constrainY(y));
                        }
                    }
                    this._doDrag();
                }
                else {
                    _super.prototype._drag.call(this);
                }
                this.setBox(this._getOrigin()[0], this._getLocation()[0], this._getOrigin()[1], this._getLocation()[1]);
            };
            DragBox.prototype._dragend = function () {
                this.xResizing = null;
                this.yResizing = null;
                _super.prototype._dragend.call(this);
            };
            /**
             * Clears the highlighted drag-selection box drawn by the DragBox.
             *
             * @returns {DragBox} The calling DragBox.
             */
            DragBox.prototype.clearBox = function () {
                if (this.dragBox == null) {
                    return;
                } // HACKHACK #593
                this.dragBox.attr("height", 0).attr("width", 0);
                this._boxIsDrawn = false;
                return this;
            };
            /**
             * Set where the box is draw explicitly.
             *
             * @param {number} x0 Left.
             * @param {number} x1 Right.
             * @param {number} y0 Top.
             * @param {number} y1 Bottom.
             *
             * @returns {DragBox} The calling DragBox.
             */
            DragBox.prototype.setBox = function (x0, x1, y0, y1) {
                if (this.dragBox == null) {
                    return;
                } // HACKHACK #593
                var w = Math.abs(x0 - x1);
                var h = Math.abs(y0 - y1);
                var xo = Math.min(x0, x1);
                var yo = Math.min(y0, y1);
                this.dragBox.attr({ x: xo, y: yo, width: w, height: h });
                this._boxIsDrawn = (w > 0 && h > 0);
                return this;
            };
            DragBox.prototype._anchor = function (component, hitBox) {
                var _this = this;
                _super.prototype._anchor.call(this, component, hitBox);
                var cname = DragBox.CLASS_DRAG_BOX;
                var background = this._componentToListenTo._backgroundContainer;
                this.dragBox = background.append("rect").classed(cname, true).attr("x", 0).attr("y", 0);
                hitBox.on("mousemove", function () { return _this._hover(); });
                return this;
            };
            DragBox.prototype._hover = function () {
                if (this.resizeEnabled() && !this._isDragging && this._boxIsDrawn) {
                    var position = d3.mouse(this._hitBox[0][0].parentNode);
                    this.cursorStyle = this.getCursorStyle(position[0], position[1]);
                }
                else if (!this._boxIsDrawn) {
                    this.cursorStyle = "";
                }
                this._hitBox.style("cursor", this.cursorStyle);
            };
            DragBox.prototype.getCursorStyle = function (xOrigin, yOrigin) {
                var resizeInfo = this.getResizeInfo(xOrigin, yOrigin);
                var left = resizeInfo.xResizing && !resizeInfo.xResizing.positive;
                var right = resizeInfo.xResizing && resizeInfo.xResizing.positive;
                var top = resizeInfo.yResizing && !resizeInfo.yResizing.positive;
                var bottom = resizeInfo.yResizing && resizeInfo.yResizing.positive;
                if (left && top || bottom && right) {
                    return "nwse-resize";
                }
                else if (top && right || bottom && left) {
                    return "nesw-resize";
                }
                else if (left || right) {
                    return "ew-resize";
                }
                else if (top || bottom) {
                    return "ns-resize";
                }
                else {
                    return "";
                }
            };
            DragBox.CLASS_DRAG_BOX = "drag-box";
            DragBox.RESIZE_PADDING = 10;
            DragBox._CAN_RESIZE_X = true;
            DragBox._CAN_RESIZE_Y = true;
            return DragBox;
        })(Interaction.Drag);
        Interaction.DragBox = DragBox;
    })(Plottable.Interaction || (Plottable.Interaction = {}));
    var Interaction = Plottable.Interaction;
})(Plottable || (Plottable = {}));

///<reference path="../../reference.ts" />
var __extends = this.__extends || function (d, b) {
    for (var p in b) if (b.hasOwnProperty(p)) d[p] = b[p];
    function __() { this.constructor = d; }
    __.prototype = b.prototype;
    d.prototype = new __();
};
var Plottable;
(function (Plottable) {
    (function (Interaction) {
        var XDragBox = (function (_super) {
            __extends(XDragBox, _super);
            function XDragBox() {
                _super.apply(this, arguments);
            }
            XDragBox.prototype._setOrigin = function (x, y) {
                _super.prototype._setOrigin.call(this, x, 0);
            };
            XDragBox.prototype._setLocation = function (x, y) {
                _super.prototype._setLocation.call(this, x, this._componentToListenTo.height());
            };
            XDragBox._CAN_RESIZE_Y = false;
            return XDragBox;
        })(Interaction.DragBox);
        Interaction.XDragBox = XDragBox;
    })(Plottable.Interaction || (Plottable.Interaction = {}));
    var Interaction = Plottable.Interaction;
})(Plottable || (Plottable = {}));

///<reference path="../../reference.ts" />
var __extends = this.__extends || function (d, b) {
    for (var p in b) if (b.hasOwnProperty(p)) d[p] = b[p];
    function __() { this.constructor = d; }
    __.prototype = b.prototype;
    d.prototype = new __();
};
var Plottable;
(function (Plottable) {
    (function (Interaction) {
        var XYDragBox = (function (_super) {
            __extends(XYDragBox, _super);
            function XYDragBox() {
                Plottable._Util.Methods.warn("XYDragBox is deprecated; use DragBox instead");
                _super.call(this);
            }
            return XYDragBox;
        })(Interaction.DragBox);
        Interaction.XYDragBox = XYDragBox;
    })(Plottable.Interaction || (Plottable.Interaction = {}));
    var Interaction = Plottable.Interaction;
})(Plottable || (Plottable = {}));

///<reference path="../../reference.ts" />
var __extends = this.__extends || function (d, b) {
    for (var p in b) if (b.hasOwnProperty(p)) d[p] = b[p];
    function __() { this.constructor = d; }
    __.prototype = b.prototype;
    d.prototype = new __();
};
var Plottable;
(function (Plottable) {
    (function (Interaction) {
        var YDragBox = (function (_super) {
            __extends(YDragBox, _super);
            function YDragBox() {
                _super.apply(this, arguments);
            }
            YDragBox.prototype._setOrigin = function (x, y) {
                _super.prototype._setOrigin.call(this, 0, y);
            };
            YDragBox.prototype._setLocation = function (x, y) {
                _super.prototype._setLocation.call(this, this._componentToListenTo.width(), y);
            };
            YDragBox._CAN_RESIZE_X = false;
            return YDragBox;
        })(Interaction.DragBox);
        Interaction.YDragBox = YDragBox;
    })(Plottable.Interaction || (Plottable.Interaction = {}));
    var Interaction = Plottable.Interaction;
})(Plottable || (Plottable = {}));

///<reference path="../reference.ts" />
var __extends = this.__extends || function (d, b) {
    for (var p in b) if (b.hasOwnProperty(p)) d[p] = b[p];
    function __() { this.constructor = d; }
    __.prototype = b.prototype;
    d.prototype = new __();
};
var Plottable;
(function (Plottable) {
    (function (Interaction) {
        var Hover = (function (_super) {
            __extends(Hover, _super);
            function Hover() {
                _super.apply(this, arguments);
                this.currentHoverData = {
                    data: null,
                    pixelPositions: null,
                    selection: null
                };
            }
            Hover.prototype._anchor = function (component, hitBox) {
                var _this = this;
                _super.prototype._anchor.call(this, component, hitBox);
                this.dispatcher = new Plottable.Dispatcher.Mouse(this._hitBox);
                this.dispatcher.mouseover(function (p) {
                    _this._componentToListenTo._hoverOverComponent(p);
                    _this.handleHoverOver(p);
                });
                this.dispatcher.mouseout(function (p) {
                    _this._componentToListenTo._hoverOutComponent(p);
                    _this.safeHoverOut(_this.currentHoverData);
                    _this.currentHoverData = {
                        data: null,
                        pixelPositions: null,
                        selection: null
                    };
                });
                this.dispatcher.mousemove(function (p) { return _this.handleHoverOver(p); });
                this.dispatcher.connect();
            };
            /**
             * Returns a HoverData consisting of all data and selections in a but not in b.
             */
            Hover.diffHoverData = function (a, b) {
                if (a.data == null || b.data == null) {
                    return a;
                }
                var diffData = [];
                var diffPoints = [];
                var diffElements = [];
                a.data.forEach(function (d, i) {
                    if (b.data.indexOf(d) === -1) {
                        diffData.push(d);
                        diffPoints.push(a.pixelPositions[i]);
                        diffElements.push(a.selection[0][i]);
                    }
                });
                if (diffData.length === 0) {
                    return {
                        data: null,
                        pixelPositions: null,
                        selection: null
                    };
                }
                return {
                    data: diffData,
                    pixelPositions: diffPoints,
                    selection: d3.selectAll(diffElements)
                };
            };
            Hover.prototype.handleHoverOver = function (p) {
                var lastHoverData = this.currentHoverData;
                var newHoverData = this._componentToListenTo._doHover(p);
                this.currentHoverData = newHoverData;
                var outData = Hover.diffHoverData(lastHoverData, newHoverData);
                this.safeHoverOut(outData);
                var overData = Hover.diffHoverData(newHoverData, lastHoverData);
                this.safeHoverOver(overData);
            };
            Hover.prototype.safeHoverOut = function (outData) {
                if (this.hoverOutCallback && outData.data) {
                    this.hoverOutCallback(outData);
                }
            };
            Hover.prototype.safeHoverOver = function (overData) {
                if (this.hoverOverCallback && overData.data) {
                    this.hoverOverCallback(overData);
                }
            };
            /**
             * Attaches an callback to be called when the user mouses over an element.
             *
             * @param {(hoverData: HoverData) => any} callback The callback to be called.
             *      The callback will be passed data for newly hovered-over elements.
             * @return {Interaction.Hover} The calling Interaction.Hover.
             */
            Hover.prototype.onHoverOver = function (callback) {
                this.hoverOverCallback = callback;
                return this;
            };
            /**
             * Attaches a callback to be called when the user mouses off of an element.
             *
             * @param {(hoverData: HoverData) => any} callback The callback to be called.
             *      The callback will be passed data from the hovered-out elements.
             * @return {Interaction.Hover} The calling Interaction.Hover.
             */
            Hover.prototype.onHoverOut = function (callback) {
                this.hoverOutCallback = callback;
                return this;
            };
            /**
             * Retrieves the HoverData associated with the elements the user is currently hovering over.
             *
             * @return {HoverData} The data and selection corresponding to the elements
             *                     the user is currently hovering over.
             */
            Hover.prototype.getCurrentHoverData = function () {
                return this.currentHoverData;
            };
            return Hover;
        })(Interaction.AbstractInteraction);
        Interaction.Hover = Hover;
    })(Plottable.Interaction || (Plottable.Interaction = {}));
    var Interaction = Plottable.Interaction;
})(Plottable || (Plottable = {}));<|MERGE_RESOLUTION|>--- conflicted
+++ resolved
@@ -4227,17 +4227,10 @@
                 return this;
             };
             Group.prototype._isFixedWidth = function () {
-<<<<<<< HEAD
                 return false;
             };
             Group.prototype._isFixedHeight = function () {
                 return false;
-=======
-                return this.components().every(function (c) { return c._isFixedWidth(); });
-            };
-            Group.prototype._isFixedHeight = function () {
-                return this.components().every(function (c) { return c._isFixedHeight(); });
->>>>>>> 91b2ec46
             };
             return Group;
         })(Component.AbstractComponentContainer);
