/*!
Plottable 0.31.0 (https://github.com/palantir/plottable)
Copyright 2014 Palantir Technologies
Licensed under MIT (https://github.com/palantir/plottable/blob/master/LICENSE)
*/

var Plottable;
(function (Plottable) {
    (function (_Util) {
        (function (Methods) {
            function inRange(x, a, b) {
                return (Math.min(a, b) <= x && x <= Math.max(a, b));
            }
            Methods.inRange = inRange;
            function warn(warning) {
                if (window.console != null) {
                    if (window.console.warn != null) {
                        console.warn(warning);
                    }
                    else if (window.console.log != null) {
                        console.log(warning);
                    }
                }
            }
            Methods.warn = warn;
            function addArrays(alist, blist) {
                if (alist.length !== blist.length) {
                    throw new Error("attempted to add arrays of unequal length");
                }
                return alist.map(function (_, i) { return alist[i] + blist[i]; });
            }
            Methods.addArrays = addArrays;
            function intersection(set1, set2) {
                var set = d3.set();
                set1.forEach(function (v) {
                    if (set2.has(v)) {
                        set.add(v);
                    }
                });
                return set;
            }
            Methods.intersection = intersection;
            function accessorize(accessor) {
                if (typeof (accessor) === "function") {
                    return accessor;
                }
                else if (typeof (accessor) === "string" && accessor[0] !== "#") {
                    return function (d, i, s) { return d[accessor]; };
                }
                else {
                    return function (d, i, s) { return accessor; };
                }
                ;
            }
            Methods.accessorize = accessorize;
            function union(set1, set2) {
                var set = d3.set();
                set1.forEach(function (v) { return set.add(v); });
                set2.forEach(function (v) { return set.add(v); });
                return set;
            }
            Methods.union = union;
<<<<<<< HEAD
=======
            /**
             * Populates a map from an array of keys and a transformation function.
             *
             * @param {string[]} keys The array of keys.
             * @param {(string, number) => T} transform A transformation function to apply to the keys.
             * @return {D3.Map<T>} A map mapping keys to their transformed values.
             */
>>>>>>> 41bd9337
            function populateMap(keys, transform) {
                var map = d3.map();
                keys.forEach(function (key, i) {
                    map.set(key, transform(key, i));
                });
                return map;
            }
            Methods.populateMap = populateMap;
            function _applyAccessor(accessor, plot) {
                var activatedAccessor = accessorize(accessor);
                return function (d, i) { return activatedAccessor(d, i, plot.dataset().metadata()); };
            }
            Methods._applyAccessor = _applyAccessor;
            function uniq(arr) {
                var seen = d3.set();
                var result = [];
                arr.forEach(function (x) {
                    if (!seen.has(x)) {
                        seen.add(x);
                        result.push(x);
                    }
                });
                return result;
            }
            Methods.uniq = uniq;
            function createFilledArray(value, count) {
                var out = [];
                for (var i = 0; i < count; i++) {
                    out[i] = typeof (value) === "function" ? value(i) : value;
                }
                return out;
            }
            Methods.createFilledArray = createFilledArray;
            function flatten(a) {
                return Array.prototype.concat.apply([], a);
            }
            Methods.flatten = flatten;
            function arrayEq(a, b) {
                if (a == null || b == null) {
                    return a === b;
                }
                if (a.length !== b.length) {
                    return false;
                }
                for (var i = 0; i < a.length; i++) {
                    if (a[i] !== b[i]) {
                        return false;
                    }
                }
                return true;
            }
            Methods.arrayEq = arrayEq;
            function objEq(a, b) {
                if (a == null || b == null) {
                    return a === b;
                }
                var keysA = Object.keys(a).sort();
                var keysB = Object.keys(b).sort();
                var valuesA = keysA.map(function (k) { return a[k]; });
                var valuesB = keysB.map(function (k) { return b[k]; });
                return arrayEq(keysA, keysB) && arrayEq(valuesA, valuesB);
            }
            Methods.objEq = objEq;
            function max(arr, one, two) {
                if (one === void 0) { one = 0; }
                if (two === void 0) { two = 0; }
                if (arr.length === 0) {
                    if (typeof (one) === "number") {
                        return one;
                    }
                    else {
                        return two;
                    }
                }
                var acc = typeof (one) === "function" ? one : typeof (two) === "function" ? two : undefined;
                return acc === undefined ? d3.max(arr) : d3.max(arr, acc);
            }
            Methods.max = max;
            function min(arr, one, two) {
                if (one === void 0) { one = 0; }
                if (two === void 0) { two = 0; }
                if (arr.length === 0) {
                    if (typeof (one) === "number") {
                        return one;
                    }
                    else {
                        return two;
                    }
                }
                var acc = typeof (one) === "function" ? one : typeof (two) === "function" ? two : undefined;
                return acc === undefined ? d3.min(arr) : d3.min(arr, acc);
            }
            Methods.min = min;
        })(_Util.Methods || (_Util.Methods = {}));
        var Methods = _Util.Methods;
    })(Plottable._Util || (Plottable._Util = {}));
    var _Util = Plottable._Util;
})(Plottable || (Plottable = {}));

var Plottable;
(function (Plottable) {
    (function (_Util) {
        (function (OpenSource) {
            function sortedIndex(val, arr, accessor) {
                var low = 0;
                var high = arr.length;
                while (low < high) {
                    var mid = (low + high) >>> 1;
                    var x = accessor == null ? arr[mid] : accessor(arr[mid]);
                    if (x < val) {
                        low = mid + 1;
                    }
                    else {
                        high = mid;
                    }
                }
                return low;
            }
            OpenSource.sortedIndex = sortedIndex;
            ;
        })(_Util.OpenSource || (_Util.OpenSource = {}));
        var OpenSource = _Util.OpenSource;
    })(Plottable._Util || (Plottable._Util = {}));
    var _Util = Plottable._Util;
})(Plottable || (Plottable = {}));

var Plottable;
(function (Plottable) {
    (function (_Util) {
        var IDCounter = (function () {
            function IDCounter() {
                this.counter = {};
            }
            IDCounter.prototype.setDefault = function (id) {
                if (this.counter[id] == null) {
                    this.counter[id] = 0;
                }
            };
            IDCounter.prototype.increment = function (id) {
                this.setDefault(id);
                return ++this.counter[id];
            };
            IDCounter.prototype.decrement = function (id) {
                this.setDefault(id);
                return --this.counter[id];
            };
            IDCounter.prototype.get = function (id) {
                this.setDefault(id);
                return this.counter[id];
            };
            return IDCounter;
        })();
        _Util.IDCounter = IDCounter;
    })(Plottable._Util || (Plottable._Util = {}));
    var _Util = Plottable._Util;
})(Plottable || (Plottable = {}));

var Plottable;
(function (Plottable) {
    (function (_Util) {
        var StrictEqualityAssociativeArray = (function () {
            function StrictEqualityAssociativeArray() {
                this.keyValuePairs = [];
            }
            StrictEqualityAssociativeArray.prototype.set = function (key, value) {
                if (key !== key) {
                    throw new Error("NaN may not be used as a key to the StrictEqualityAssociativeArray");
                }
                for (var i = 0; i < this.keyValuePairs.length; i++) {
                    if (this.keyValuePairs[i][0] === key) {
                        this.keyValuePairs[i][1] = value;
                        return true;
                    }
                }
                this.keyValuePairs.push([key, value]);
                return false;
            };
            StrictEqualityAssociativeArray.prototype.get = function (key) {
                for (var i = 0; i < this.keyValuePairs.length; i++) {
                    if (this.keyValuePairs[i][0] === key) {
                        return this.keyValuePairs[i][1];
                    }
                }
                return undefined;
            };
            StrictEqualityAssociativeArray.prototype.has = function (key) {
                for (var i = 0; i < this.keyValuePairs.length; i++) {
                    if (this.keyValuePairs[i][0] === key) {
                        return true;
                    }
                }
                return false;
            };
            StrictEqualityAssociativeArray.prototype.values = function () {
                return this.keyValuePairs.map(function (x) { return x[1]; });
            };
            StrictEqualityAssociativeArray.prototype.keys = function () {
                return this.keyValuePairs.map(function (x) { return x[0]; });
            };
            StrictEqualityAssociativeArray.prototype.map = function (cb) {
                return this.keyValuePairs.map(function (kv, index) {
                    return cb(kv[0], kv[1], index);
                });
            };
            StrictEqualityAssociativeArray.prototype.delete = function (key) {
                for (var i = 0; i < this.keyValuePairs.length; i++) {
                    if (this.keyValuePairs[i][0] === key) {
                        this.keyValuePairs.splice(i, 1);
                        return true;
                    }
                }
                return false;
            };
            return StrictEqualityAssociativeArray;
        })();
        _Util.StrictEqualityAssociativeArray = StrictEqualityAssociativeArray;
    })(Plottable._Util || (Plottable._Util = {}));
    var _Util = Plottable._Util;
})(Plottable || (Plottable = {}));

var Plottable;
(function (Plottable) {
    (function (_Util) {
        var Cache = (function () {
            function Cache(compute, canonicalKey, valueEq) {
                if (valueEq === void 0) { valueEq = function (v, w) { return v === w; }; }
                this.cache = d3.map();
                this.canonicalKey = null;
                this.compute = compute;
                this.canonicalKey = canonicalKey;
                this.valueEq = valueEq;
                if (canonicalKey !== undefined) {
                    this.cache.set(this.canonicalKey, this.compute(this.canonicalKey));
                }
            }
            Cache.prototype.get = function (k) {
                if (!this.cache.has(k)) {
                    this.cache.set(k, this.compute(k));
                }
                return this.cache.get(k);
            };
            Cache.prototype.clear = function () {
                if (this.canonicalKey === undefined || !this.valueEq(this.cache.get(this.canonicalKey), this.compute(this.canonicalKey))) {
                    this.cache = d3.map();
                }
                return this;
            };
            return Cache;
        })();
        _Util.Cache = Cache;
    })(Plottable._Util || (Plottable._Util = {}));
    var _Util = Plottable._Util;
})(Plottable || (Plottable = {}));

var Plottable;
(function (Plottable) {
    (function (_Util) {
        (function (Text) {
            Text.HEIGHT_TEXT = "bqpdl";
            ;
            ;
            function getTextMeasurer(selection) {
                var parentNode = selection.node().parentNode;
                selection.remove();
                return function (s) {
                    if (s.trim() === "") {
                        return { width: 0, height: 0 };
                    }
                    parentNode.appendChild(selection.node());
                    selection.text(s);
                    var bb = _Util.DOM.getBBox(selection);
                    selection.remove();
                    return { width: bb.width, height: bb.height };
                };
            }
            Text.getTextMeasurer = getTextMeasurer;
            function combineWhitespace(tm) {
                return function (s) { return tm(s.replace(/\s+/g, " ")); };
            }
            function measureByCharacter(tm) {
                return function (s) {
                    var whs = s.trim().split("").map(tm);
                    return {
                        width: d3.sum(whs, function (wh) { return wh.width; }),
                        height: _Util.Methods.max(whs, function (wh) { return wh.height; })
                    };
                };
            }
            var CANONICAL_CHR = "a";
            function wrapWhitespace(tm) {
                return function (s) {
                    if (/^\s*$/.test(s)) {
                        var whs = s.split("").map(function (c) {
                            var wh = tm(CANONICAL_CHR + c + CANONICAL_CHR);
                            var whWrapping = tm(CANONICAL_CHR);
                            return {
                                width: wh.width - 2 * whWrapping.width,
                                height: wh.height
                            };
                        });
                        return {
                            width: d3.sum(whs, function (x) { return x.width; }),
                            height: _Util.Methods.max(whs, function (x) { return x.height; })
                        };
                    }
                    else {
                        return tm(s);
                    }
                };
            }
            var CachingCharacterMeasurer = (function () {
                function CachingCharacterMeasurer(textSelection) {
                    var _this = this;
                    this.cache = new _Util.Cache(getTextMeasurer(textSelection), CANONICAL_CHR, _Util.Methods.objEq);
                    this.measure = combineWhitespace(measureByCharacter(wrapWhitespace(function (s) { return _this.cache.get(s); })));
                }
                CachingCharacterMeasurer.prototype.clear = function () {
                    this.cache.clear();
                    return this;
                };
                return CachingCharacterMeasurer;
            })();
            Text.CachingCharacterMeasurer = CachingCharacterMeasurer;
            function getTruncatedText(text, availableWidth, measurer) {
                if (measurer(text).width <= availableWidth) {
                    return text;
                }
                else {
                    return addEllipsesToLine(text, availableWidth, measurer);
                }
            }
            Text.getTruncatedText = getTruncatedText;
            function addEllipsesToLine(line, width, measureText) {
                var mutatedLine = line.trim();
                var widthMeasure = function (s) { return measureText(s).width; };
                var lineWidth = widthMeasure(line);
                var ellipsesWidth = widthMeasure("...");
                if (width < ellipsesWidth) {
                    var periodWidth = widthMeasure(".");
                    var numPeriodsThatFit = Math.floor(width / periodWidth);
                    return "...".substr(0, numPeriodsThatFit);
                }
                while (lineWidth + ellipsesWidth > width) {
                    mutatedLine = mutatedLine.substr(0, mutatedLine.length - 1).trim();
                    lineWidth = widthMeasure(mutatedLine);
                }
                if (widthMeasure(mutatedLine + "...") > width) {
                    throw new Error("addEllipsesToLine failed :(");
                }
                return mutatedLine + "...";
            }
            Text.addEllipsesToLine = addEllipsesToLine;
            function writeLineHorizontally(line, g, width, height, xAlign, yAlign) {
                if (xAlign === void 0) { xAlign = "left"; }
                if (yAlign === void 0) { yAlign = "top"; }
                var xOffsetFactor = { left: 0, center: 0.5, right: 1 };
                var yOffsetFactor = { top: 0, center: 0.5, bottom: 1 };
                if (xOffsetFactor[xAlign] === undefined || yOffsetFactor[yAlign] === undefined) {
                    throw new Error("unrecognized alignment x:" + xAlign + ", y:" + yAlign);
                }
                var innerG = g.append("g");
                var textEl = innerG.append("text");
                textEl.text(line);
                var bb = _Util.DOM.getBBox(textEl);
                var h = bb.height;
                var w = bb.width;
                if (w > width || h > height) {
                    _Util.Methods.warn("Insufficient space to fit text: " + line);
                    textEl.text("");
                    return { width: 0, height: 0 };
                }
                var anchorConverter = { left: "start", center: "middle", right: "end" };
                var anchor = anchorConverter[xAlign];
                var xOff = width * xOffsetFactor[xAlign];
                var yOff = height * yOffsetFactor[yAlign];
                var ems = 0.85 - yOffsetFactor[yAlign];
                textEl.attr("text-anchor", anchor).attr("y", ems + "em");
                _Util.DOM.translate(innerG, xOff, yOff);
                return { width: w, height: h };
            }
            Text.writeLineHorizontally = writeLineHorizontally;
            function writeLineVertically(line, g, width, height, xAlign, yAlign, rotation) {
                if (xAlign === void 0) { xAlign = "left"; }
                if (yAlign === void 0) { yAlign = "top"; }
                if (rotation === void 0) { rotation = "right"; }
                if (rotation !== "right" && rotation !== "left") {
                    throw new Error("unrecognized rotation: " + rotation);
                }
                var isRight = rotation === "right";
                var rightTranslator = { left: "bottom", right: "top", center: "center", top: "left", bottom: "right" };
                var leftTranslator = { left: "top", right: "bottom", center: "center", top: "right", bottom: "left" };
                var alignTranslator = isRight ? rightTranslator : leftTranslator;
                var innerG = g.append("g");
                var wh = writeLineHorizontally(line, innerG, height, width, alignTranslator[yAlign], alignTranslator[xAlign]);
                var xForm = d3.transform("");
                xForm.rotate = rotation === "right" ? 90 : -90;
                xForm.translate = [isRight ? width : 0, isRight ? 0 : height];
                innerG.attr("transform", xForm.toString());
                innerG.classed("rotated-" + rotation, true);
                return wh;
            }
            Text.writeLineVertically = writeLineVertically;
            function writeTextHorizontally(brokenText, g, width, height, xAlign, yAlign) {
                if (xAlign === void 0) { xAlign = "left"; }
                if (yAlign === void 0) { yAlign = "top"; }
                var h = getTextMeasurer(g.append("text"))(Text.HEIGHT_TEXT).height;
                var maxWidth = 0;
                var blockG = g.append("g");
                brokenText.forEach(function (line, i) {
                    var innerG = blockG.append("g");
                    _Util.DOM.translate(innerG, 0, i * h);
                    var wh = writeLineHorizontally(line, innerG, width, h, xAlign, yAlign);
                    if (wh.width > maxWidth) {
                        maxWidth = wh.width;
                    }
                });
                var usedSpace = h * brokenText.length;
                var freeSpace = height - usedSpace;
                var translator = { center: 0.5, top: 0, bottom: 1 };
                _Util.DOM.translate(blockG, 0, freeSpace * translator[yAlign]);
                return { width: maxWidth, height: usedSpace };
            }
            function writeTextVertically(brokenText, g, width, height, xAlign, yAlign, rotation) {
                if (xAlign === void 0) { xAlign = "left"; }
                if (yAlign === void 0) { yAlign = "top"; }
                if (rotation === void 0) { rotation = "left"; }
                var h = getTextMeasurer(g.append("text"))(Text.HEIGHT_TEXT).height;
                var maxHeight = 0;
                var blockG = g.append("g");
                brokenText.forEach(function (line, i) {
                    var innerG = blockG.append("g");
                    _Util.DOM.translate(innerG, i * h, 0);
                    var wh = writeLineVertically(line, innerG, h, height, xAlign, yAlign, rotation);
                    if (wh.height > maxHeight) {
                        maxHeight = wh.height;
                    }
                });
                var usedSpace = h * brokenText.length;
                var freeSpace = width - usedSpace;
                var translator = { center: 0.5, left: 0, right: 1 };
                _Util.DOM.translate(blockG, freeSpace * translator[xAlign], 0);
                return { width: usedSpace, height: maxHeight };
            }
            ;
            function writeText(text, width, height, tm, orient, write) {
                if (orient === void 0) { orient = "horizontal"; }
                if (["left", "right", "horizontal"].indexOf(orient) === -1) {
                    throw new Error("Unrecognized orientation to writeText: " + orient);
                }
                var orientHorizontally = orient === "horizontal";
                var primaryDimension = orientHorizontally ? width : height;
                var secondaryDimension = orientHorizontally ? height : width;
                var wrappedText = _Util.WordWrap.breakTextToFitRect(text, primaryDimension, secondaryDimension, tm);
                if (wrappedText.lines.length === 0) {
                    return { textFits: wrappedText.textFits, usedWidth: 0, usedHeight: 0 };
                }
                var usedWidth, usedHeight;
                if (write == null) {
                    var widthFn = orientHorizontally ? _Util.Methods.max : d3.sum;
                    var heightFn = orientHorizontally ? d3.sum : _Util.Methods.max;
                    usedWidth = widthFn(wrappedText.lines, function (line) { return tm(line).width; });
                    usedHeight = heightFn(wrappedText.lines, function (line) { return tm(line).height; });
                }
                else {
                    var innerG = write.g.append("g").classed("writeText-inner-g", true);
                    var writeTextFn = orientHorizontally ? writeTextHorizontally : writeTextVertically;
                    var wh = writeTextFn.call(this, wrappedText.lines, innerG, width, height, write.xAlign, write.yAlign, orient);
                    usedWidth = wh.width;
                    usedHeight = wh.height;
                }
                return { textFits: wrappedText.textFits, usedWidth: usedWidth, usedHeight: usedHeight };
            }
            Text.writeText = writeText;
        })(_Util.Text || (_Util.Text = {}));
        var Text = _Util.Text;
    })(Plottable._Util || (Plottable._Util = {}));
    var _Util = Plottable._Util;
})(Plottable || (Plottable = {}));

var Plottable;
(function (Plottable) {
    (function (_Util) {
        (function (WordWrap) {
            var LINE_BREAKS_BEFORE = /[{\[]/;
            var LINE_BREAKS_AFTER = /[!"%),-.:;?\]}]/;
            var SPACES = /^\s+$/;
            ;
            function breakTextToFitRect(text, width, height, measureText) {
                var widthMeasure = function (s) { return measureText(s).width; };
                var lines = breakTextToFitWidth(text, width, widthMeasure);
                var textHeight = measureText("hello world").height;
                var nLinesThatFit = Math.floor(height / textHeight);
                var textFit = nLinesThatFit >= lines.length;
                if (!textFit) {
                    lines = lines.splice(0, nLinesThatFit);
                    if (nLinesThatFit > 0) {
                        lines[nLinesThatFit - 1] = _Util.Text.addEllipsesToLine(lines[nLinesThatFit - 1], width, measureText);
                    }
                }
                return { originalText: text, lines: lines, textFits: textFit };
            }
            WordWrap.breakTextToFitRect = breakTextToFitRect;
            function breakTextToFitWidth(text, width, widthMeasure) {
                var ret = [];
                var paragraphs = text.split("\n");
                for (var i = 0, len = paragraphs.length; i < len; i++) {
                    var paragraph = paragraphs[i];
                    if (paragraph !== null) {
                        ret = ret.concat(breakParagraphToFitWidth(paragraph, width, widthMeasure));
                    }
                    else {
                        ret.push("");
                    }
                }
                return ret;
            }
            function canWrapWithoutBreakingWords(text, width, widthMeasure) {
                var tokens = tokenize(text);
                var widths = tokens.map(widthMeasure);
                var maxWidth = _Util.Methods.max(widths);
                return maxWidth <= width;
            }
            WordWrap.canWrapWithoutBreakingWords = canWrapWithoutBreakingWords;
            function breakParagraphToFitWidth(text, width, widthMeasure) {
                var lines = [];
                var tokens = tokenize(text);
                var curLine = "";
                var i = 0;
                var nextToken;
                while (nextToken || i < tokens.length) {
                    if (typeof nextToken === "undefined" || nextToken === null) {
                        nextToken = tokens[i++];
                    }
                    var brokenToken = breakNextTokenToFitInWidth(curLine, nextToken, width, widthMeasure);
                    var canAdd = brokenToken[0];
                    var leftOver = brokenToken[1];
                    if (canAdd !== null) {
                        curLine += canAdd;
                    }
                    nextToken = leftOver;
                    if (leftOver) {
                        lines.push(curLine);
                        curLine = "";
                    }
                }
                if (curLine) {
                    lines.push(curLine);
                }
                return lines;
            }
            function breakNextTokenToFitInWidth(curLine, nextToken, width, widthMeasure) {
                if (isBlank(nextToken)) {
                    return [nextToken, null];
                }
                if (widthMeasure(curLine + nextToken) <= width) {
                    return [nextToken, null];
                }
                if (!isBlank(curLine)) {
                    return [null, nextToken];
                }
                var i = 0;
                while (i < nextToken.length) {
                    if (widthMeasure(curLine + nextToken[i] + "-") <= width) {
                        curLine += nextToken[i++];
                    }
                    else {
                        break;
                    }
                }
                var append = "-";
                if (isBlank(curLine) && i === 0) {
                    i = 1;
                    append = "";
                }
                return [nextToken.substring(0, i) + append, nextToken.substring(i)];
            }
            function tokenize(text) {
                var ret = [];
                var token = "";
                var lastChar = "";
                for (var i = 0, len = text.length; i < len; i++) {
                    var curChar = text[i];
                    if (token === "" || isTokenizedTogether(token[0], curChar, lastChar)) {
                        token += curChar;
                    }
                    else {
                        ret.push(token);
                        token = curChar;
                    }
                    lastChar = curChar;
                }
                if (token) {
                    ret.push(token);
                }
                return ret;
            }
            function isBlank(text) {
                return text == null ? true : text.trim() === "";
            }
            function isTokenizedTogether(text, nextChar, lastChar) {
                if (!(text && nextChar)) {
                    false;
                }
                if (SPACES.test(text) && SPACES.test(nextChar)) {
                    return true;
                }
                else if (SPACES.test(text) || SPACES.test(nextChar)) {
                    return false;
                }
                if (LINE_BREAKS_AFTER.test(lastChar) || LINE_BREAKS_BEFORE.test(nextChar)) {
                    return false;
                }
                return true;
            }
        })(_Util.WordWrap || (_Util.WordWrap = {}));
        var WordWrap = _Util.WordWrap;
    })(Plottable._Util || (Plottable._Util = {}));
    var _Util = Plottable._Util;
})(Plottable || (Plottable = {}));

var Plottable;
(function (Plottable) {
    (function (_Util) {
        (function (DOM) {
            function getBBox(element) {
                var bbox;
                try {
                    bbox = element.node().getBBox();
                }
                catch (err) {
                    bbox = {
                        x: 0,
                        y: 0,
                        width: 0,
                        height: 0
                    };
                }
                return bbox;
            }
            DOM.getBBox = getBBox;
            DOM.POLYFILL_TIMEOUT_MSEC = 1000 / 60;
            function requestAnimationFramePolyfill(fn) {
                if (window.requestAnimationFrame != null) {
                    window.requestAnimationFrame(fn);
                }
                else {
                    setTimeout(fn, DOM.POLYFILL_TIMEOUT_MSEC);
                }
            }
            DOM.requestAnimationFramePolyfill = requestAnimationFramePolyfill;
            function getParsedStyleValue(style, prop) {
                var value = style.getPropertyValue(prop);
                var parsedValue = parseFloat(value);
                if (parsedValue !== parsedValue) {
                    return 0;
                }
                return parsedValue;
            }
            function isSelectionRemovedFromSVG(selection) {
                var n = selection.node();
                while (n !== null && n.nodeName !== "svg") {
                    n = n.parentNode;
                }
                return (n == null);
            }
            DOM.isSelectionRemovedFromSVG = isSelectionRemovedFromSVG;
            function getElementWidth(elem) {
                var style = window.getComputedStyle(elem);
                return getParsedStyleValue(style, "width") + getParsedStyleValue(style, "padding-left") + getParsedStyleValue(style, "padding-right") + getParsedStyleValue(style, "border-left-width") + getParsedStyleValue(style, "border-right-width");
            }
            DOM.getElementWidth = getElementWidth;
            function getElementHeight(elem) {
                var style = window.getComputedStyle(elem);
                return getParsedStyleValue(style, "height") + getParsedStyleValue(style, "padding-top") + getParsedStyleValue(style, "padding-bottom") + getParsedStyleValue(style, "border-top-width") + getParsedStyleValue(style, "border-bottom-width");
            }
            DOM.getElementHeight = getElementHeight;
            function getSVGPixelWidth(svg) {
                var width = svg.node().clientWidth;
                if (width === 0) {
                    var widthAttr = svg.attr("width");
                    if (widthAttr.indexOf("%") !== -1) {
                        var ancestorNode = svg.node().parentNode;
                        while (ancestorNode != null && ancestorNode.clientWidth === 0) {
                            ancestorNode = ancestorNode.parentNode;
                        }
                        if (ancestorNode == null) {
                            throw new Error("Could not compute width of element");
                        }
                        width = ancestorNode.clientWidth * parseFloat(widthAttr) / 100;
                    }
                    else {
                        width = parseFloat(widthAttr);
                    }
                }
                return width;
            }
            DOM.getSVGPixelWidth = getSVGPixelWidth;
            function translate(s, x, y) {
                var xform = d3.transform(s.attr("transform"));
                if (x == null) {
                    return xform.translate;
                }
                else {
                    y = (y == null) ? 0 : y;
                    xform.translate[0] = x;
                    xform.translate[1] = y;
                    s.attr("transform", xform.toString());
                    return s;
                }
            }
            DOM.translate = translate;
            function boxesOverlap(boxA, boxB) {
                if (boxA.right < boxB.left) {
                    return false;
                }
                if (boxA.left > boxB.right) {
                    return false;
                }
                if (boxA.bottom < boxB.top) {
                    return false;
                }
                if (boxA.top > boxB.bottom) {
                    return false;
                }
                return true;
            }
            DOM.boxesOverlap = boxesOverlap;
        })(_Util.DOM || (_Util.DOM = {}));
        var DOM = _Util.DOM;
    })(Plottable._Util || (Plottable._Util = {}));
    var _Util = Plottable._Util;
})(Plottable || (Plottable = {}));

var Plottable;
(function (Plottable) {
    Plottable.MILLISECONDS_IN_ONE_DAY = 24 * 60 * 60 * 1000;
    (function (Formatters) {
        function currency(precision, symbol, prefix, onlyShowUnchanged) {
            if (precision === void 0) { precision = 2; }
            if (symbol === void 0) { symbol = "$"; }
            if (prefix === void 0) { prefix = true; }
            if (onlyShowUnchanged === void 0) { onlyShowUnchanged = true; }
            var fixedFormatter = Formatters.fixed(precision);
            return function (d) {
                var formattedValue = fixedFormatter(Math.abs(d));
                if (onlyShowUnchanged && valueChanged(Math.abs(d), formattedValue)) {
                    return "";
                }
                if (formattedValue !== "") {
                    if (prefix) {
                        formattedValue = symbol + formattedValue;
                    }
                    else {
                        formattedValue += symbol;
                    }
                    if (d < 0) {
                        formattedValue = "-" + formattedValue;
                    }
                }
                return formattedValue;
            };
        }
        Formatters.currency = currency;
        function fixed(precision, onlyShowUnchanged) {
            if (precision === void 0) { precision = 3; }
            if (onlyShowUnchanged === void 0) { onlyShowUnchanged = true; }
            verifyPrecision(precision);
            return function (d) {
                var formattedValue = d.toFixed(precision);
                if (onlyShowUnchanged && valueChanged(d, formattedValue)) {
                    return "";
                }
                return formattedValue;
            };
        }
        Formatters.fixed = fixed;
        function general(precision, onlyShowUnchanged) {
            if (precision === void 0) { precision = 3; }
            if (onlyShowUnchanged === void 0) { onlyShowUnchanged = true; }
            verifyPrecision(precision);
            return function (d) {
                if (typeof d === "number") {
                    var multiplier = Math.pow(10, precision);
                    var formattedValue = String(Math.round(d * multiplier) / multiplier);
                    if (onlyShowUnchanged && valueChanged(d, formattedValue)) {
                        return "";
                    }
                    return formattedValue;
                }
                else {
                    return String(d);
                }
            };
        }
        Formatters.general = general;
        function identity() {
            return function (d) {
                return String(d);
            };
        }
        Formatters.identity = identity;
        function percentage(precision, onlyShowUnchanged) {
            if (precision === void 0) { precision = 0; }
            if (onlyShowUnchanged === void 0) { onlyShowUnchanged = true; }
            var fixedFormatter = Formatters.fixed(precision, onlyShowUnchanged);
            return function (d) {
                var valToFormat = d * 100;
                var valString = d.toString();
                var integerPowerTen = Math.pow(10, valString.length - (valString.indexOf(".") + 1));
                valToFormat = parseInt((valToFormat * integerPowerTen).toString(), 10) / integerPowerTen;
                var formattedValue = fixedFormatter(valToFormat);
                if (onlyShowUnchanged && valueChanged(valToFormat, formattedValue)) {
                    return "";
                }
                if (formattedValue !== "") {
                    formattedValue += "%";
                }
                return formattedValue;
            };
        }
        Formatters.percentage = percentage;
        function siSuffix(precision) {
            if (precision === void 0) { precision = 3; }
            verifyPrecision(precision);
            return function (d) {
                return d3.format("." + precision + "s")(d);
            };
        }
        Formatters.siSuffix = siSuffix;
        function time() {
            var numFormats = 8;
            var timeFormat = {};
            timeFormat[0] = {
                format: ".%L",
                filter: function (d) { return d.getMilliseconds() !== 0; }
            };
            timeFormat[1] = {
                format: ":%S",
                filter: function (d) { return d.getSeconds() !== 0; }
            };
            timeFormat[2] = {
                format: "%I:%M",
                filter: function (d) { return d.getMinutes() !== 0; }
            };
            timeFormat[3] = {
                format: "%I %p",
                filter: function (d) { return d.getHours() !== 0; }
            };
            timeFormat[4] = {
                format: "%a %d",
                filter: function (d) { return d.getDay() !== 0 && d.getDate() !== 1; }
            };
            timeFormat[5] = {
                format: "%b %d",
                filter: function (d) { return d.getDate() !== 1; }
            };
            timeFormat[6] = {
                format: "%b",
                filter: function (d) { return d.getMonth() !== 0; }
            };
            timeFormat[7] = {
                format: "%Y",
                filter: function () { return true; }
            };
            return function (d) {
                for (var i = 0; i < numFormats; i++) {
                    if (timeFormat[i].filter(d)) {
                        return d3.time.format(timeFormat[i].format)(d);
                    }
                }
            };
        }
        Formatters.time = time;
        function relativeDate(baseValue, increment, label) {
            if (baseValue === void 0) { baseValue = 0; }
            if (increment === void 0) { increment = Plottable.MILLISECONDS_IN_ONE_DAY; }
            if (label === void 0) { label = ""; }
            return function (d) {
                var relativeDate = Math.round((d.valueOf() - baseValue) / increment);
                return relativeDate.toString() + label;
            };
        }
        Formatters.relativeDate = relativeDate;
        function verifyPrecision(precision) {
            if (precision < 0 || precision > 20) {
                throw new RangeError("Formatter precision must be between 0 and 20");
            }
        }
        function valueChanged(d, formattedValue) {
            return d !== parseFloat(formattedValue);
        }
    })(Plottable.Formatters || (Plottable.Formatters = {}));
    var Formatters = Plottable.Formatters;
})(Plottable || (Plottable = {}));

var Plottable;
(function (Plottable) {
    Plottable.version = "0.31.0";
})(Plottable || (Plottable = {}));

var Plottable;
(function (Plottable) {
    (function (Core) {
        var Colors = (function () {
            function Colors() {
            }
            Colors.CORAL_RED = "#fd373e";
            Colors.INDIGO = "#5279c7";
            Colors.ROBINS_EGG_BLUE = "#06cccc";
            Colors.FERN = "#63c261";
            Colors.BURNING_ORANGE = "#ff7939";
            Colors.ROYAL_HEATH = "#962565";
            Colors.CONIFER = "#99ce50";
            Colors.CERISE_RED = "#db2e65";
            Colors.BRIGHT_SUN = "#fad419";
            Colors.JACARTA = "#2c2b6f";
            Colors.PLOTTABLE_COLORS = [
                Colors.INDIGO,
                Colors.CORAL_RED,
                Colors.FERN,
                Colors.BRIGHT_SUN,
                Colors.JACARTA,
                Colors.BURNING_ORANGE,
                Colors.CERISE_RED,
                Colors.CONIFER,
                Colors.ROYAL_HEATH,
                Colors.ROBINS_EGG_BLUE,
            ];
            return Colors;
        })();
        Core.Colors = Colors;
    })(Plottable.Core || (Plottable.Core = {}));
    var Core = Plottable.Core;
})(Plottable || (Plottable = {}));

var Plottable;
(function (Plottable) {
    (function (Abstract) {
        var PlottableObject = (function () {
            function PlottableObject() {
                this._plottableID = PlottableObject.nextID++;
            }
            PlottableObject.nextID = 0;
            return PlottableObject;
        })();
        Abstract.PlottableObject = PlottableObject;
    })(Plottable.Abstract || (Plottable.Abstract = {}));
    var Abstract = Plottable.Abstract;
})(Plottable || (Plottable = {}));

var __extends = this.__extends || function (d, b) {
    for (var p in b) if (b.hasOwnProperty(p)) d[p] = b[p];
    function __() { this.constructor = d; }
    __.prototype = b.prototype;
    d.prototype = new __();
};
var Plottable;
(function (Plottable) {
    (function (Core) {
        var Broadcaster = (function (_super) {
            __extends(Broadcaster, _super);
            function Broadcaster(listenable) {
                _super.call(this);
                this.key2callback = new Plottable._Util.StrictEqualityAssociativeArray();
                this.listenable = listenable;
            }
            Broadcaster.prototype.registerListener = function (key, callback) {
                this.key2callback.set(key, callback);
                return this;
            };
            Broadcaster.prototype.broadcast = function () {
                var _this = this;
                var args = [];
                for (var _i = 0; _i < arguments.length; _i++) {
                    args[_i - 0] = arguments[_i];
                }
                this.key2callback.values().forEach(function (callback) { return callback(_this.listenable, args); });
                return this;
            };
            Broadcaster.prototype.deregisterListener = function (key) {
                this.key2callback.delete(key);
                return this;
            };
            Broadcaster.prototype.deregisterAllListeners = function () {
                this.key2callback = new Plottable._Util.StrictEqualityAssociativeArray();
            };
            return Broadcaster;
        })(Plottable.Abstract.PlottableObject);
        Core.Broadcaster = Broadcaster;
    })(Plottable.Core || (Plottable.Core = {}));
    var Core = Plottable.Core;
})(Plottable || (Plottable = {}));

var __extends = this.__extends || function (d, b) {
    for (var p in b) if (b.hasOwnProperty(p)) d[p] = b[p];
    function __() { this.constructor = d; }
    __.prototype = b.prototype;
    d.prototype = new __();
};
var Plottable;
(function (Plottable) {
    var Dataset = (function (_super) {
        __extends(Dataset, _super);
        function Dataset(data, metadata) {
            if (data === void 0) { data = []; }
            if (metadata === void 0) { metadata = {}; }
            _super.call(this);
            this.broadcaster = new Plottable.Core.Broadcaster(this);
            this._data = data;
            this._metadata = metadata;
            this.accessor2cachedExtent = new Plottable._Util.StrictEqualityAssociativeArray();
        }
        Dataset.prototype.data = function (data) {
            if (data == null) {
                return this._data;
            }
            else {
                this._data = data;
                this.accessor2cachedExtent = new Plottable._Util.StrictEqualityAssociativeArray();
                this.broadcaster.broadcast();
                return this;
            }
        };
        Dataset.prototype.metadata = function (metadata) {
            if (metadata == null) {
                return this._metadata;
            }
            else {
                this._metadata = metadata;
                this.accessor2cachedExtent = new Plottable._Util.StrictEqualityAssociativeArray();
                this.broadcaster.broadcast();
                return this;
            }
        };
        Dataset.prototype._getExtent = function (accessor, typeCoercer) {
            var cachedExtent = this.accessor2cachedExtent.get(accessor);
            if (cachedExtent === undefined) {
                cachedExtent = this.computeExtent(accessor, typeCoercer);
                this.accessor2cachedExtent.set(accessor, cachedExtent);
            }
            return cachedExtent;
        };
        Dataset.prototype.computeExtent = function (accessor, typeCoercer) {
            var mappedData = this._data.map(accessor).map(typeCoercer);
            if (mappedData.length === 0) {
                return [];
            }
            else if (typeof (mappedData[0]) === "string") {
                return Plottable._Util.Methods.uniq(mappedData);
            }
            else {
                var extent = d3.extent(mappedData);
                if (extent[0] == null || extent[1] == null) {
                    return [];
                }
                else {
                    return extent;
                }
            }
        };
        return Dataset;
    })(Plottable.Abstract.PlottableObject);
    Plottable.Dataset = Dataset;
})(Plottable || (Plottable = {}));

var Plottable;
(function (Plottable) {
    (function (Core) {
        (function (RenderController) {
            (function (RenderPolicy) {
                var Immediate = (function () {
                    function Immediate() {
                    }
                    Immediate.prototype.render = function () {
                        RenderController.flush();
                    };
                    return Immediate;
                })();
                RenderPolicy.Immediate = Immediate;
                var AnimationFrame = (function () {
                    function AnimationFrame() {
                    }
                    AnimationFrame.prototype.render = function () {
                        Plottable._Util.DOM.requestAnimationFramePolyfill(RenderController.flush);
                    };
                    return AnimationFrame;
                })();
                RenderPolicy.AnimationFrame = AnimationFrame;
                var Timeout = (function () {
                    function Timeout() {
                        this._timeoutMsec = Plottable._Util.DOM.POLYFILL_TIMEOUT_MSEC;
                    }
                    Timeout.prototype.render = function () {
                        setTimeout(RenderController.flush, this._timeoutMsec);
                    };
                    return Timeout;
                })();
                RenderPolicy.Timeout = Timeout;
            })(RenderController.RenderPolicy || (RenderController.RenderPolicy = {}));
            var RenderPolicy = RenderController.RenderPolicy;
        })(Core.RenderController || (Core.RenderController = {}));
        var RenderController = Core.RenderController;
    })(Plottable.Core || (Plottable.Core = {}));
    var Core = Plottable.Core;
})(Plottable || (Plottable = {}));

var Plottable;
(function (Plottable) {
    (function (Core) {
        (function (RenderController) {
            var _componentsNeedingRender = {};
            var _componentsNeedingComputeLayout = {};
            var _animationRequested = false;
            var _isCurrentlyFlushing = false;
            RenderController._renderPolicy = new RenderController.RenderPolicy.AnimationFrame();
            function setRenderPolicy(policy) {
                if (typeof (policy) === "string") {
                    switch (policy.toLowerCase()) {
                        case "immediate":
                            policy = new RenderController.RenderPolicy.Immediate();
                            break;
                        case "animationframe":
                            policy = new RenderController.RenderPolicy.AnimationFrame();
                            break;
                        case "timeout":
                            policy = new RenderController.RenderPolicy.Timeout();
                            break;
                        default:
                            Plottable._Util.Methods.warn("Unrecognized renderPolicy: " + policy);
                            return;
                    }
                }
                RenderController._renderPolicy = policy;
            }
            RenderController.setRenderPolicy = setRenderPolicy;
            function registerToRender(c) {
                if (_isCurrentlyFlushing) {
                    Plottable._Util.Methods.warn("Registered to render while other components are flushing: request may be ignored");
                }
                _componentsNeedingRender[c._plottableID] = c;
                requestRender();
            }
            RenderController.registerToRender = registerToRender;
            function registerToComputeLayout(c) {
                _componentsNeedingComputeLayout[c._plottableID] = c;
                _componentsNeedingRender[c._plottableID] = c;
                requestRender();
            }
            RenderController.registerToComputeLayout = registerToComputeLayout;
            function requestRender() {
                if (!_animationRequested) {
                    _animationRequested = true;
                    RenderController._renderPolicy.render();
                }
            }
            function flush() {
                if (_animationRequested) {
                    var toCompute = d3.values(_componentsNeedingComputeLayout);
                    toCompute.forEach(function (c) { return c._computeLayout(); });
                    var toRender = d3.values(_componentsNeedingRender);
                    toRender.forEach(function (c) { return c._render(); });
                    _isCurrentlyFlushing = true;
                    var failed = {};
                    Object.keys(_componentsNeedingRender).forEach(function (k) {
                        try {
                            _componentsNeedingRender[k]._doRender();
                        }
                        catch (err) {
                            setTimeout(function () {
                                throw err;
                            }, 0);
                            failed[k] = _componentsNeedingRender[k];
                        }
                    });
                    _componentsNeedingComputeLayout = {};
                    _componentsNeedingRender = failed;
                    _animationRequested = false;
                    _isCurrentlyFlushing = false;
                }
                Core.ResizeBroadcaster.clearResizing();
            }
            RenderController.flush = flush;
        })(Core.RenderController || (Core.RenderController = {}));
        var RenderController = Core.RenderController;
    })(Plottable.Core || (Plottable.Core = {}));
    var Core = Plottable.Core;
})(Plottable || (Plottable = {}));

var Plottable;
(function (Plottable) {
    (function (Core) {
        (function (ResizeBroadcaster) {
            var broadcaster;
            var _resizing = false;
            function _lazyInitialize() {
                if (broadcaster === undefined) {
                    broadcaster = new Core.Broadcaster(ResizeBroadcaster);
                    window.addEventListener("resize", _onResize);
                }
            }
            function _onResize() {
                _resizing = true;
                broadcaster.broadcast();
            }
            function resizing() {
                return _resizing;
            }
            ResizeBroadcaster.resizing = resizing;
            function clearResizing() {
                _resizing = false;
            }
            ResizeBroadcaster.clearResizing = clearResizing;
            function register(c) {
                _lazyInitialize();
                broadcaster.registerListener(c._plottableID, function () { return c._invalidateLayout(); });
            }
            ResizeBroadcaster.register = register;
            function deregister(c) {
                if (broadcaster) {
                    broadcaster.deregisterListener(c._plottableID);
                }
            }
            ResizeBroadcaster.deregister = deregister;
        })(Core.ResizeBroadcaster || (Core.ResizeBroadcaster = {}));
        var ResizeBroadcaster = Core.ResizeBroadcaster;
    })(Plottable.Core || (Plottable.Core = {}));
    var Core = Plottable.Core;
})(Plottable || (Plottable = {}));

var Plottable;
(function (Plottable) {
    ;
})(Plottable || (Plottable = {}));

var Plottable;
(function (Plottable) {
    var Domainer = (function () {
        function Domainer(combineExtents) {
            this.doNice = false;
            this.padProportion = 0.0;
            this.paddingExceptions = d3.map();
            this.unregisteredPaddingExceptions = d3.set();
            this.includedValues = d3.map();
            this.unregisteredIncludedValues = d3.map();
            this.combineExtents = combineExtents;
        }
        Domainer.prototype.computeDomain = function (extents, scale) {
            var domain;
            if (this.combineExtents != null) {
                domain = this.combineExtents(extents);
            }
            else if (extents.length === 0) {
                domain = scale._defaultExtent();
            }
            else {
                domain = [Plottable._Util.Methods.min(extents, function (e) { return e[0]; }), Plottable._Util.Methods.max(extents, function (e) { return e[1]; })];
            }
            domain = this.includeDomain(domain);
            domain = this.padDomain(scale, domain);
            domain = this.niceDomain(scale, domain);
            return domain;
        };
        Domainer.prototype.pad = function (padProportion) {
            if (padProportion === void 0) { padProportion = 0.05; }
            this.padProportion = padProportion;
            return this;
        };
        Domainer.prototype.addPaddingException = function (exception, key) {
            if (key != null) {
                this.paddingExceptions.set(key, exception);
            }
            else {
                this.unregisteredPaddingExceptions.add(exception);
            }
            return this;
        };
        Domainer.prototype.removePaddingException = function (keyOrException) {
            if (typeof (keyOrException) === "string") {
                this.paddingExceptions.remove(keyOrException);
            }
            else {
                this.unregisteredPaddingExceptions.remove(keyOrException);
            }
            return this;
        };
        Domainer.prototype.addIncludedValue = function (value, key) {
            if (key != null) {
                this.includedValues.set(key, value);
            }
            else {
                this.unregisteredIncludedValues.set(value, value);
            }
            return this;
        };
        Domainer.prototype.removeIncludedValue = function (valueOrKey) {
            if (typeof (valueOrKey) === "string") {
                this.includedValues.remove(valueOrKey);
            }
            else {
                this.unregisteredIncludedValues.remove(valueOrKey);
            }
            return this;
        };
        Domainer.prototype.nice = function (count) {
            this.doNice = true;
            this.niceCount = count;
            return this;
        };
        Domainer.defaultCombineExtents = function (extents) {
            return [Plottable._Util.Methods.min(extents, function (e) { return e[0]; }, 0), Plottable._Util.Methods.max(extents, function (e) { return e[1]; }, 1)];
        };
        Domainer.prototype.padDomain = function (scale, domain) {
            var min = domain[0];
            var max = domain[1];
            if (min === max && this.padProportion > 0.0) {
                var d = min.valueOf();
                if (min instanceof Date) {
                    return [d - Domainer.ONE_DAY, d + Domainer.ONE_DAY];
                }
                else {
                    return [d - Domainer.PADDING_FOR_IDENTICAL_DOMAIN, d + Domainer.PADDING_FOR_IDENTICAL_DOMAIN];
                }
            }
            if (scale.domain()[0] === scale.domain()[1]) {
                return domain;
            }
            var p = this.padProportion / 2;
            var newMin = scale.invert(scale.scale(min) - (scale.scale(max) - scale.scale(min)) * p);
            var newMax = scale.invert(scale.scale(max) + (scale.scale(max) - scale.scale(min)) * p);
            var exceptionValues = this.paddingExceptions.values().concat(this.unregisteredPaddingExceptions.values());
            var exceptionSet = d3.set(exceptionValues);
            if (exceptionSet.has(min)) {
                newMin = min;
            }
            if (exceptionSet.has(max)) {
                newMax = max;
            }
            return [newMin, newMax];
        };
        Domainer.prototype.niceDomain = function (scale, domain) {
            if (this.doNice) {
                return scale._niceDomain(domain, this.niceCount);
            }
            else {
                return domain;
            }
        };
        Domainer.prototype.includeDomain = function (domain) {
            var includedValues = this.includedValues.values().concat(this.unregisteredIncludedValues.values());
            return includedValues.reduce(function (domain, value) { return [Math.min(domain[0], value), Math.max(domain[1], value)]; }, domain);
        };
        Domainer.PADDING_FOR_IDENTICAL_DOMAIN = 1;
        Domainer.ONE_DAY = 1000 * 60 * 60 * 24;
        return Domainer;
    })();
    Plottable.Domainer = Domainer;
})(Plottable || (Plottable = {}));

var __extends = this.__extends || function (d, b) {
    for (var p in b) if (b.hasOwnProperty(p)) d[p] = b[p];
    function __() { this.constructor = d; }
    __.prototype = b.prototype;
    d.prototype = new __();
};
var Plottable;
(function (Plottable) {
    (function (Abstract) {
        var Scale = (function (_super) {
            __extends(Scale, _super);
            function Scale(scale) {
                _super.call(this);
                this._autoDomainAutomatically = true;
                this.broadcaster = new Plottable.Core.Broadcaster(this);
                this._rendererAttrID2Extent = {};
                this._typeCoercer = function (d) { return d; };
                this._d3Scale = scale;
            }
            Scale.prototype._getAllExtents = function () {
                return d3.values(this._rendererAttrID2Extent);
            };
            Scale.prototype._getExtent = function () {
                return [];
            };
            Scale.prototype.autoDomain = function () {
                this._autoDomainAutomatically = true;
                this._setDomain(this._getExtent());
                return this;
            };
            Scale.prototype._autoDomainIfAutomaticMode = function () {
                if (this._autoDomainAutomatically) {
                    this.autoDomain();
                }
            };
            Scale.prototype.scale = function (value) {
                return this._d3Scale(value);
            };
            Scale.prototype.domain = function (values) {
                if (values == null) {
                    return this._getDomain();
                }
                else {
                    this._autoDomainAutomatically = false;
                    this._setDomain(values);
                    return this;
                }
            };
            Scale.prototype._getDomain = function () {
                return this._d3Scale.domain();
            };
            Scale.prototype._setDomain = function (values) {
                this._d3Scale.domain(values);
                this.broadcaster.broadcast();
            };
            Scale.prototype.range = function (values) {
                if (values == null) {
                    return this._d3Scale.range();
                }
                else {
                    this._d3Scale.range(values);
                    return this;
                }
            };
            Scale.prototype.copy = function () {
                return new Scale(this._d3Scale.copy());
            };
            Scale.prototype._updateExtent = function (plotProvidedKey, attr, extent) {
                this._rendererAttrID2Extent[plotProvidedKey + attr] = extent;
                this._autoDomainIfAutomaticMode();
                return this;
            };
            Scale.prototype._removeExtent = function (plotProvidedKey, attr) {
                delete this._rendererAttrID2Extent[plotProvidedKey + attr];
                this._autoDomainIfAutomaticMode();
                return this;
            };
            return Scale;
        })(Abstract.PlottableObject);
        Abstract.Scale = Scale;
    })(Plottable.Abstract || (Plottable.Abstract = {}));
    var Abstract = Plottable.Abstract;
})(Plottable || (Plottable = {}));

var __extends = this.__extends || function (d, b) {
    for (var p in b) if (b.hasOwnProperty(p)) d[p] = b[p];
    function __() { this.constructor = d; }
    __.prototype = b.prototype;
    d.prototype = new __();
};
var Plottable;
(function (Plottable) {
    (function (Abstract) {
        var QuantitativeScale = (function (_super) {
            __extends(QuantitativeScale, _super);
            function QuantitativeScale(scale) {
                _super.call(this, scale);
                this._numTicks = 10;
                this._PADDING_FOR_IDENTICAL_DOMAIN = 1;
                this._userSetDomainer = false;
                this._domainer = new Plottable.Domainer();
                this._typeCoercer = function (d) { return +d; };
            }
            QuantitativeScale.prototype._getExtent = function () {
                return this._domainer.computeDomain(this._getAllExtents(), this);
            };
            QuantitativeScale.prototype.invert = function (value) {
                return this._d3Scale.invert(value);
            };
            QuantitativeScale.prototype.copy = function () {
                return new QuantitativeScale(this._d3Scale.copy());
            };
            QuantitativeScale.prototype.domain = function (values) {
                return _super.prototype.domain.call(this, values);
            };
            QuantitativeScale.prototype._setDomain = function (values) {
                var isNaNOrInfinity = function (x) { return x !== x || x === Infinity || x === -Infinity; };
                if (isNaNOrInfinity(values[0]) || isNaNOrInfinity(values[1])) {
                    Plottable._Util.Methods.warn("Warning: QuantitativeScales cannot take NaN or Infinity as a domain value. Ignoring.");
                    return;
                }
                _super.prototype._setDomain.call(this, values);
            };
            QuantitativeScale.prototype.interpolate = function (factory) {
                if (factory == null) {
                    return this._d3Scale.interpolate();
                }
                this._d3Scale.interpolate(factory);
                return this;
            };
            QuantitativeScale.prototype.rangeRound = function (values) {
                this._d3Scale.rangeRound(values);
                return this;
            };
            QuantitativeScale.prototype.clamp = function (clamp) {
                if (clamp == null) {
                    return this._d3Scale.clamp();
                }
                this._d3Scale.clamp(clamp);
                return this;
            };
            QuantitativeScale.prototype.ticks = function (count) {
                if (count === void 0) { count = this.numTicks(); }
                return this._d3Scale.ticks(count);
            };
            QuantitativeScale.prototype.numTicks = function (count) {
                if (count == null) {
                    return this._numTicks;
                }
                this._numTicks = count;
                return this;
            };
            QuantitativeScale.prototype._niceDomain = function (domain, count) {
                return this._d3Scale.copy().domain(domain).nice(count).domain();
            };
            QuantitativeScale.prototype.domainer = function (domainer) {
                if (domainer == null) {
                    return this._domainer;
                }
                else {
                    this._domainer = domainer;
                    this._userSetDomainer = true;
                    this._autoDomainIfAutomaticMode();
                    return this;
                }
            };
            QuantitativeScale.prototype._defaultExtent = function () {
                return [0, 1];
            };
            return QuantitativeScale;
        })(Abstract.Scale);
        Abstract.QuantitativeScale = QuantitativeScale;
    })(Plottable.Abstract || (Plottable.Abstract = {}));
    var Abstract = Plottable.Abstract;
})(Plottable || (Plottable = {}));

var __extends = this.__extends || function (d, b) {
    for (var p in b) if (b.hasOwnProperty(p)) d[p] = b[p];
    function __() { this.constructor = d; }
    __.prototype = b.prototype;
    d.prototype = new __();
};
var Plottable;
(function (Plottable) {
    (function (Scale) {
        var Linear = (function (_super) {
            __extends(Linear, _super);
            function Linear(scale) {
                _super.call(this, scale == null ? d3.scale.linear() : scale);
            }
            Linear.prototype.copy = function () {
                return new Linear(this._d3Scale.copy());
            };
            return Linear;
        })(Plottable.Abstract.QuantitativeScale);
        Scale.Linear = Linear;
    })(Plottable.Scale || (Plottable.Scale = {}));
    var Scale = Plottable.Scale;
})(Plottable || (Plottable = {}));

var __extends = this.__extends || function (d, b) {
    for (var p in b) if (b.hasOwnProperty(p)) d[p] = b[p];
    function __() { this.constructor = d; }
    __.prototype = b.prototype;
    d.prototype = new __();
};
var Plottable;
(function (Plottable) {
    (function (Scale) {
        var Log = (function (_super) {
            __extends(Log, _super);
            function Log(scale) {
                _super.call(this, scale == null ? d3.scale.log() : scale);
                if (!Log.warned) {
                    Log.warned = true;
                    Plottable._Util.Methods.warn("Plottable.Scale.Log is deprecated. If possible, use Plottable.Scale.ModifiedLog instead.");
                }
            }
            Log.prototype.copy = function () {
                return new Log(this._d3Scale.copy());
            };
            Log.prototype._defaultExtent = function () {
                return [1, 10];
            };
            Log.warned = false;
            return Log;
        })(Plottable.Abstract.QuantitativeScale);
        Scale.Log = Log;
    })(Plottable.Scale || (Plottable.Scale = {}));
    var Scale = Plottable.Scale;
})(Plottable || (Plottable = {}));

var __extends = this.__extends || function (d, b) {
    for (var p in b) if (b.hasOwnProperty(p)) d[p] = b[p];
    function __() { this.constructor = d; }
    __.prototype = b.prototype;
    d.prototype = new __();
};
var Plottable;
(function (Plottable) {
    (function (Scale) {
        var ModifiedLog = (function (_super) {
            __extends(ModifiedLog, _super);
            function ModifiedLog(base) {
                if (base === void 0) { base = 10; }
                _super.call(this, d3.scale.linear());
                this._showIntermediateTicks = false;
                this.base = base;
                this.pivot = this.base;
                this.untransformedDomain = this._defaultExtent();
                this._numTicks = 10;
                if (base <= 1) {
                    throw new Error("ModifiedLogScale: The base must be > 1");
                }
            }
            ModifiedLog.prototype.adjustedLog = function (x) {
                var negationFactor = x < 0 ? -1 : 1;
                x *= negationFactor;
                if (x < this.pivot) {
                    x += (this.pivot - x) / this.pivot;
                }
                x = Math.log(x) / Math.log(this.base);
                x *= negationFactor;
                return x;
            };
            ModifiedLog.prototype.invertedAdjustedLog = function (x) {
                var negationFactor = x < 0 ? -1 : 1;
                x *= negationFactor;
                x = Math.pow(this.base, x);
                if (x < this.pivot) {
                    x = (this.pivot * (x - 1)) / (this.pivot - 1);
                }
                x *= negationFactor;
                return x;
            };
            ModifiedLog.prototype.scale = function (x) {
                return this._d3Scale(this.adjustedLog(x));
            };
            ModifiedLog.prototype.invert = function (x) {
                return this.invertedAdjustedLog(this._d3Scale.invert(x));
            };
            ModifiedLog.prototype._getDomain = function () {
                return this.untransformedDomain;
            };
            ModifiedLog.prototype._setDomain = function (values) {
                this.untransformedDomain = values;
                var transformedDomain = [this.adjustedLog(values[0]), this.adjustedLog(values[1])];
                this._d3Scale.domain(transformedDomain);
                this.broadcaster.broadcast();
            };
            ModifiedLog.prototype.ticks = function (count) {
                if (count === void 0) { count = this.numTicks(); }
                var middle = function (x, y, z) { return [x, y, z].sort(function (a, b) { return a - b; })[1]; };
                var min = Plottable._Util.Methods.min(this.untransformedDomain);
                var max = Plottable._Util.Methods.max(this.untransformedDomain);
                var negativeLower = min;
                var negativeUpper = middle(min, max, -this.pivot);
                var positiveLower = middle(min, max, this.pivot);
                var positiveUpper = max;
                var negativeLogTicks = this.logTicks(-negativeUpper, -negativeLower).map(function (x) { return -x; }).reverse();
                var positiveLogTicks = this.logTicks(positiveLower, positiveUpper);
                var linearTicks = this._showIntermediateTicks ? d3.scale.linear().domain([negativeUpper, positiveLower]).ticks(this.howManyTicks(negativeUpper, positiveLower)) : [-this.pivot, 0, this.pivot].filter(function (x) { return min <= x && x <= max; });
                var ticks = negativeLogTicks.concat(linearTicks).concat(positiveLogTicks);
                if (ticks.length <= 1) {
                    ticks = d3.scale.linear().domain([min, max]).ticks(count);
                }
                return ticks;
            };
            ModifiedLog.prototype.logTicks = function (lower, upper) {
                var _this = this;
                var nTicks = this.howManyTicks(lower, upper);
                if (nTicks === 0) {
                    return [];
                }
                var startLogged = Math.floor(Math.log(lower) / Math.log(this.base));
                var endLogged = Math.ceil(Math.log(upper) / Math.log(this.base));
                var bases = d3.range(endLogged, startLogged, -Math.ceil((endLogged - startLogged) / nTicks));
                var nMultiples = this._showIntermediateTicks ? Math.floor(nTicks / bases.length) : 1;
                var multiples = d3.range(this.base, 1, -(this.base - 1) / nMultiples).map(Math.floor);
                var uniqMultiples = Plottable._Util.Methods.uniq(multiples);
                var clusters = bases.map(function (b) { return uniqMultiples.map(function (x) { return Math.pow(_this.base, b - 1) * x; }); });
                var flattened = Plottable._Util.Methods.flatten(clusters);
                var filtered = flattened.filter(function (x) { return lower <= x && x <= upper; });
                var sorted = filtered.sort(function (x, y) { return x - y; });
                return sorted;
            };
            ModifiedLog.prototype.howManyTicks = function (lower, upper) {
                var adjustedMin = this.adjustedLog(Plottable._Util.Methods.min(this.untransformedDomain));
                var adjustedMax = this.adjustedLog(Plottable._Util.Methods.max(this.untransformedDomain));
                var adjustedLower = this.adjustedLog(lower);
                var adjustedUpper = this.adjustedLog(upper);
                var proportion = (adjustedUpper - adjustedLower) / (adjustedMax - adjustedMin);
                var ticks = Math.ceil(proportion * this._numTicks);
                return ticks;
            };
            ModifiedLog.prototype.copy = function () {
                return new ModifiedLog(this.base);
            };
            ModifiedLog.prototype._niceDomain = function (domain, count) {
                return domain;
            };
            ModifiedLog.prototype.showIntermediateTicks = function (show) {
                if (show == null) {
                    return this._showIntermediateTicks;
                }
                else {
                    this._showIntermediateTicks = show;
                }
            };
            return ModifiedLog;
        })(Plottable.Abstract.QuantitativeScale);
        Scale.ModifiedLog = ModifiedLog;
    })(Plottable.Scale || (Plottable.Scale = {}));
    var Scale = Plottable.Scale;
})(Plottable || (Plottable = {}));

var __extends = this.__extends || function (d, b) {
    for (var p in b) if (b.hasOwnProperty(p)) d[p] = b[p];
    function __() { this.constructor = d; }
    __.prototype = b.prototype;
    d.prototype = new __();
};
var Plottable;
(function (Plottable) {
    (function (Scale) {
        var Ordinal = (function (_super) {
            __extends(Ordinal, _super);
            function Ordinal(scale) {
                _super.call(this, scale == null ? d3.scale.ordinal() : scale);
                this._range = [0, 1];
                this._rangeType = "bands";
                this._innerPadding = 0.3;
                this._outerPadding = 0.5;
                this._typeCoercer = function (d) { return d != null && d.toString ? d.toString() : d; };
                if (this._innerPadding > this._outerPadding) {
                    throw new Error("outerPadding must be >= innerPadding so cat axis bands work out reasonably");
                }
            }
            Ordinal.prototype._getExtent = function () {
                var extents = this._getAllExtents();
                return Plottable._Util.Methods.uniq(Plottable._Util.Methods.flatten(extents));
            };
            Ordinal.prototype.domain = function (values) {
                return _super.prototype.domain.call(this, values);
            };
            Ordinal.prototype._setDomain = function (values) {
                _super.prototype._setDomain.call(this, values);
                this.range(this.range());
            };
            Ordinal.prototype.range = function (values) {
                if (values == null) {
                    return this._range;
                }
                else {
                    this._range = values;
                    if (this._rangeType === "points") {
                        this._d3Scale.rangePoints(values, 2 * this._outerPadding);
                    }
                    else if (this._rangeType === "bands") {
                        this._d3Scale.rangeBands(values, this._innerPadding, this._outerPadding);
                    }
                    return this;
                }
            };
            Ordinal.prototype.rangeBand = function () {
                return this._d3Scale.rangeBand();
            };
            Ordinal.prototype.innerPadding = function () {
                var d = this.domain();
                if (d.length < 2) {
                    return 0;
                }
                var step = Math.abs(this.scale(d[1]) - this.scale(d[0]));
                return step - this.rangeBand();
            };
            Ordinal.prototype.fullBandStartAndWidth = function (v) {
                var start = this.scale(v) - this.innerPadding() / 2;
                var width = this.rangeBand() + this.innerPadding();
                return [start, width];
            };
            Ordinal.prototype.rangeType = function (rangeType, outerPadding, innerPadding) {
                if (rangeType == null) {
                    return this._rangeType;
                }
                else {
                    if (!(rangeType === "points" || rangeType === "bands")) {
                        throw new Error("Unsupported range type: " + rangeType);
                    }
                    this._rangeType = rangeType;
                    if (outerPadding != null) {
                        this._outerPadding = outerPadding;
                    }
                    if (innerPadding != null) {
                        this._innerPadding = innerPadding;
                    }
                    this.range(this.range());
                    this.broadcaster.broadcast();
                    return this;
                }
            };
            Ordinal.prototype.copy = function () {
                return new Ordinal(this._d3Scale.copy());
            };
            return Ordinal;
        })(Plottable.Abstract.Scale);
        Scale.Ordinal = Ordinal;
    })(Plottable.Scale || (Plottable.Scale = {}));
    var Scale = Plottable.Scale;
})(Plottable || (Plottable = {}));

var __extends = this.__extends || function (d, b) {
    for (var p in b) if (b.hasOwnProperty(p)) d[p] = b[p];
    function __() { this.constructor = d; }
    __.prototype = b.prototype;
    d.prototype = new __();
};
var Plottable;
(function (Plottable) {
    (function (Scale) {
        var Color = (function (_super) {
            __extends(Color, _super);
            function Color(scaleType) {
                var scale;
                switch (scaleType) {
                    case null:
                    case undefined:
                        scale = d3.scale.ordinal().range(Plottable.Core.Colors.PLOTTABLE_COLORS);
                        break;
                    case "Category10":
                    case "category10":
                    case "10":
                        scale = d3.scale.category10();
                        break;
                    case "Category20":
                    case "category20":
                    case "20":
                        scale = d3.scale.category20();
                        break;
                    case "Category20b":
                    case "category20b":
                    case "20b":
                        scale = d3.scale.category20b();
                        break;
                    case "Category20c":
                    case "category20c":
                    case "20c":
                        scale = d3.scale.category20c();
                        break;
                    default:
                        throw new Error("Unsupported ColorScale type");
                }
                _super.call(this, scale);
            }
            Color.prototype._getExtent = function () {
                var extents = this._getAllExtents();
                var concatenatedExtents = [];
                extents.forEach(function (e) {
                    concatenatedExtents = concatenatedExtents.concat(e);
                });
                return Plottable._Util.Methods.uniq(concatenatedExtents);
            };
            return Color;
        })(Plottable.Abstract.Scale);
        Scale.Color = Color;
    })(Plottable.Scale || (Plottable.Scale = {}));
    var Scale = Plottable.Scale;
})(Plottable || (Plottable = {}));

var __extends = this.__extends || function (d, b) {
    for (var p in b) if (b.hasOwnProperty(p)) d[p] = b[p];
    function __() { this.constructor = d; }
    __.prototype = b.prototype;
    d.prototype = new __();
};
var Plottable;
(function (Plottable) {
    (function (Scale) {
        var Time = (function (_super) {
            __extends(Time, _super);
            function Time(scale) {
                _super.call(this, scale == null ? d3.time.scale() : scale);
                this._typeCoercer = function (d) { return d && d._isAMomentObject || d instanceof Date ? d : new Date(d); };
            }
            Time.prototype._tickInterval = function (interval, step) {
                var tempScale = d3.time.scale();
                tempScale.domain(this.domain());
                tempScale.range(this.range());
                return tempScale.ticks(interval.range, step);
            };
            Time.prototype._setDomain = function (values) {
                values = values.map(this._typeCoercer);
                return _super.prototype._setDomain.call(this, values);
            };
            Time.prototype.copy = function () {
                return new Time(this._d3Scale.copy());
            };
            Time.prototype._defaultExtent = function () {
                var endTime = new Date().valueOf();
                var startTime = endTime - Plottable.MILLISECONDS_IN_ONE_DAY;
                return [startTime, endTime];
            };
            return Time;
        })(Plottable.Abstract.QuantitativeScale);
        Scale.Time = Time;
    })(Plottable.Scale || (Plottable.Scale = {}));
    var Scale = Plottable.Scale;
})(Plottable || (Plottable = {}));

var __extends = this.__extends || function (d, b) {
    for (var p in b) if (b.hasOwnProperty(p)) d[p] = b[p];
    function __() { this.constructor = d; }
    __.prototype = b.prototype;
    d.prototype = new __();
};
var Plottable;
(function (Plottable) {
    (function (Scale) {
        ;
        var InterpolatedColor = (function (_super) {
            __extends(InterpolatedColor, _super);
            function InterpolatedColor(colorRange, scaleType) {
                if (colorRange === void 0) { colorRange = "reds"; }
                if (scaleType === void 0) { scaleType = "linear"; }
                this._colorRange = this._resolveColorValues(colorRange);
                this._scaleType = scaleType;
                _super.call(this, InterpolatedColor.getD3InterpolatedScale(this._colorRange, this._scaleType));
            }
            InterpolatedColor.getD3InterpolatedScale = function (colors, scaleType) {
                var scale;
                switch (scaleType) {
                    case "linear":
                        scale = d3.scale.linear();
                        break;
                    case "log":
                        scale = d3.scale.log();
                        break;
                    case "sqrt":
                        scale = d3.scale.sqrt();
                        break;
                    case "pow":
                        scale = d3.scale.pow();
                        break;
                }
                if (scale == null) {
                    throw new Error("unknown Quantitative scale type " + scaleType);
                }
                return scale.range([0, 1]).interpolate(InterpolatedColor.interpolateColors(colors));
            };
            InterpolatedColor.interpolateColors = function (colors) {
                if (colors.length < 2) {
                    throw new Error("Color scale arrays must have at least two elements.");
                }
                ;
                return function (ignored) {
                    return function (t) {
                        t = Math.max(0, Math.min(1, t));
                        var tScaled = t * (colors.length - 1);
                        var i0 = Math.floor(tScaled);
                        var i1 = Math.ceil(tScaled);
                        var frac = (tScaled - i0);
                        return d3.interpolateLab(colors[i0], colors[i1])(frac);
                    };
                };
            };
            InterpolatedColor.prototype.colorRange = function (colorRange) {
                if (colorRange == null) {
                    return this._colorRange;
                }
                this._colorRange = this._resolveColorValues(colorRange);
                this._resetScale();
                return this;
            };
            InterpolatedColor.prototype.scaleType = function (scaleType) {
                if (scaleType == null) {
                    return this._scaleType;
                }
                this._scaleType = scaleType;
                this._resetScale();
                return this;
            };
            InterpolatedColor.prototype._resetScale = function () {
                this._d3Scale = InterpolatedColor.getD3InterpolatedScale(this._colorRange, this._scaleType);
                this._autoDomainIfAutomaticMode();
                this.broadcaster.broadcast();
            };
            InterpolatedColor.prototype._resolveColorValues = function (colorRange) {
                if (colorRange instanceof Array) {
                    return colorRange;
                }
                else if (InterpolatedColor.COLOR_SCALES[colorRange] != null) {
                    return InterpolatedColor.COLOR_SCALES[colorRange];
                }
                else {
                    return InterpolatedColor.COLOR_SCALES["reds"];
                }
            };
            InterpolatedColor.prototype.autoDomain = function () {
                var extents = this._getAllExtents();
                if (extents.length > 0) {
                    this._setDomain([Plottable._Util.Methods.min(extents, function (x) { return x[0]; }), Plottable._Util.Methods.max(extents, function (x) { return x[1]; })]);
                }
                return this;
            };
            InterpolatedColor.COLOR_SCALES = {
                reds: [
                    "#FFFFFF",
                    "#FFF6E1",
                    "#FEF4C0",
                    "#FED976",
                    "#FEB24C",
                    "#FD8D3C",
                    "#FC4E2A",
                    "#E31A1C",
                    "#B10026"
                ],
                blues: [
                    "#FFFFFF",
                    "#CCFFFF",
                    "#A5FFFD",
                    "#85F7FB",
                    "#6ED3EF",
                    "#55A7E0",
                    "#417FD0",
                    "#2545D3",
                    "#0B02E1"
                ],
                posneg: [
                    "#0B02E1",
                    "#2545D3",
                    "#417FD0",
                    "#55A7E0",
                    "#6ED3EF",
                    "#85F7FB",
                    "#A5FFFD",
                    "#CCFFFF",
                    "#FFFFFF",
                    "#FFF6E1",
                    "#FEF4C0",
                    "#FED976",
                    "#FEB24C",
                    "#FD8D3C",
                    "#FC4E2A",
                    "#E31A1C",
                    "#B10026"
                ]
            };
            return InterpolatedColor;
        })(Plottable.Abstract.Scale);
        Scale.InterpolatedColor = InterpolatedColor;
    })(Plottable.Scale || (Plottable.Scale = {}));
    var Scale = Plottable.Scale;
})(Plottable || (Plottable = {}));

var Plottable;
(function (Plottable) {
    (function (_Util) {
        var ScaleDomainCoordinator = (function () {
            function ScaleDomainCoordinator(scales) {
                var _this = this;
                this.rescaleInProgress = false;
                if (scales == null) {
                    throw new Error("ScaleDomainCoordinator requires scales to coordinate");
                }
                this.scales = scales;
                this.scales.forEach(function (s) { return s.broadcaster.registerListener(_this, function (sx) { return _this.rescale(sx); }); });
            }
            ScaleDomainCoordinator.prototype.rescale = function (scale) {
                if (this.rescaleInProgress) {
                    return;
                }
                this.rescaleInProgress = true;
                var newDomain = scale.domain();
                this.scales.forEach(function (s) { return s.domain(newDomain); });
                this.rescaleInProgress = false;
            };
            return ScaleDomainCoordinator;
        })();
        _Util.ScaleDomainCoordinator = ScaleDomainCoordinator;
    })(Plottable._Util || (Plottable._Util = {}));
    var _Util = Plottable._Util;
})(Plottable || (Plottable = {}));

var Plottable;
(function (Plottable) {
    (function (Abstract) {
        var _Drawer = (function () {
            function _Drawer(key) {
                this.key = key;
            }
            _Drawer.prototype.remove = function () {
                if (this._renderArea != null) {
                    this._renderArea.remove();
                }
            };
            _Drawer.prototype.draw = function (data, attrToProjector, animator) {
                if (animator === void 0) { animator = new Plottable.Animator.Null(); }
                throw new Error("Abstract Method Not Implemented");
            };
            return _Drawer;
        })();
        Abstract._Drawer = _Drawer;
    })(Plottable.Abstract || (Plottable.Abstract = {}));
    var Abstract = Plottable.Abstract;
})(Plottable || (Plottable = {}));

var __extends = this.__extends || function (d, b) {
    for (var p in b) if (b.hasOwnProperty(p)) d[p] = b[p];
    function __() { this.constructor = d; }
    __.prototype = b.prototype;
    d.prototype = new __();
};
var Plottable;
(function (Plottable) {
    (function (_Drawer) {
        var Arc = (function (_super) {
            __extends(Arc, _super);
            function Arc() {
                _super.apply(this, arguments);
            }
            Arc.prototype.draw = function (data, attrToProjector, animator) {
                if (animator === void 0) { animator = new Plottable.Animator.Null(); }
                var svgElement = "path";
                var dataElements = this._renderArea.selectAll(svgElement).data(data);
                dataElements.enter().append(svgElement);
                dataElements.classed("arc", true);
                animator.animate(dataElements, attrToProjector);
                dataElements.exit().remove();
            };
            return Arc;
        })(Plottable.Abstract._Drawer);
        _Drawer.Arc = Arc;
    })(Plottable._Drawer || (Plottable._Drawer = {}));
    var _Drawer = Plottable._Drawer;
})(Plottable || (Plottable = {}));

var __extends = this.__extends || function (d, b) {
    for (var p in b) if (b.hasOwnProperty(p)) d[p] = b[p];
    function __() { this.constructor = d; }
    __.prototype = b.prototype;
    d.prototype = new __();
};
var Plottable;
(function (Plottable) {
    (function (_Drawer) {
        var Area = (function (_super) {
            __extends(Area, _super);
            function Area() {
                _super.apply(this, arguments);
            }
            Area.prototype.draw = function (data, attrToProjector) {
                var svgElement = "path";
                var dataElements = this._renderArea.selectAll(svgElement).data([data]);
                dataElements.enter().append(svgElement);
                dataElements.attr(attrToProjector).classed("area", true);
                dataElements.exit().remove();
            };
            return Area;
        })(Plottable.Abstract._Drawer);
        _Drawer.Area = Area;
    })(Plottable._Drawer || (Plottable._Drawer = {}));
    var _Drawer = Plottable._Drawer;
})(Plottable || (Plottable = {}));

var __extends = this.__extends || function (d, b) {
    for (var p in b) if (b.hasOwnProperty(p)) d[p] = b[p];
    function __() { this.constructor = d; }
    __.prototype = b.prototype;
    d.prototype = new __();
};
var Plottable;
(function (Plottable) {
    (function (_Drawer) {
        var Rect = (function (_super) {
            __extends(Rect, _super);
            function Rect() {
                _super.apply(this, arguments);
            }
            Rect.prototype.draw = function (data, attrToProjector, animator) {
                if (animator === void 0) { animator = new Plottable.Animator.Null(); }
                var svgElement = "rect";
                var dataElements = this._renderArea.selectAll(svgElement).data(data);
                dataElements.enter().append(svgElement);
                animator.animate(dataElements, attrToProjector);
                dataElements.exit().remove();
            };
            return Rect;
        })(Plottable.Abstract._Drawer);
        _Drawer.Rect = Rect;
    })(Plottable._Drawer || (Plottable._Drawer = {}));
    var _Drawer = Plottable._Drawer;
})(Plottable || (Plottable = {}));

var __extends = this.__extends || function (d, b) {
    for (var p in b) if (b.hasOwnProperty(p)) d[p] = b[p];
    function __() { this.constructor = d; }
    __.prototype = b.prototype;
    d.prototype = new __();
};
var Plottable;
(function (Plottable) {
    (function (Abstract) {
        var Component = (function (_super) {
            __extends(Component, _super);
            function Component() {
                _super.apply(this, arguments);
                this.clipPathEnabled = false;
                this._xAlignProportion = 0;
                this._yAlignProportion = 0;
                this._fixedHeightFlag = false;
                this._fixedWidthFlag = false;
                this._isSetup = false;
                this._isAnchored = false;
                this.interactionsToRegister = [];
                this.boxes = [];
                this.isTopLevelComponent = false;
                this._width = 0;
                this._height = 0;
                this._xOffset = 0;
                this._yOffset = 0;
                this.cssClasses = ["component"];
                this.removed = false;
            }
            Component.prototype._anchor = function (element) {
                if (this.removed) {
                    throw new Error("Can't reuse remove()-ed components!");
                }
                if (element.node().nodeName === "svg") {
                    this.rootSVG = element;
                    this.rootSVG.classed("plottable", true);
                    this.rootSVG.style("overflow", "visible");
                    this.isTopLevelComponent = true;
                }
                if (this._element != null) {
                    element.node().appendChild(this._element.node());
                }
                else {
                    this._element = element.append("g");
                    this._setup();
                }
                this._isAnchored = true;
            };
            Component.prototype._setup = function () {
                var _this = this;
                if (this._isSetup) {
                    return;
                }
                this.cssClasses.forEach(function (cssClass) {
                    _this._element.classed(cssClass, true);
                });
                this.cssClasses = null;
                this._backgroundContainer = this._element.append("g").classed("background-container", true);
                this._content = this._element.append("g").classed("content", true);
                this._foregroundContainer = this._element.append("g").classed("foreground-container", true);
                this.boxContainer = this._element.append("g").classed("box-container", true);
                if (this.clipPathEnabled) {
                    this.generateClipPath();
                }
                ;
                this.addBox("bounding-box");
                this.interactionsToRegister.forEach(function (r) { return _this.registerInteraction(r); });
                this.interactionsToRegister = null;
                if (this.isTopLevelComponent) {
                    this.autoResize(Component.AUTORESIZE_BY_DEFAULT);
                }
                this._isSetup = true;
            };
            Component.prototype._requestedSpace = function (availableWidth, availableHeight) {
                return { width: 0, height: 0, wantsWidth: false, wantsHeight: false };
            };
            Component.prototype._computeLayout = function (xOrigin, yOrigin, availableWidth, availableHeight) {
                var _this = this;
                if (xOrigin == null || yOrigin == null || availableWidth == null || availableHeight == null) {
                    if (this._element == null) {
                        throw new Error("anchor must be called before computeLayout");
                    }
                    else if (this.isTopLevelComponent) {
                        xOrigin = 0;
                        yOrigin = 0;
                        if (this.rootSVG.attr("width") == null) {
                            this.rootSVG.attr("width", "100%");
                        }
                        if (this.rootSVG.attr("height") == null) {
                            this.rootSVG.attr("height", "100%");
                        }
                        var elem = this.rootSVG.node();
                        availableWidth = Plottable._Util.DOM.getElementWidth(elem);
                        availableHeight = Plottable._Util.DOM.getElementHeight(elem);
                    }
                    else {
                        throw new Error("null arguments cannot be passed to _computeLayout() on a non-root node");
                    }
                }
                this.xOrigin = xOrigin;
                this.yOrigin = yOrigin;
                var xPosition = this.xOrigin;
                var yPosition = this.yOrigin;
                var requestedSpace = this._requestedSpace(availableWidth, availableHeight);
                xPosition += this._xOffset;
                if (this._isFixedWidth()) {
                    xPosition += (availableWidth - requestedSpace.width) * this._xAlignProportion;
                    availableWidth = Math.min(availableWidth, requestedSpace.width);
                }
                yPosition += this._yOffset;
                if (this._isFixedHeight()) {
                    yPosition += (availableHeight - requestedSpace.height) * this._yAlignProportion;
                    availableHeight = Math.min(availableHeight, requestedSpace.height);
                }
                this._width = availableWidth;
                this._height = availableHeight;
                this._element.attr("transform", "translate(" + xPosition + "," + yPosition + ")");
                this.boxes.forEach(function (b) { return b.attr("width", _this.width()).attr("height", _this.height()); });
            };
            Component.prototype._render = function () {
                if (this._isAnchored && this._isSetup) {
                    Plottable.Core.RenderController.registerToRender(this);
                }
            };
            Component.prototype._scheduleComputeLayout = function () {
                if (this._isAnchored && this._isSetup) {
                    Plottable.Core.RenderController.registerToComputeLayout(this);
                }
            };
            Component.prototype._doRender = function () {
            };
            Component.prototype._invalidateLayout = function () {
                if (this._isAnchored && this._isSetup) {
                    if (this.isTopLevelComponent) {
                        this._scheduleComputeLayout();
                    }
                    else {
                        this._parent._invalidateLayout();
                    }
                }
            };
            Component.prototype.renderTo = function (element) {
                if (element != null) {
                    var selection;
                    if (typeof (element.node) === "function") {
                        selection = element;
                    }
                    else {
                        selection = d3.select(element);
                    }
                    if (!selection.node() || selection.node().nodeName !== "svg") {
                        throw new Error("Plottable requires a valid SVG to renderTo");
                    }
                    this._anchor(selection);
                }
                if (this._element == null) {
                    throw new Error("If a component has never been rendered before, then renderTo must be given a node to render to, \
          or a D3.Selection, or a selector string");
                }
                this._computeLayout();
                this._render();
                Plottable.Core.RenderController.flush();
                return this;
            };
            Component.prototype.resize = function (width, height) {
                if (!this.isTopLevelComponent) {
                    throw new Error("Cannot resize on non top-level component");
                }
                if (width != null && height != null && this._isAnchored) {
                    this.rootSVG.attr({ width: width, height: height });
                }
                this._invalidateLayout();
                return this;
            };
            Component.prototype.autoResize = function (flag) {
                if (flag) {
                    Plottable.Core.ResizeBroadcaster.register(this);
                }
                else {
                    Plottable.Core.ResizeBroadcaster.deregister(this);
                }
                return this;
            };
            Component.prototype.xAlign = function (alignment) {
                alignment = alignment.toLowerCase();
                if (alignment === "left") {
                    this._xAlignProportion = 0;
                }
                else if (alignment === "center") {
                    this._xAlignProportion = 0.5;
                }
                else if (alignment === "right") {
                    this._xAlignProportion = 1;
                }
                else {
                    throw new Error("Unsupported alignment");
                }
                this._invalidateLayout();
                return this;
            };
            Component.prototype.yAlign = function (alignment) {
                alignment = alignment.toLowerCase();
                if (alignment === "top") {
                    this._yAlignProportion = 0;
                }
                else if (alignment === "center") {
                    this._yAlignProportion = 0.5;
                }
                else if (alignment === "bottom") {
                    this._yAlignProportion = 1;
                }
                else {
                    throw new Error("Unsupported alignment");
                }
                this._invalidateLayout();
                return this;
            };
            Component.prototype.xOffset = function (offset) {
                this._xOffset = offset;
                this._invalidateLayout();
                return this;
            };
            Component.prototype.yOffset = function (offset) {
                this._yOffset = offset;
                this._invalidateLayout();
                return this;
            };
            Component.prototype.addBox = function (className, parentElement) {
                if (this._element == null) {
                    throw new Error("Adding boxes before anchoring is currently disallowed");
                }
                var parentElement = parentElement == null ? this.boxContainer : parentElement;
                var box = parentElement.append("rect");
                if (className != null) {
                    box.classed(className, true);
                }
                ;
                this.boxes.push(box);
                if (this.width() != null && this.height() != null) {
                    box.attr("width", this.width()).attr("height", this.height());
                }
                return box;
            };
            Component.prototype.generateClipPath = function () {
                var prefix = /MSIE [5-9]/.test(navigator.userAgent) ? "" : document.location.href;
                this._element.attr("clip-path", "url(" + prefix + "#clipPath" + this._plottableID + ")");
                var clipPathParent = this.boxContainer.append("clipPath").attr("id", "clipPath" + this._plottableID);
                this.addBox("clip-rect", clipPathParent);
            };
            Component.prototype.registerInteraction = function (interaction) {
                if (this._element) {
                    if (!this.hitBox) {
                        this.hitBox = this.addBox("hit-box");
                        this.hitBox.style("fill", "#ffffff").style("opacity", 0);
                    }
                    interaction._anchor(this, this.hitBox);
                }
                else {
                    this.interactionsToRegister.push(interaction);
                }
                return this;
            };
            Component.prototype.classed = function (cssClass, addClass) {
                if (addClass == null) {
                    if (cssClass == null) {
                        return false;
                    }
                    else if (this._element == null) {
                        return (this.cssClasses.indexOf(cssClass) !== -1);
                    }
                    else {
                        return this._element.classed(cssClass);
                    }
                }
                else {
                    if (cssClass == null) {
                        return this;
                    }
                    if (this._element == null) {
                        var classIndex = this.cssClasses.indexOf(cssClass);
                        if (addClass && classIndex === -1) {
                            this.cssClasses.push(cssClass);
                        }
                        else if (!addClass && classIndex !== -1) {
                            this.cssClasses.splice(classIndex, 1);
                        }
                    }
                    else {
                        this._element.classed(cssClass, addClass);
                    }
                    return this;
                }
            };
            Component.prototype._isFixedWidth = function () {
                return this._fixedWidthFlag;
            };
            Component.prototype._isFixedHeight = function () {
                return this._fixedHeightFlag;
            };
            Component.prototype.merge = function (c) {
                var cg;
                if (this._isSetup || this._isAnchored) {
                    throw new Error("Can't presently merge a component that's already been anchored");
                }
                if (Plottable.Component.Group.prototype.isPrototypeOf(c)) {
                    cg = c;
                    cg._addComponent(this, true);
                    return cg;
                }
                else {
                    cg = new Plottable.Component.Group([this, c]);
                    return cg;
                }
            };
            Component.prototype.detach = function () {
                if (this._isAnchored) {
                    this._element.remove();
                }
                if (this._parent != null) {
                    this._parent._removeComponent(this);
                }
                this._isAnchored = false;
                this._parent = null;
                return this;
            };
            Component.prototype.remove = function () {
                this.removed = true;
                this.detach();
                Plottable.Core.ResizeBroadcaster.deregister(this);
            };
            Component.prototype.width = function () {
                return this._width;
            };
            Component.prototype.height = function () {
                return this._height;
            };
            Component.AUTORESIZE_BY_DEFAULT = true;
            return Component;
        })(Abstract.PlottableObject);
        Abstract.Component = Component;
    })(Plottable.Abstract || (Plottable.Abstract = {}));
    var Abstract = Plottable.Abstract;
})(Plottable || (Plottable = {}));

var __extends = this.__extends || function (d, b) {
    for (var p in b) if (b.hasOwnProperty(p)) d[p] = b[p];
    function __() { this.constructor = d; }
    __.prototype = b.prototype;
    d.prototype = new __();
};
var Plottable;
(function (Plottable) {
    (function (Abstract) {
        var ComponentContainer = (function (_super) {
            __extends(ComponentContainer, _super);
            function ComponentContainer() {
                _super.apply(this, arguments);
                this._components = [];
            }
            ComponentContainer.prototype._anchor = function (element) {
                var _this = this;
                _super.prototype._anchor.call(this, element);
                this._components.forEach(function (c) { return c._anchor(_this._content); });
            };
            ComponentContainer.prototype._render = function () {
                this._components.forEach(function (c) { return c._render(); });
            };
            ComponentContainer.prototype._removeComponent = function (c) {
                var removeIndex = this._components.indexOf(c);
                if (removeIndex >= 0) {
                    this._components.splice(removeIndex, 1);
                    this._invalidateLayout();
                }
            };
            ComponentContainer.prototype._addComponent = function (c, prepend) {
                if (prepend === void 0) { prepend = false; }
                if (!c || this._components.indexOf(c) >= 0) {
                    return false;
                }
                if (prepend) {
                    this._components.unshift(c);
                }
                else {
                    this._components.push(c);
                }
                c._parent = this;
                if (this._isAnchored) {
                    c._anchor(this._content);
                }
                this._invalidateLayout();
                return true;
            };
            ComponentContainer.prototype.components = function () {
                return this._components.slice();
            };
            ComponentContainer.prototype.empty = function () {
                return this._components.length === 0;
            };
            ComponentContainer.prototype.detachAll = function () {
                this._components.slice().forEach(function (c) { return c.detach(); });
                return this;
            };
            ComponentContainer.prototype.remove = function () {
                _super.prototype.remove.call(this);
                this._components.slice().forEach(function (c) { return c.remove(); });
            };
            return ComponentContainer;
        })(Abstract.Component);
        Abstract.ComponentContainer = ComponentContainer;
    })(Plottable.Abstract || (Plottable.Abstract = {}));
    var Abstract = Plottable.Abstract;
})(Plottable || (Plottable = {}));

var __extends = this.__extends || function (d, b) {
    for (var p in b) if (b.hasOwnProperty(p)) d[p] = b[p];
    function __() { this.constructor = d; }
    __.prototype = b.prototype;
    d.prototype = new __();
};
var Plottable;
(function (Plottable) {
    (function (Component) {
        var Group = (function (_super) {
            __extends(Group, _super);
            function Group(components) {
                if (components === void 0) { components = []; }
                _super.call(this);
                var _this = this;
                this.classed("component-group", true);
                components.forEach(function (c) { return _this._addComponent(c); });
            }
            Group.prototype._requestedSpace = function (offeredWidth, offeredHeight) {
                var requests = this._components.map(function (c) { return c._requestedSpace(offeredWidth, offeredHeight); });
                return {
                    width: Plottable._Util.Methods.max(requests, function (request) { return request.width; }),
                    height: Plottable._Util.Methods.max(requests, function (request) { return request.height; }),
                    wantsWidth: requests.map(function (r) { return r.wantsWidth; }).some(function (x) { return x; }),
                    wantsHeight: requests.map(function (r) { return r.wantsHeight; }).some(function (x) { return x; })
                };
            };
            Group.prototype.merge = function (c) {
                this._addComponent(c);
                return this;
            };
            Group.prototype._computeLayout = function (xOrigin, yOrigin, availableWidth, availableHeight) {
                var _this = this;
                _super.prototype._computeLayout.call(this, xOrigin, yOrigin, availableWidth, availableHeight);
                this._components.forEach(function (c) {
                    c._computeLayout(0, 0, _this.width(), _this.height());
                });
                return this;
            };
            Group.prototype._isFixedWidth = function () {
                return this._components.every(function (c) { return c._isFixedWidth(); });
            };
            Group.prototype._isFixedHeight = function () {
                return this._components.every(function (c) { return c._isFixedHeight(); });
            };
            return Group;
        })(Plottable.Abstract.ComponentContainer);
        Component.Group = Group;
    })(Plottable.Component || (Plottable.Component = {}));
    var Component = Plottable.Component;
})(Plottable || (Plottable = {}));

var __extends = this.__extends || function (d, b) {
    for (var p in b) if (b.hasOwnProperty(p)) d[p] = b[p];
    function __() { this.constructor = d; }
    __.prototype = b.prototype;
    d.prototype = new __();
};
var Plottable;
(function (Plottable) {
    (function (Abstract) {
        var Axis = (function (_super) {
            __extends(Axis, _super);
            function Axis(scale, orientation, formatter) {
                if (formatter === void 0) { formatter = Plottable.Formatters.identity(); }
                _super.call(this);
                var _this = this;
                this._endTickLength = 5;
                this._tickLength = 5;
                this._tickLabelPadding = 10;
                this._gutter = 15;
                this._showEndTickLabels = false;
                if (scale == null || orientation == null) {
                    throw new Error("Axis requires a scale and orientation");
                }
                this._scale = scale;
                this.orient(orientation);
                this._setDefaultAlignment();
                this.classed("axis", true);
                if (this._isHorizontal()) {
                    this.classed("x-axis", true);
                }
                else {
                    this.classed("y-axis", true);
                }
                this.formatter(formatter);
                this._scale.broadcaster.registerListener(this, function () { return _this._rescale(); });
            }
            Axis.prototype.remove = function () {
                _super.prototype.remove.call(this);
                this._scale.broadcaster.deregisterListener(this);
            };
            Axis.prototype._isHorizontal = function () {
                return this._orientation === "top" || this._orientation === "bottom";
            };
            Axis.prototype._computeWidth = function () {
                this._computedWidth = this._maxLabelTickLength();
                return this._computedWidth;
            };
            Axis.prototype._computeHeight = function () {
                this._computedHeight = this._maxLabelTickLength();
                return this._computedHeight;
            };
            Axis.prototype._requestedSpace = function (offeredWidth, offeredHeight) {
                var requestedWidth = 0;
                var requestedHeight = 0;
                if (this._isHorizontal()) {
                    if (this._computedHeight == null) {
                        this._computeHeight();
                    }
                    requestedHeight = this._computedHeight + this._gutter;
                }
                else {
                    if (this._computedWidth == null) {
                        this._computeWidth();
                    }
                    requestedWidth = this._computedWidth + this._gutter;
                }
                return {
                    width: requestedWidth,
                    height: requestedHeight,
                    wantsWidth: !this._isHorizontal() && offeredWidth < requestedWidth,
                    wantsHeight: this._isHorizontal() && offeredHeight < requestedHeight
                };
            };
            Axis.prototype._isFixedHeight = function () {
                return this._isHorizontal();
            };
            Axis.prototype._isFixedWidth = function () {
                return !this._isHorizontal();
            };
            Axis.prototype._rescale = function () {
                this._render();
            };
            Axis.prototype._computeLayout = function (xOffset, yOffset, availableWidth, availableHeight) {
                _super.prototype._computeLayout.call(this, xOffset, yOffset, availableWidth, availableHeight);
                if (this._isHorizontal()) {
                    this._scale.range([0, this.width()]);
                }
                else {
                    this._scale.range([this.height(), 0]);
                }
            };
            Axis.prototype._setup = function () {
                _super.prototype._setup.call(this);
                this._tickMarkContainer = this._content.append("g").classed(Axis.TICK_MARK_CLASS + "-container", true);
                this._tickLabelContainer = this._content.append("g").classed(Axis.TICK_LABEL_CLASS + "-container", true);
                this._baseline = this._content.append("line").classed("baseline", true);
            };
            Axis.prototype._getTickValues = function () {
                return [];
            };
            Axis.prototype._doRender = function () {
                var tickMarkValues = this._getTickValues();
                var tickMarks = this._tickMarkContainer.selectAll("." + Axis.TICK_MARK_CLASS).data(tickMarkValues);
                tickMarks.enter().append("line").classed(Axis.TICK_MARK_CLASS, true);
                tickMarks.attr(this._generateTickMarkAttrHash());
                d3.select(tickMarks[0][0]).classed(Axis.END_TICK_MARK_CLASS, true).attr(this._generateTickMarkAttrHash(true));
                d3.select(tickMarks[0][tickMarkValues.length - 1]).classed(Axis.END_TICK_MARK_CLASS, true).attr(this._generateTickMarkAttrHash(true));
                tickMarks.exit().remove();
                this._baseline.attr(this._generateBaselineAttrHash());
            };
            Axis.prototype._generateBaselineAttrHash = function () {
                var baselineAttrHash = {
                    x1: 0,
                    y1: 0,
                    x2: 0,
                    y2: 0
                };
                switch (this._orientation) {
                    case "bottom":
                        baselineAttrHash.x2 = this.width();
                        break;
                    case "top":
                        baselineAttrHash.x2 = this.width();
                        baselineAttrHash.y1 = this.height();
                        baselineAttrHash.y2 = this.height();
                        break;
                    case "left":
                        baselineAttrHash.x1 = this.width();
                        baselineAttrHash.x2 = this.width();
                        baselineAttrHash.y2 = this.height();
                        break;
                    case "right":
                        baselineAttrHash.y2 = this.height();
                        break;
                }
                return baselineAttrHash;
            };
            Axis.prototype._generateTickMarkAttrHash = function (isEndTickMark) {
                var _this = this;
                if (isEndTickMark === void 0) { isEndTickMark = false; }
                var tickMarkAttrHash = {
                    x1: 0,
                    y1: 0,
                    x2: 0,
                    y2: 0
                };
                var scalingFunction = function (d) { return _this._scale.scale(d); };
                if (this._isHorizontal()) {
                    tickMarkAttrHash["x1"] = scalingFunction;
                    tickMarkAttrHash["x2"] = scalingFunction;
                }
                else {
                    tickMarkAttrHash["y1"] = scalingFunction;
                    tickMarkAttrHash["y2"] = scalingFunction;
                }
                var tickLength = isEndTickMark ? this._endTickLength : this._tickLength;
                switch (this._orientation) {
                    case "bottom":
                        tickMarkAttrHash["y2"] = tickLength;
                        break;
                    case "top":
                        tickMarkAttrHash["y1"] = this.height();
                        tickMarkAttrHash["y2"] = this.height() - tickLength;
                        break;
                    case "left":
                        tickMarkAttrHash["x1"] = this.width();
                        tickMarkAttrHash["x2"] = this.width() - tickLength;
                        break;
                    case "right":
                        tickMarkAttrHash["x2"] = tickLength;
                        break;
                }
                return tickMarkAttrHash;
            };
            Axis.prototype._invalidateLayout = function () {
                this._computedWidth = null;
                this._computedHeight = null;
                _super.prototype._invalidateLayout.call(this);
            };
            Axis.prototype._setDefaultAlignment = function () {
                switch (this._orientation) {
                    case "bottom":
                        this.yAlign("top");
                        break;
                    case "top":
                        this.yAlign("bottom");
                        break;
                    case "left":
                        this.xAlign("right");
                        break;
                    case "right":
                        this.xAlign("left");
                        break;
                }
            };
            Axis.prototype.formatter = function (formatter) {
                if (formatter === undefined) {
                    return this._formatter;
                }
                this._formatter = formatter;
                this._invalidateLayout();
                return this;
            };
            Axis.prototype.tickLength = function (length) {
                if (length == null) {
                    return this._tickLength;
                }
                else {
                    if (length < 0) {
                        throw new Error("tick length must be positive");
                    }
                    this._tickLength = length;
                    this._invalidateLayout();
                    return this;
                }
            };
            Axis.prototype.endTickLength = function (length) {
                if (length == null) {
                    return this._endTickLength;
                }
                else {
                    if (length < 0) {
                        throw new Error("end tick length must be positive");
                    }
                    this._endTickLength = length;
                    this._invalidateLayout();
                    return this;
                }
            };
            Axis.prototype._maxLabelTickLength = function () {
                if (this.showEndTickLabels()) {
                    return Math.max(this.tickLength(), this.endTickLength());
                }
                else {
                    return this.tickLength();
                }
            };
            Axis.prototype.tickLabelPadding = function (padding) {
                if (padding == null) {
                    return this._tickLabelPadding;
                }
                else {
                    if (padding < 0) {
                        throw new Error("tick label padding must be positive");
                    }
                    this._tickLabelPadding = padding;
                    this._invalidateLayout();
                    return this;
                }
            };
            Axis.prototype.gutter = function (size) {
                if (size == null) {
                    return this._gutter;
                }
                else {
                    if (size < 0) {
                        throw new Error("gutter size must be positive");
                    }
                    this._gutter = size;
                    this._invalidateLayout();
                    return this;
                }
            };
            Axis.prototype.orient = function (newOrientation) {
                if (newOrientation == null) {
                    return this._orientation;
                }
                else {
                    var newOrientationLC = newOrientation.toLowerCase();
                    if (newOrientationLC !== "top" && newOrientationLC !== "bottom" && newOrientationLC !== "left" && newOrientationLC !== "right") {
                        throw new Error("unsupported orientation");
                    }
                    this._orientation = newOrientationLC;
                    this._invalidateLayout();
                    return this;
                }
            };
            Axis.prototype.showEndTickLabels = function (show) {
                if (show == null) {
                    return this._showEndTickLabels;
                }
                this._showEndTickLabels = show;
                this._render();
                return this;
            };
            Axis.prototype._hideEndTickLabels = function () {
                var _this = this;
                var boundingBox = this._element.select(".bounding-box")[0][0].getBoundingClientRect();
                var isInsideBBox = function (tickBox) {
                    return (Math.floor(boundingBox.left) <= Math.ceil(tickBox.left) && Math.floor(boundingBox.top) <= Math.ceil(tickBox.top) && Math.floor(tickBox.right) <= Math.ceil(boundingBox.left + _this.width()) && Math.floor(tickBox.bottom) <= Math.ceil(boundingBox.top + _this.height()));
                };
                var tickLabels = this._tickLabelContainer.selectAll("." + Abstract.Axis.TICK_LABEL_CLASS);
                if (tickLabels[0].length === 0) {
                    return;
                }
                var firstTickLabel = tickLabels[0][0];
                if (!isInsideBBox(firstTickLabel.getBoundingClientRect())) {
                    d3.select(firstTickLabel).style("visibility", "hidden");
                }
                var lastTickLabel = tickLabels[0][tickLabels[0].length - 1];
                if (!isInsideBBox(lastTickLabel.getBoundingClientRect())) {
                    d3.select(lastTickLabel).style("visibility", "hidden");
                }
            };
            Axis.prototype._hideOverlappingTickLabels = function () {
                var visibleTickLabels = this._tickLabelContainer.selectAll("." + Abstract.Axis.TICK_LABEL_CLASS).filter(function (d, i) {
                    return d3.select(this).style("visibility") === "visible";
                });
                var lastLabelClientRect;
                visibleTickLabels.each(function (d) {
                    var clientRect = this.getBoundingClientRect();
                    var tickLabel = d3.select(this);
                    if (lastLabelClientRect != null && Plottable._Util.DOM.boxesOverlap(clientRect, lastLabelClientRect)) {
                        tickLabel.style("visibility", "hidden");
                    }
                    else {
                        lastLabelClientRect = clientRect;
                        tickLabel.style("visibility", "visible");
                    }
                });
            };
            Axis.END_TICK_MARK_CLASS = "end-tick-mark";
            Axis.TICK_MARK_CLASS = "tick-mark";
            Axis.TICK_LABEL_CLASS = "tick-label";
            return Axis;
        })(Abstract.Component);
        Abstract.Axis = Axis;
    })(Plottable.Abstract || (Plottable.Abstract = {}));
    var Abstract = Plottable.Abstract;
})(Plottable || (Plottable = {}));

var __extends = this.__extends || function (d, b) {
    for (var p in b) if (b.hasOwnProperty(p)) d[p] = b[p];
    function __() { this.constructor = d; }
    __.prototype = b.prototype;
    d.prototype = new __();
};
var Plottable;
(function (Plottable) {
    (function (Axis) {
        ;
        var Time = (function (_super) {
            __extends(Time, _super);
            function Time(scale, orientation) {
                orientation = orientation.toLowerCase();
                if (orientation !== "top" && orientation !== "bottom") {
                    throw new Error("unsupported orientation: " + orientation);
                }
                _super.call(this, scale, orientation);
                this.classed("time-axis", true);
                this.tickLabelPadding(5);
            }
            Time.prototype._computeHeight = function () {
                if (this._computedHeight !== null) {
                    return this._computedHeight;
                }
                var textHeight = this._measureTextHeight(this._majorTickLabels) + this._measureTextHeight(this._minorTickLabels);
                this.tickLength(textHeight);
                this.endTickLength(textHeight);
                this._computedHeight = this._maxLabelTickLength() + 2 * this.tickLabelPadding();
                return this._computedHeight;
            };
            Time.prototype.calculateWorstWidth = function (container, format) {
                var longDate = new Date(9999, 8, 29, 12, 59, 9999);
                return this.measurer(d3.time.format(format)(longDate)).width;
            };
            Time.prototype.getIntervalLength = function (interval) {
                var startDate = this._scale.domain()[0];
                var endDate = interval.timeUnit.offset(startDate, interval.step);
                if (endDate > this._scale.domain()[1]) {
                    return this.width();
                }
                var stepLength = Math.abs(this._scale.scale(endDate) - this._scale.scale(startDate));
                return stepLength;
            };
            Time.prototype.isEnoughSpace = function (container, interval) {
                var worst = this.calculateWorstWidth(container, interval.formatString) + 2 * this.tickLabelPadding();
                var stepLength = Math.min(this.getIntervalLength(interval), this.width());
                return worst < stepLength;
            };
            Time.prototype._setup = function () {
                _super.prototype._setup.call(this);
                this._majorTickLabels = this._content.append("g").classed(Plottable.Abstract.Axis.TICK_LABEL_CLASS, true);
                this._minorTickLabels = this._content.append("g").classed(Plottable.Abstract.Axis.TICK_LABEL_CLASS, true);
                this.measurer = Plottable._Util.Text.getTextMeasurer(this._majorTickLabels.append("text"));
            };
            Time.prototype.getTickLevel = function () {
                for (var i = 0; i < Time._minorIntervals.length; i++) {
                    if (this.isEnoughSpace(this._minorTickLabels, Time._minorIntervals[i]) && this.isEnoughSpace(this._majorTickLabels, Time._majorIntervals[i])) {
                        break;
                    }
                }
                if (i >= Time._minorIntervals.length) {
                    Plottable._Util.Methods.warn("zoomed out too far: could not find suitable interval to display labels");
                    i = Time._minorIntervals.length - 1;
                }
                return i;
            };
            Time.prototype._getTickIntervalValues = function (interval) {
                return this._scale._tickInterval(interval.timeUnit, interval.step);
            };
            Time.prototype._getTickValues = function () {
                var index = this.getTickLevel();
                var minorTicks = this._getTickIntervalValues(Time._minorIntervals[index]);
                var majorTicks = this._getTickIntervalValues(Time._majorIntervals[index]);
                return minorTicks.concat(majorTicks);
            };
            Time.prototype._measureTextHeight = function (container) {
                var fakeTickLabel = container.append("g").classed(Plottable.Abstract.Axis.TICK_LABEL_CLASS, true);
                var textHeight = this.measurer(Plottable._Util.Text.HEIGHT_TEXT).height;
                fakeTickLabel.remove();
                return textHeight;
            };
            Time.prototype.renderTickLabels = function (container, interval, height) {
                var _this = this;
                container.selectAll("." + Plottable.Abstract.Axis.TICK_LABEL_CLASS).remove();
                var tickPos = this._scale._tickInterval(interval.timeUnit, interval.step);
                tickPos.splice(0, 0, this._scale.domain()[0]);
                tickPos.push(this._scale.domain()[1]);
                var shouldCenterText = interval.step === 1;
                var labelPos = [];
                if (shouldCenterText) {
                    tickPos.map(function (datum, index) {
                        if (index + 1 >= tickPos.length) {
                            return;
                        }
                        labelPos.push(new Date((tickPos[index + 1].valueOf() - tickPos[index].valueOf()) / 2 + tickPos[index].valueOf()));
                    });
                }
                else {
                    labelPos = tickPos;
                }
                labelPos = labelPos.filter(function (d) { return _this.canFitLabelFilter(container, d, d3.time.format(interval.formatString)(d), shouldCenterText); });
                var tickLabels = container.selectAll("." + Plottable.Abstract.Axis.TICK_LABEL_CLASS).data(labelPos, function (d) { return d.valueOf(); });
                var tickLabelsEnter = tickLabels.enter().append("g").classed(Plottable.Abstract.Axis.TICK_LABEL_CLASS, true);
                tickLabelsEnter.append("text");
                var xTranslate = shouldCenterText ? 0 : this.tickLabelPadding();
                var yTranslate = (this._orientation === "bottom" ? (this._maxLabelTickLength() / 2 * height) : (this.height() - this._maxLabelTickLength() / 2 * height + 2 * this.tickLabelPadding()));
                var textSelection = tickLabels.selectAll("text");
                if (textSelection.size() > 0) {
                    Plottable._Util.DOM.translate(textSelection, xTranslate, yTranslate);
                }
                tickLabels.exit().remove();
                tickLabels.attr("transform", function (d) { return "translate(" + _this._scale.scale(d) + ",0)"; });
                var anchor = shouldCenterText ? "middle" : "start";
                tickLabels.selectAll("text").text(function (d) { return d3.time.format(interval.formatString)(d); }).style("text-anchor", anchor);
            };
            Time.prototype.canFitLabelFilter = function (container, position, label, isCentered) {
                var endPosition;
                var startPosition;
                var width = this.measurer(label).width + this.tickLabelPadding();
                if (isCentered) {
                    endPosition = this._scale.scale(position) + width / 2;
                    startPosition = this._scale.scale(position) - width / 2;
                }
                else {
                    endPosition = this._scale.scale(position) + width;
                    startPosition = this._scale.scale(position);
                }
                return endPosition < this.width() && startPosition > 0;
            };
            Time.prototype.adjustTickLength = function (height, interval) {
                var tickValues = this._getTickIntervalValues(interval);
                var selection = this._tickMarkContainer.selectAll("." + Plottable.Abstract.Axis.TICK_MARK_CLASS).filter(function (d) { return tickValues.map(function (x) { return x.valueOf(); }).indexOf(d.valueOf()) >= 0; });
                if (this._orientation === "top") {
                    height = this.height() - height;
                }
                selection.attr("y2", height);
            };
            Time.prototype.generateLabellessTicks = function (index) {
                if (index < 0) {
                    return;
                }
                var smallTicks = this._getTickIntervalValues(Time._minorIntervals[index]);
                var allTicks = this._getTickValues().concat(smallTicks);
                var tickMarks = this._tickMarkContainer.selectAll("." + Plottable.Abstract.Axis.TICK_MARK_CLASS).data(allTicks);
                tickMarks.enter().append("line").classed(Plottable.Abstract.Axis.TICK_MARK_CLASS, true);
                tickMarks.attr(this._generateTickMarkAttrHash());
                tickMarks.exit().remove();
                this.adjustTickLength(this.tickLabelPadding(), Time._minorIntervals[index]);
            };
            Time.prototype._doRender = function () {
                _super.prototype._doRender.call(this);
                var index = this.getTickLevel();
                this.renderTickLabels(this._minorTickLabels, Time._minorIntervals[index], 1);
                this.renderTickLabels(this._majorTickLabels, Time._majorIntervals[index], 2);
                var domain = this._scale.domain();
                var totalLength = this._scale.scale(domain[1]) - this._scale.scale(domain[0]);
                if (this.getIntervalLength(Time._minorIntervals[index]) * 1.5 >= totalLength) {
                    this.generateLabellessTicks(index - 1);
                }
                this.adjustTickLength(this._maxLabelTickLength() / 2, Time._minorIntervals[index]);
                this.adjustTickLength(this._maxLabelTickLength(), Time._majorIntervals[index]);
                return this;
            };
            Time._minorIntervals = [
                { timeUnit: d3.time.second, step: 1, formatString: "%I:%M:%S %p" },
                { timeUnit: d3.time.second, step: 5, formatString: "%I:%M:%S %p" },
                { timeUnit: d3.time.second, step: 10, formatString: "%I:%M:%S %p" },
                { timeUnit: d3.time.second, step: 15, formatString: "%I:%M:%S %p" },
                { timeUnit: d3.time.second, step: 30, formatString: "%I:%M:%S %p" },
                { timeUnit: d3.time.minute, step: 1, formatString: "%I:%M %p" },
                { timeUnit: d3.time.minute, step: 5, formatString: "%I:%M %p" },
                { timeUnit: d3.time.minute, step: 10, formatString: "%I:%M %p" },
                { timeUnit: d3.time.minute, step: 15, formatString: "%I:%M %p" },
                { timeUnit: d3.time.minute, step: 30, formatString: "%I:%M %p" },
                { timeUnit: d3.time.hour, step: 1, formatString: "%I %p" },
                { timeUnit: d3.time.hour, step: 3, formatString: "%I %p" },
                { timeUnit: d3.time.hour, step: 6, formatString: "%I %p" },
                { timeUnit: d3.time.hour, step: 12, formatString: "%I %p" },
                { timeUnit: d3.time.day, step: 1, formatString: "%a %e" },
                { timeUnit: d3.time.day, step: 1, formatString: "%e" },
                { timeUnit: d3.time.month, step: 1, formatString: "%B" },
                { timeUnit: d3.time.month, step: 1, formatString: "%b" },
                { timeUnit: d3.time.month, step: 3, formatString: "%B" },
                { timeUnit: d3.time.month, step: 6, formatString: "%B" },
                { timeUnit: d3.time.year, step: 1, formatString: "%Y" },
                { timeUnit: d3.time.year, step: 1, formatString: "%y" },
                { timeUnit: d3.time.year, step: 5, formatString: "%Y" },
                { timeUnit: d3.time.year, step: 25, formatString: "%Y" },
                { timeUnit: d3.time.year, step: 50, formatString: "%Y" },
                { timeUnit: d3.time.year, step: 100, formatString: "%Y" },
                { timeUnit: d3.time.year, step: 200, formatString: "%Y" },
                { timeUnit: d3.time.year, step: 500, formatString: "%Y" },
                { timeUnit: d3.time.year, step: 1000, formatString: "%Y" }
            ];
            Time._majorIntervals = [
                { timeUnit: d3.time.day, step: 1, formatString: "%B %e, %Y" },
                { timeUnit: d3.time.day, step: 1, formatString: "%B %e, %Y" },
                { timeUnit: d3.time.day, step: 1, formatString: "%B %e, %Y" },
                { timeUnit: d3.time.day, step: 1, formatString: "%B %e, %Y" },
                { timeUnit: d3.time.day, step: 1, formatString: "%B %e, %Y" },
                { timeUnit: d3.time.day, step: 1, formatString: "%B %e, %Y" },
                { timeUnit: d3.time.day, step: 1, formatString: "%B %e, %Y" },
                { timeUnit: d3.time.day, step: 1, formatString: "%B %e, %Y" },
                { timeUnit: d3.time.day, step: 1, formatString: "%B %e, %Y" },
                { timeUnit: d3.time.day, step: 1, formatString: "%B %e, %Y" },
                { timeUnit: d3.time.day, step: 1, formatString: "%B %e, %Y" },
                { timeUnit: d3.time.day, step: 1, formatString: "%B %e, %Y" },
                { timeUnit: d3.time.day, step: 1, formatString: "%B %e, %Y" },
                { timeUnit: d3.time.day, step: 1, formatString: "%B %e, %Y" },
                { timeUnit: d3.time.month, step: 1, formatString: "%B %Y" },
                { timeUnit: d3.time.month, step: 1, formatString: "%B %Y" },
                { timeUnit: d3.time.year, step: 1, formatString: "%Y" },
                { timeUnit: d3.time.year, step: 1, formatString: "%Y" },
                { timeUnit: d3.time.year, step: 1, formatString: "%Y" },
                { timeUnit: d3.time.year, step: 1, formatString: "%Y" },
                { timeUnit: d3.time.year, step: 100000, formatString: "" },
                { timeUnit: d3.time.year, step: 100000, formatString: "" },
                { timeUnit: d3.time.year, step: 100000, formatString: "" },
                { timeUnit: d3.time.year, step: 100000, formatString: "" },
                { timeUnit: d3.time.year, step: 100000, formatString: "" },
                { timeUnit: d3.time.year, step: 100000, formatString: "" },
                { timeUnit: d3.time.year, step: 100000, formatString: "" },
                { timeUnit: d3.time.year, step: 100000, formatString: "" },
                { timeUnit: d3.time.year, step: 100000, formatString: "" }
            ];
            return Time;
        })(Plottable.Abstract.Axis);
        Axis.Time = Time;
    })(Plottable.Axis || (Plottable.Axis = {}));
    var Axis = Plottable.Axis;
})(Plottable || (Plottable = {}));

var __extends = this.__extends || function (d, b) {
    for (var p in b) if (b.hasOwnProperty(p)) d[p] = b[p];
    function __() { this.constructor = d; }
    __.prototype = b.prototype;
    d.prototype = new __();
};
var Plottable;
(function (Plottable) {
    (function (Axis) {
        var Numeric = (function (_super) {
            __extends(Numeric, _super);
            function Numeric(scale, orientation, formatter) {
                if (formatter === void 0) { formatter = Plottable.Formatters.general(3, false); }
                _super.call(this, scale, orientation, formatter);
                this.tickLabelPositioning = "center";
                this.showFirstTickLabel = false;
                this.showLastTickLabel = false;
            }
            Numeric.prototype._setup = function () {
                _super.prototype._setup.call(this);
                this.measurer = Plottable._Util.Text.getTextMeasurer(this._tickLabelContainer.append("text").classed(Plottable.Abstract.Axis.TICK_LABEL_CLASS, true));
            };
            Numeric.prototype._computeWidth = function () {
                var _this = this;
                var tickValues = this._getTickValues();
                var textLengths = tickValues.map(function (v) {
                    var formattedValue = _this._formatter(v);
                    return _this.measurer(formattedValue).width;
                });
                var maxTextLength = Plottable._Util.Methods.max(textLengths);
                if (this.tickLabelPositioning === "center") {
                    this._computedWidth = this._maxLabelTickLength() + this.tickLabelPadding() + maxTextLength;
                }
                else {
                    this._computedWidth = Math.max(this._maxLabelTickLength(), this.tickLabelPadding() + maxTextLength);
                }
                return this._computedWidth;
            };
            Numeric.prototype._computeHeight = function () {
                var textHeight = this.measurer(Plottable._Util.Text.HEIGHT_TEXT).height;
                if (this.tickLabelPositioning === "center") {
                    this._computedHeight = this._maxLabelTickLength() + this.tickLabelPadding() + textHeight;
                }
                else {
                    this._computedHeight = Math.max(this._maxLabelTickLength(), this.tickLabelPadding() + textHeight);
                }
                return this._computedHeight;
            };
            Numeric.prototype._getTickValues = function () {
                return this._scale.ticks();
            };
            Numeric.prototype._rescale = function () {
                if (!this._isSetup) {
                    return;
                }
                if (!this._isHorizontal()) {
                    var reComputedWidth = this._computeWidth();
                    if (reComputedWidth > this.width() || reComputedWidth < (this.width() - this.gutter())) {
                        this._invalidateLayout();
                        return;
                    }
                }
                this._render();
            };
            Numeric.prototype._doRender = function () {
                _super.prototype._doRender.call(this);
                var tickLabelAttrHash = {
                    x: 0,
                    y: 0,
                    dx: "0em",
                    dy: "0.3em"
                };
                var tickMarkLength = this._maxLabelTickLength();
                var tickLabelPadding = this.tickLabelPadding();
                var tickLabelTextAnchor = "middle";
                var labelGroupTransformX = 0;
                var labelGroupTransformY = 0;
                var labelGroupShiftX = 0;
                var labelGroupShiftY = 0;
                if (this._isHorizontal()) {
                    switch (this.tickLabelPositioning) {
                        case "left":
                            tickLabelTextAnchor = "end";
                            labelGroupTransformX = -tickLabelPadding;
                            labelGroupShiftY = tickLabelPadding;
                            break;
                        case "center":
                            labelGroupShiftY = tickMarkLength + tickLabelPadding;
                            break;
                        case "right":
                            tickLabelTextAnchor = "start";
                            labelGroupTransformX = tickLabelPadding;
                            labelGroupShiftY = tickLabelPadding;
                            break;
                    }
                }
                else {
                    switch (this.tickLabelPositioning) {
                        case "top":
                            tickLabelAttrHash["dy"] = "-0.3em";
                            labelGroupShiftX = tickLabelPadding;
                            labelGroupTransformY = -tickLabelPadding;
                            break;
                        case "center":
                            labelGroupShiftX = tickMarkLength + tickLabelPadding;
                            break;
                        case "bottom":
                            tickLabelAttrHash["dy"] = "1em";
                            labelGroupShiftX = tickLabelPadding;
                            labelGroupTransformY = tickLabelPadding;
                            break;
                    }
                }
                var tickMarkAttrHash = this._generateTickMarkAttrHash();
                switch (this._orientation) {
                    case "bottom":
                        tickLabelAttrHash["x"] = tickMarkAttrHash["x1"];
                        tickLabelAttrHash["dy"] = "0.95em";
                        labelGroupTransformY = tickMarkAttrHash["y1"] + labelGroupShiftY;
                        break;
                    case "top":
                        tickLabelAttrHash["x"] = tickMarkAttrHash["x1"];
                        tickLabelAttrHash["dy"] = "-.25em";
                        labelGroupTransformY = tickMarkAttrHash["y1"] - labelGroupShiftY;
                        break;
                    case "left":
                        tickLabelTextAnchor = "end";
                        labelGroupTransformX = tickMarkAttrHash["x1"] - labelGroupShiftX;
                        tickLabelAttrHash["y"] = tickMarkAttrHash["y1"];
                        break;
                    case "right":
                        tickLabelTextAnchor = "start";
                        labelGroupTransformX = tickMarkAttrHash["x1"] + labelGroupShiftX;
                        tickLabelAttrHash["y"] = tickMarkAttrHash["y1"];
                        break;
                }
                var tickLabelValues = this._getTickValues();
                var tickLabels = this._tickLabelContainer.selectAll("." + Plottable.Abstract.Axis.TICK_LABEL_CLASS).data(tickLabelValues);
                tickLabels.enter().append("text").classed(Plottable.Abstract.Axis.TICK_LABEL_CLASS, true);
                tickLabels.exit().remove();
                tickLabels.style("text-anchor", tickLabelTextAnchor).style("visibility", "visible").attr(tickLabelAttrHash).text(this._formatter);
                var labelGroupTransform = "translate(" + labelGroupTransformX + ", " + labelGroupTransformY + ")";
                this._tickLabelContainer.attr("transform", labelGroupTransform);
                if (!this.showEndTickLabels()) {
                    this._hideEndTickLabels();
                }
                this._hideOverlappingTickLabels();
            };
            Numeric.prototype.tickLabelPosition = function (position) {
                if (position == null) {
                    return this.tickLabelPositioning;
                }
                else {
                    var positionLC = position.toLowerCase();
                    if (this._isHorizontal()) {
                        if (!(positionLC === "left" || positionLC === "center" || positionLC === "right")) {
                            throw new Error(positionLC + " is not a valid tick label position for a horizontal NumericAxis");
                        }
                    }
                    else {
                        if (!(positionLC === "top" || positionLC === "center" || positionLC === "bottom")) {
                            throw new Error(positionLC + " is not a valid tick label position for a vertical NumericAxis");
                        }
                    }
                    this.tickLabelPositioning = positionLC;
                    this._invalidateLayout();
                    return this;
                }
            };
            Numeric.prototype.showEndTickLabel = function (orientation, show) {
                if ((this._isHorizontal() && orientation === "left") || (!this._isHorizontal() && orientation === "bottom")) {
                    if (show === undefined) {
                        return this.showFirstTickLabel;
                    }
                    else {
                        this.showFirstTickLabel = show;
                        this._render();
                        return this;
                    }
                }
                else if ((this._isHorizontal() && orientation === "right") || (!this._isHorizontal() && orientation === "top")) {
                    if (show === undefined) {
                        return this.showLastTickLabel;
                    }
                    else {
                        this.showLastTickLabel = show;
                        this._render();
                        return this;
                    }
                }
                else {
                    throw new Error("Attempt to show " + orientation + " tick label on a " + (this._isHorizontal() ? "horizontal" : "vertical") + " axis");
                }
            };
            return Numeric;
        })(Plottable.Abstract.Axis);
        Axis.Numeric = Numeric;
    })(Plottable.Axis || (Plottable.Axis = {}));
    var Axis = Plottable.Axis;
})(Plottable || (Plottable = {}));

var __extends = this.__extends || function (d, b) {
    for (var p in b) if (b.hasOwnProperty(p)) d[p] = b[p];
    function __() { this.constructor = d; }
    __.prototype = b.prototype;
    d.prototype = new __();
};
var Plottable;
(function (Plottable) {
    (function (Axis) {
        var Category = (function (_super) {
            __extends(Category, _super);
            function Category(scale, orientation, formatter) {
                if (orientation === void 0) { orientation = "bottom"; }
                if (formatter === void 0) { formatter = Plottable.Formatters.identity(); }
                _super.call(this, scale, orientation, formatter);
                this._tickLabelAngle = 0;
                this.classed("category-axis", true);
            }
            Category.prototype._setup = function () {
                _super.prototype._setup.call(this);
                this.measurer = new Plottable._Util.Text.CachingCharacterMeasurer(this._tickLabelContainer.append("text"));
            };
            Category.prototype._rescale = function () {
                return this._invalidateLayout();
            };
            Category.prototype._requestedSpace = function (offeredWidth, offeredHeight) {
                var widthRequiredByTicks = this._isHorizontal() ? 0 : this._maxLabelTickLength() + this.tickLabelPadding() + this.gutter();
                var heightRequiredByTicks = this._isHorizontal() ? this._maxLabelTickLength() + this.tickLabelPadding() + this.gutter() : 0;
                if (this._scale.domain().length === 0) {
                    return { width: 0, height: 0, wantsWidth: false, wantsHeight: false };
                }
                var fakeScale = this._scale.copy();
                if (this._isHorizontal()) {
                    fakeScale.range([0, offeredWidth]);
                }
                else {
                    fakeScale.range([offeredHeight, 0]);
                }
                var textResult = this.measureTicks(offeredWidth, offeredHeight, fakeScale, this._scale.domain());
                return {
                    width: textResult.usedWidth + widthRequiredByTicks,
                    height: textResult.usedHeight + heightRequiredByTicks,
                    wantsWidth: !textResult.textFits,
                    wantsHeight: !textResult.textFits
                };
            };
            Category.prototype._getTickValues = function () {
                return this._scale.domain();
            };
            Category.prototype.tickLabelAngle = function (angle) {
                if (angle == null) {
                    return this._tickLabelAngle;
                }
                if (angle !== 0 && angle !== 90 && angle !== -90) {
                    throw new Error("Angle " + angle + " not supported; only 0, 90, and -90 are valid values");
                }
                this._tickLabelAngle = angle;
                this._invalidateLayout();
                return this;
            };
            Category.prototype.tickLabelOrientation = function () {
                switch (this._tickLabelAngle) {
                    case 0:
                        return "horizontal";
                    case -90:
                        return "left";
                    case 90:
                        return "right";
                    default:
                        throw new Error("bad orientation");
                }
            };
            Category.prototype.drawTicks = function (axisWidth, axisHeight, scale, ticks) {
                return this.drawOrMeasureTicks(axisWidth, axisHeight, scale, ticks, true);
            };
            Category.prototype.measureTicks = function (axisWidth, axisHeight, scale, ticks) {
                return this.drawOrMeasureTicks(axisWidth, axisHeight, scale, ticks, false);
            };
            Category.prototype.drawOrMeasureTicks = function (axisWidth, axisHeight, scale, dataOrTicks, draw) {
                var self = this;
                var textWriteResults = [];
                var tm = function (s) { return self.measurer.measure(s); };
                var iterator = draw ? function (f) { return dataOrTicks.each(f); } : function (f) { return dataOrTicks.forEach(f); };
                iterator(function (d) {
                    var bandWidth = scale.fullBandStartAndWidth(d)[1];
                    var width = self._isHorizontal() ? bandWidth : axisWidth - self._maxLabelTickLength() - self.tickLabelPadding();
                    var height = self._isHorizontal() ? axisHeight - self._maxLabelTickLength() - self.tickLabelPadding() : bandWidth;
                    var textWriteResult;
                    var formatter = self._formatter;
                    if (draw) {
                        var d3this = d3.select(this);
                        var xAlign = { left: "right", right: "left", top: "center", bottom: "center" };
                        var yAlign = { left: "center", right: "center", top: "bottom", bottom: "top" };
                        textWriteResult = Plottable._Util.Text.writeText(formatter(d), width, height, tm, self.tickLabelOrientation(), {
                            g: d3this,
                            xAlign: xAlign[self._orientation],
                            yAlign: yAlign[self._orientation]
                        });
                    }
                    else {
                        textWriteResult = Plottable._Util.Text.writeText(formatter(d), width, height, tm, self.tickLabelOrientation());
                    }
                    textWriteResults.push(textWriteResult);
                });
                var widthFn = this._isHorizontal() ? d3.sum : Plottable._Util.Methods.max;
                var heightFn = this._isHorizontal() ? Plottable._Util.Methods.max : d3.sum;
                return {
                    textFits: textWriteResults.every(function (t) { return t.textFits; }),
                    usedWidth: widthFn(textWriteResults, function (t) { return t.usedWidth; }),
                    usedHeight: heightFn(textWriteResults, function (t) { return t.usedHeight; })
                };
            };
            Category.prototype._doRender = function () {
                var _this = this;
                _super.prototype._doRender.call(this);
                var tickLabels = this._tickLabelContainer.selectAll("." + Plottable.Abstract.Axis.TICK_LABEL_CLASS).data(this._scale.domain(), function (d) { return d; });
                var getTickLabelTransform = function (d, i) {
                    var startAndWidth = _this._scale.fullBandStartAndWidth(d);
                    var bandStartPosition = startAndWidth[0];
                    var x = _this._isHorizontal() ? bandStartPosition : 0;
                    var y = _this._isHorizontal() ? 0 : bandStartPosition;
                    return "translate(" + x + "," + y + ")";
                };
                tickLabels.enter().append("g").classed(Plottable.Abstract.Axis.TICK_LABEL_CLASS, true);
                tickLabels.exit().remove();
                tickLabels.attr("transform", getTickLabelTransform);
                tickLabels.text("");
                this.drawTicks(this.width(), this.height(), this._scale, tickLabels);
                var translate = this._isHorizontal() ? [this._scale.rangeBand() / 2, 0] : [0, this._scale.rangeBand() / 2];
                var xTranslate = this._orientation === "right" ? this._maxLabelTickLength() + this.tickLabelPadding() : 0;
                var yTranslate = this._orientation === "bottom" ? this._maxLabelTickLength() + this.tickLabelPadding() : 0;
                Plottable._Util.DOM.translate(this._tickLabelContainer, xTranslate, yTranslate);
                Plottable._Util.DOM.translate(this._tickMarkContainer, translate[0], translate[1]);
                return this;
            };
            Category.prototype._computeLayout = function (xOrigin, yOrigin, availableWidth, availableHeight) {
                this.measurer.clear();
                return _super.prototype._computeLayout.call(this, xOrigin, yOrigin, availableWidth, availableHeight);
            };
            return Category;
        })(Plottable.Abstract.Axis);
        Axis.Category = Category;
    })(Plottable.Axis || (Plottable.Axis = {}));
    var Axis = Plottable.Axis;
})(Plottable || (Plottable = {}));

var __extends = this.__extends || function (d, b) {
    for (var p in b) if (b.hasOwnProperty(p)) d[p] = b[p];
    function __() { this.constructor = d; }
    __.prototype = b.prototype;
    d.prototype = new __();
};
var Plottable;
(function (Plottable) {
    (function (Component) {
        var Label = (function (_super) {
            __extends(Label, _super);
<<<<<<< HEAD
=======
            /**
             * Creates a Label.
             *
             * A label is component that renders just text. The most common use of
             * labels is to create a title or axis labels.
             *
             * @constructor
             * @param {string} displayText The text of the Label (default = "").
             * @param {string} orientation The orientation of the Label (horizontal/left/right) (default = "horizontal").
             */
>>>>>>> 41bd9337
            function Label(displayText, orientation) {
                if (displayText === void 0) { displayText = ""; }
                if (orientation === void 0) { orientation = "horizontal"; }
                _super.call(this);
                this.classed("label", true);
                this.text(displayText);
                this.orient(orientation);
                this.xAlign("center").yAlign("center");
                this._fixedHeightFlag = true;
                this._fixedWidthFlag = true;
            }
            Label.prototype.xAlign = function (alignment) {
                var alignmentLC = alignment.toLowerCase();
                _super.prototype.xAlign.call(this, alignmentLC);
                this.xAlignment = alignmentLC;
                return this;
            };
            Label.prototype.yAlign = function (alignment) {
                var alignmentLC = alignment.toLowerCase();
                _super.prototype.yAlign.call(this, alignmentLC);
                this.yAlignment = alignmentLC;
                return this;
            };
            Label.prototype._requestedSpace = function (offeredWidth, offeredHeight) {
                var desiredWH = this.measurer(this._text);
                var desiredWidth = (this.orientation === "horizontal" ? desiredWH.width : desiredWH.height);
                var desiredHeight = (this.orientation === "horizontal" ? desiredWH.height : desiredWH.width);
                return {
                    width: desiredWidth,
                    height: desiredHeight,
                    wantsWidth: desiredWidth > offeredWidth,
                    wantsHeight: desiredHeight > offeredHeight
                };
            };
            Label.prototype._setup = function () {
                _super.prototype._setup.call(this);
                this.textContainer = this._content.append("g");
                this.measurer = Plottable._Util.Text.getTextMeasurer(this.textContainer.append("text"));
                this.text(this._text);
            };
            Label.prototype.text = function (displayText) {
                if (displayText === undefined) {
                    return this._text;
                }
                else {
                    this._text = displayText;
                    this._invalidateLayout();
                    return this;
                }
            };
            Label.prototype.orient = function (newOrientation) {
                if (newOrientation == null) {
                    return this.orientation;
                }
                else {
                    newOrientation = newOrientation.toLowerCase();
                    if (newOrientation === "horizontal" || newOrientation === "left" || newOrientation === "right") {
                        this.orientation = newOrientation;
                    }
                    else {
                        throw new Error(newOrientation + " is not a valid orientation for LabelComponent");
                    }
                    this._invalidateLayout();
                    return this;
                }
            };
            Label.prototype._doRender = function () {
                _super.prototype._doRender.call(this);
                this.textContainer.text("");
                var dimension = this.orientation === "horizontal" ? this.width() : this.height();
                var truncatedText = Plottable._Util.Text.getTruncatedText(this._text, dimension, this.measurer);
                if (this.orientation === "horizontal") {
                    Plottable._Util.Text.writeLineHorizontally(truncatedText, this.textContainer, this.width(), this.height(), this.xAlignment, this.yAlignment);
                }
                else {
                    Plottable._Util.Text.writeLineVertically(truncatedText, this.textContainer, this.width(), this.height(), this.xAlignment, this.yAlignment, this.orientation);
                }
            };
            Label.prototype._computeLayout = function (xOffset, yOffset, availableWidth, availableHeight) {
                this.measurer = Plottable._Util.Text.getTextMeasurer(this.textContainer.append("text"));
                _super.prototype._computeLayout.call(this, xOffset, yOffset, availableWidth, availableHeight);
                return this;
            };
            return Label;
        })(Plottable.Abstract.Component);
        Component.Label = Label;
        var TitleLabel = (function (_super) {
            __extends(TitleLabel, _super);
            function TitleLabel(text, orientation) {
                _super.call(this, text, orientation);
                this.classed("title-label", true);
            }
            return TitleLabel;
        })(Label);
        Component.TitleLabel = TitleLabel;
        var AxisLabel = (function (_super) {
            __extends(AxisLabel, _super);
            function AxisLabel(text, orientation) {
                _super.call(this, text, orientation);
                this.classed("axis-label", true);
            }
            return AxisLabel;
        })(Label);
        Component.AxisLabel = AxisLabel;
    })(Plottable.Component || (Plottable.Component = {}));
    var Component = Plottable.Component;
})(Plottable || (Plottable = {}));

var __extends = this.__extends || function (d, b) {
    for (var p in b) if (b.hasOwnProperty(p)) d[p] = b[p];
    function __() { this.constructor = d; }
    __.prototype = b.prototype;
    d.prototype = new __();
};
var Plottable;
(function (Plottable) {
    (function (Component) {
        var Legend = (function (_super) {
            __extends(Legend, _super);
            function Legend(colorScale) {
                _super.call(this);
                this.classed("legend", true);
                this.scale(colorScale);
                this.xAlign("RIGHT").yAlign("TOP");
                this.xOffset(5).yOffset(5);
                this._fixedWidthFlag = true;
                this._fixedHeightFlag = true;
            }
            Legend.prototype.remove = function () {
                _super.prototype.remove.call(this);
                if (this.colorScale != null) {
                    this.colorScale.broadcaster.deregisterListener(this);
                }
            };
            Legend.prototype.toggleCallback = function (callback) {
                if (callback !== undefined) {
                    this._toggleCallback = callback;
                    this.isOff = d3.set();
                    this.updateListeners();
                    this.updateClasses();
                    return this;
                }
                else {
                    return this._toggleCallback;
                }
            };
            Legend.prototype.hoverCallback = function (callback) {
                if (callback !== undefined) {
                    this._hoverCallback = callback;
                    this.datumCurrentlyFocusedOn = undefined;
                    this.updateListeners();
                    this.updateClasses();
                    return this;
                }
                else {
                    return this._hoverCallback;
                }
            };
            Legend.prototype.scale = function (scale) {
                var _this = this;
                if (scale != null) {
                    if (this.colorScale != null) {
                        this.colorScale.broadcaster.deregisterListener(this);
                    }
                    this.colorScale = scale;
                    this.colorScale.broadcaster.registerListener(this, function () { return _this.updateDomain(); });
                    this.updateDomain();
                    return this;
                }
                else {
                    return this.colorScale;
                }
            };
            Legend.prototype.updateDomain = function () {
                if (this._toggleCallback != null) {
                    this.isOff = Plottable._Util.Methods.intersection(this.isOff, d3.set(this.scale().domain()));
                }
                if (this._hoverCallback != null) {
                    this.datumCurrentlyFocusedOn = this.scale().domain().indexOf(this.datumCurrentlyFocusedOn) >= 0 ? this.datumCurrentlyFocusedOn : undefined;
                }
                this._invalidateLayout();
            };
            Legend.prototype._computeLayout = function (xOrigin, yOrigin, availableWidth, availableHeight) {
                _super.prototype._computeLayout.call(this, xOrigin, yOrigin, availableWidth, availableHeight);
                var textHeight = this.measureTextHeight();
                var totalNumRows = this.colorScale.domain().length;
                this.nRowsDrawn = Math.min(totalNumRows, Math.floor(this.height() / textHeight));
            };
            Legend.prototype._requestedSpace = function (offeredWidth, offeredHeight) {
                var textHeight = this.measureTextHeight();
                var totalNumRows = this.colorScale.domain().length;
                var rowsICanFit = Math.min(totalNumRows, Math.floor((offeredHeight - 2 * Legend.MARGIN) / textHeight));
                var fakeLegendEl = this._content.append("g").classed(Legend.SUBELEMENT_CLASS, true);
                var measure = Plottable._Util.Text.getTextMeasurer(fakeLegendEl.append("text"));
                var maxWidth = Plottable._Util.Methods.max(this.colorScale.domain(), function (d) { return measure(d).width; });
                fakeLegendEl.remove();
                maxWidth = maxWidth === undefined ? 0 : maxWidth;
                var desiredWidth = rowsICanFit === 0 ? 0 : maxWidth + textHeight + 2 * Legend.MARGIN;
                var desiredHeight = rowsICanFit === 0 ? 0 : totalNumRows * textHeight + 2 * Legend.MARGIN;
                return {
                    width: desiredWidth,
                    height: desiredHeight,
                    wantsWidth: offeredWidth < desiredWidth,
                    wantsHeight: offeredHeight < desiredHeight
                };
            };
            Legend.prototype.measureTextHeight = function () {
                var fakeLegendEl = this._content.append("g").classed(Legend.SUBELEMENT_CLASS, true);
                var textHeight = Plottable._Util.Text.getTextMeasurer(fakeLegendEl.append("text"))(Plottable._Util.Text.HEIGHT_TEXT).height;
                if (textHeight === 0) {
                    textHeight = 1;
                }
                fakeLegendEl.remove();
                return textHeight;
            };
            Legend.prototype._doRender = function () {
                _super.prototype._doRender.call(this);
                var domain = this.colorScale.domain().slice(0, this.nRowsDrawn);
                var textHeight = this.measureTextHeight();
                var availableWidth = this.width() - textHeight - Legend.MARGIN;
                var r = textHeight * 0.3;
                var legend = this._content.selectAll("." + Legend.SUBELEMENT_CLASS).data(domain, function (d) { return d; });
                var legendEnter = legend.enter().append("g").classed(Legend.SUBELEMENT_CLASS, true);
                legendEnter.append("circle");
                legendEnter.append("g").classed("text-container", true);
                legend.exit().remove();
                legend.selectAll("circle").attr("cx", textHeight / 2).attr("cy", textHeight / 2).attr("r", r).attr("fill", this.colorScale._d3Scale);
                legend.selectAll("g.text-container").text("").attr("transform", "translate(" + textHeight + ", 0)").each(function (d) {
                    var d3this = d3.select(this);
                    var measure = Plottable._Util.Text.getTextMeasurer(d3this.append("text"));
                    var writeLine = Plottable._Util.Text.getTruncatedText(d, availableWidth, measure);
                    var writeLineMeasure = measure(writeLine);
                    Plottable._Util.Text.writeLineHorizontally(writeLine, d3this, writeLineMeasure.width, writeLineMeasure.height);
                });
                legend.attr("transform", function (d) {
                    return "translate(" + Legend.MARGIN + "," + (domain.indexOf(d) * textHeight + Legend.MARGIN) + ")";
                });
                this.updateClasses();
                this.updateListeners();
            };
            Legend.prototype.updateListeners = function () {
                var _this = this;
                if (!this._isSetup) {
                    return;
                }
                var dataSelection = this._content.selectAll("." + Legend.SUBELEMENT_CLASS);
                if (this._hoverCallback != null) {
                    var hoverRow = function (mouseover) { return function (datum) {
                        _this.datumCurrentlyFocusedOn = mouseover ? datum : undefined;
                        _this._hoverCallback(_this.datumCurrentlyFocusedOn);
                        _this.updateClasses();
                    }; };
                    dataSelection.on("mouseover", hoverRow(true));
                    dataSelection.on("mouseout", hoverRow(false));
                }
                else {
                    dataSelection.on("mouseover", null);
                    dataSelection.on("mouseout", null);
                }
                if (this._toggleCallback != null) {
                    dataSelection.on("click", function (datum) {
                        var turningOn = _this.isOff.has(datum);
                        if (turningOn) {
                            _this.isOff.remove(datum);
                        }
                        else {
                            _this.isOff.add(datum);
                        }
                        _this._toggleCallback(datum, turningOn);
                        _this.updateClasses();
                    });
                }
                else {
                    dataSelection.on("click", null);
                }
            };
            Legend.prototype.updateClasses = function () {
                var _this = this;
                if (!this._isSetup) {
                    return;
                }
                var dataSelection = this._content.selectAll("." + Legend.SUBELEMENT_CLASS);
                if (this._hoverCallback != null) {
                    dataSelection.classed("focus", function (d) { return _this.datumCurrentlyFocusedOn === d; });
                    dataSelection.classed("hover", this.datumCurrentlyFocusedOn !== undefined);
                }
                else {
                    dataSelection.classed("hover", false);
                    dataSelection.classed("focus", false);
                }
                if (this._toggleCallback != null) {
                    dataSelection.classed("toggled-on", function (d) { return !_this.isOff.has(d); });
                    dataSelection.classed("toggled-off", function (d) { return _this.isOff.has(d); });
                }
                else {
                    dataSelection.classed("toggled-on", false);
                    dataSelection.classed("toggled-off", false);
                }
            };
            Legend.SUBELEMENT_CLASS = "legend-row";
            Legend.MARGIN = 5;
            return Legend;
        })(Plottable.Abstract.Component);
        Component.Legend = Legend;
    })(Plottable.Component || (Plottable.Component = {}));
    var Component = Plottable.Component;
})(Plottable || (Plottable = {}));

var __extends = this.__extends || function (d, b) {
    for (var p in b) if (b.hasOwnProperty(p)) d[p] = b[p];
    function __() { this.constructor = d; }
    __.prototype = b.prototype;
    d.prototype = new __();
};
var Plottable;
(function (Plottable) {
    (function (Component) {
        var HorizontalLegend = (function (_super) {
            __extends(HorizontalLegend, _super);
            function HorizontalLegend(colorScale) {
                _super.call(this);
                var _this = this;
                this.padding = 5;
                this.classed("legend", true);
                this.scale = colorScale;
                this.scale.broadcaster.registerListener(this, function () { return _this._invalidateLayout(); });
                this.xAlign("left").yAlign("center");
                this._fixedWidthFlag = true;
                this._fixedHeightFlag = true;
            }
            HorizontalLegend.prototype.remove = function () {
                _super.prototype.remove.call(this);
                this.scale.broadcaster.deregisterListener(this);
            };
            HorizontalLegend.prototype.calculateLayoutInfo = function (availableWidth, availableHeight) {
                var _this = this;
                var fakeLegendRow = this._content.append("g").classed(HorizontalLegend.LEGEND_ROW_CLASS, true);
                var fakeLegendEntry = fakeLegendRow.append("g").classed(HorizontalLegend.LEGEND_ENTRY_CLASS, true);
                var measure = Plottable._Util.Text.getTextMeasurer(fakeLegendRow.append("text"));
                var textHeight = measure(Plottable._Util.Text.HEIGHT_TEXT).height;
                var availableWidthForEntries = Math.max(0, (availableWidth - this.padding));
                var measureEntry = function (entryText) {
                    var originalEntryLength = (textHeight + measure(entryText).width + _this.padding);
                    return Math.min(originalEntryLength, availableWidthForEntries);
                };
                var entries = this.scale.domain();
                var entryLengths = Plottable._Util.Methods.populateMap(entries, measureEntry);
                fakeLegendRow.remove();
                var rows = this.packRows(availableWidthForEntries, entries, entryLengths);
                var rowsAvailable = Math.floor((availableHeight - 2 * this.padding) / textHeight);
                if (rowsAvailable !== rowsAvailable) {
                    rowsAvailable = 0;
                }
                return {
                    textHeight: textHeight,
                    entryLengths: entryLengths,
                    rows: rows,
                    numRowsToDraw: Math.max(Math.min(rowsAvailable, rows.length), 0)
                };
            };
            HorizontalLegend.prototype._requestedSpace = function (offeredWidth, offeredHeight) {
                var estimatedLayout = this.calculateLayoutInfo(offeredWidth, offeredHeight);
                var rowLengths = estimatedLayout.rows.map(function (row) {
                    return d3.sum(row, function (entry) { return estimatedLayout.entryLengths.get(entry); });
                });
                var longestRowLength = Plottable._Util.Methods.max(rowLengths);
                longestRowLength = longestRowLength === undefined ? 0 : longestRowLength;
                var desiredWidth = this.padding + longestRowLength;
                var acceptableHeight = estimatedLayout.numRowsToDraw * estimatedLayout.textHeight + 2 * this.padding;
                var desiredHeight = estimatedLayout.rows.length * estimatedLayout.textHeight + 2 * this.padding;
                return {
                    width: desiredWidth,
                    height: acceptableHeight,
                    wantsWidth: offeredWidth < desiredWidth,
                    wantsHeight: offeredHeight < desiredHeight
                };
            };
            HorizontalLegend.prototype.packRows = function (availableWidth, entries, entryLengths) {
                var rows = [[]];
                var currentRow = rows[0];
                var spaceLeft = availableWidth;
                entries.forEach(function (e) {
                    var entryLength = entryLengths.get(e);
                    if (entryLength > spaceLeft) {
                        currentRow = [];
                        rows.push(currentRow);
                        spaceLeft = availableWidth;
                    }
                    currentRow.push(e);
                    spaceLeft -= entryLength;
                });
                return rows;
            };
            HorizontalLegend.prototype._doRender = function () {
                var _this = this;
                _super.prototype._doRender.call(this);
                var layout = this.calculateLayoutInfo(this.width(), this.height());
                var rowsToDraw = layout.rows.slice(0, layout.numRowsToDraw);
                var rows = this._content.selectAll("g." + HorizontalLegend.LEGEND_ROW_CLASS).data(rowsToDraw);
                rows.enter().append("g").classed(HorizontalLegend.LEGEND_ROW_CLASS, true);
                rows.exit().remove();
                rows.attr("transform", function (d, i) { return "translate(0, " + (i * layout.textHeight + _this.padding) + ")"; });
                var entries = rows.selectAll("g." + HorizontalLegend.LEGEND_ENTRY_CLASS).data(function (d) { return d; });
                var entriesEnter = entries.enter().append("g").classed(HorizontalLegend.LEGEND_ENTRY_CLASS, true);
                entriesEnter.append("circle");
                entriesEnter.append("g").classed("text-container", true);
                entries.exit().remove();
                var legendPadding = this.padding;
                rows.each(function (values) {
                    var xShift = legendPadding;
                    var entriesInRow = d3.select(this).selectAll("g." + HorizontalLegend.LEGEND_ENTRY_CLASS);
                    entriesInRow.attr("transform", function (value, i) {
                        var translateString = "translate(" + xShift + ", 0)";
                        xShift += layout.entryLengths.get(value);
                        return translateString;
                    });
                });
                entries.select("circle").attr("cx", layout.textHeight / 2).attr("cy", layout.textHeight / 2).attr("r", layout.textHeight * 0.3).attr("fill", function (value) { return _this.scale.scale(value); });
                var padding = this.padding;
                var textContainers = entries.select("g.text-container");
                textContainers.text("");
                textContainers.append("title").text(function (value) { return value; });
                textContainers.attr("transform", "translate(" + layout.textHeight + ", " + (layout.textHeight * 0.1) + ")").each(function (value) {
                    var container = d3.select(this);
                    var measure = Plottable._Util.Text.getTextMeasurer(container.append("text"));
                    var maxTextLength = layout.entryLengths.get(value) - layout.textHeight - padding;
                    var textToWrite = Plottable._Util.Text.getTruncatedText(value, maxTextLength, measure);
                    var textSize = measure(textToWrite);
                    Plottable._Util.Text.writeLineHorizontally(textToWrite, container, textSize.width, textSize.height);
                });
            };
            HorizontalLegend.LEGEND_ROW_CLASS = "legend-row";
            HorizontalLegend.LEGEND_ENTRY_CLASS = "legend-entry";
            return HorizontalLegend;
        })(Plottable.Abstract.Component);
        Component.HorizontalLegend = HorizontalLegend;
    })(Plottable.Component || (Plottable.Component = {}));
    var Component = Plottable.Component;
})(Plottable || (Plottable = {}));

var __extends = this.__extends || function (d, b) {
    for (var p in b) if (b.hasOwnProperty(p)) d[p] = b[p];
    function __() { this.constructor = d; }
    __.prototype = b.prototype;
    d.prototype = new __();
};
var Plottable;
(function (Plottable) {
    (function (Component) {
        var Gridlines = (function (_super) {
            __extends(Gridlines, _super);
            function Gridlines(xScale, yScale) {
                _super.call(this);
                var _this = this;
                this.classed("gridlines", true);
                this.xScale = xScale;
                this.yScale = yScale;
                if (this.xScale) {
                    this.xScale.broadcaster.registerListener(this, function () { return _this._render(); });
                }
                if (this.yScale) {
                    this.yScale.broadcaster.registerListener(this, function () { return _this._render(); });
                }
            }
            Gridlines.prototype.remove = function () {
                _super.prototype.remove.call(this);
                if (this.xScale) {
                    this.xScale.broadcaster.deregisterListener(this);
                }
                if (this.yScale) {
                    this.yScale.broadcaster.deregisterListener(this);
                }
                return this;
            };
            Gridlines.prototype._setup = function () {
                _super.prototype._setup.call(this);
                this.xLinesContainer = this._content.append("g").classed("x-gridlines", true);
                this.yLinesContainer = this._content.append("g").classed("y-gridlines", true);
            };
            Gridlines.prototype._doRender = function () {
                _super.prototype._doRender.call(this);
                this.redrawXLines();
                this.redrawYLines();
            };
            Gridlines.prototype.redrawXLines = function () {
                var _this = this;
                if (this.xScale) {
                    var xTicks = this.xScale.ticks();
                    var getScaledXValue = function (tickVal) { return _this.xScale.scale(tickVal); };
                    var xLines = this.xLinesContainer.selectAll("line").data(xTicks);
                    xLines.enter().append("line");
                    xLines.attr("x1", getScaledXValue).attr("y1", 0).attr("x2", getScaledXValue).attr("y2", this.height()).classed("zeroline", function (t) { return t === 0; });
                    xLines.exit().remove();
                }
            };
            Gridlines.prototype.redrawYLines = function () {
                var _this = this;
                if (this.yScale) {
                    var yTicks = this.yScale.ticks();
                    var getScaledYValue = function (tickVal) { return _this.yScale.scale(tickVal); };
                    var yLines = this.yLinesContainer.selectAll("line").data(yTicks);
                    yLines.enter().append("line");
                    yLines.attr("x1", 0).attr("y1", getScaledYValue).attr("x2", this.width()).attr("y2", getScaledYValue).classed("zeroline", function (t) { return t === 0; });
                    yLines.exit().remove();
                }
            };
            return Gridlines;
        })(Plottable.Abstract.Component);
        Component.Gridlines = Gridlines;
    })(Plottable.Component || (Plottable.Component = {}));
    var Component = Plottable.Component;
})(Plottable || (Plottable = {}));

var __extends = this.__extends || function (d, b) {
    for (var p in b) if (b.hasOwnProperty(p)) d[p] = b[p];
    function __() { this.constructor = d; }
    __.prototype = b.prototype;
    d.prototype = new __();
};
var Plottable;
(function (Plottable) {
    (function (Component) {
        ;
        var Table = (function (_super) {
            __extends(Table, _super);
            function Table(rows) {
                if (rows === void 0) { rows = []; }
                _super.call(this);
                var _this = this;
                this.rowPadding = 0;
                this.colPadding = 0;
                this.rows = [];
                this.rowWeights = [];
                this.colWeights = [];
                this.nRows = 0;
                this.nCols = 0;
                this.classed("table", true);
                rows.forEach(function (row, rowIndex) {
                    row.forEach(function (component, colIndex) {
                        _this.addComponent(rowIndex, colIndex, component);
                    });
                });
            }
            Table.prototype.addComponent = function (row, col, component) {
                if (this._addComponent(component)) {
                    this.nRows = Math.max(row + 1, this.nRows);
                    this.nCols = Math.max(col + 1, this.nCols);
                    this.padTableToSize(this.nRows, this.nCols);
                    var currentComponent = this.rows[row][col];
                    if (currentComponent) {
                        throw new Error("Table.addComponent cannot be called on a cell where a component already exists (for the moment)");
                    }
                    this.rows[row][col] = component;
                }
                return this;
            };
            Table.prototype._removeComponent = function (component) {
                _super.prototype._removeComponent.call(this, component);
                var rowpos;
                var colpos;
                outer: for (var i = 0; i < this.nRows; i++) {
                    for (var j = 0; j < this.nCols; j++) {
                        if (this.rows[i][j] === component) {
                            rowpos = i;
                            colpos = j;
                            break outer;
                        }
                    }
                }
                if (rowpos !== undefined) {
                    this.rows[rowpos][colpos] = null;
                }
            };
            Table.prototype.iterateLayout = function (availableWidth, availableHeight) {
                var cols = d3.transpose(this.rows);
                var availableWidthAfterPadding = availableWidth - this.colPadding * (this.nCols - 1);
                var availableHeightAfterPadding = availableHeight - this.rowPadding * (this.nRows - 1);
                var rowWeights = Table.calcComponentWeights(this.rowWeights, this.rows, function (c) { return (c == null) || c._isFixedHeight(); });
                var colWeights = Table.calcComponentWeights(this.colWeights, cols, function (c) { return (c == null) || c._isFixedWidth(); });
                var heuristicColWeights = colWeights.map(function (c) { return c === 0 ? 0.5 : c; });
                var heuristicRowWeights = rowWeights.map(function (c) { return c === 0 ? 0.5 : c; });
                var colProportionalSpace = Table.calcProportionalSpace(heuristicColWeights, availableWidthAfterPadding);
                var rowProportionalSpace = Table.calcProportionalSpace(heuristicRowWeights, availableHeightAfterPadding);
                var guaranteedWidths = Plottable._Util.Methods.createFilledArray(0, this.nCols);
                var guaranteedHeights = Plottable._Util.Methods.createFilledArray(0, this.nRows);
                var freeWidth;
                var freeHeight;
                var nIterations = 0;
                while (true) {
                    var offeredHeights = Plottable._Util.Methods.addArrays(guaranteedHeights, rowProportionalSpace);
                    var offeredWidths = Plottable._Util.Methods.addArrays(guaranteedWidths, colProportionalSpace);
                    var guarantees = this.determineGuarantees(offeredWidths, offeredHeights);
                    guaranteedWidths = guarantees.guaranteedWidths;
                    guaranteedHeights = guarantees.guaranteedHeights;
                    var wantsWidth = guarantees.wantsWidthArr.some(function (x) { return x; });
                    var wantsHeight = guarantees.wantsHeightArr.some(function (x) { return x; });
                    var lastFreeWidth = freeWidth;
                    var lastFreeHeight = freeHeight;
                    freeWidth = availableWidthAfterPadding - d3.sum(guarantees.guaranteedWidths);
                    freeHeight = availableHeightAfterPadding - d3.sum(guarantees.guaranteedHeights);
                    var xWeights;
                    if (wantsWidth) {
                        xWeights = guarantees.wantsWidthArr.map(function (x) { return x ? 0.1 : 0; });
                        xWeights = Plottable._Util.Methods.addArrays(xWeights, colWeights);
                    }
                    else {
                        xWeights = colWeights;
                    }
                    var yWeights;
                    if (wantsHeight) {
                        yWeights = guarantees.wantsHeightArr.map(function (x) { return x ? 0.1 : 0; });
                        yWeights = Plottable._Util.Methods.addArrays(yWeights, rowWeights);
                    }
                    else {
                        yWeights = rowWeights;
                    }
                    colProportionalSpace = Table.calcProportionalSpace(xWeights, freeWidth);
                    rowProportionalSpace = Table.calcProportionalSpace(yWeights, freeHeight);
                    nIterations++;
                    var canImproveWidthAllocation = freeWidth > 0 && wantsWidth && freeWidth !== lastFreeWidth;
                    var canImproveHeightAllocation = freeHeight > 0 && wantsHeight && freeHeight !== lastFreeHeight;
                    if (!(canImproveWidthAllocation || canImproveHeightAllocation)) {
                        break;
                    }
                    if (nIterations > 5) {
                        break;
                    }
                }
                freeWidth = availableWidthAfterPadding - d3.sum(guarantees.guaranteedWidths);
                freeHeight = availableHeightAfterPadding - d3.sum(guarantees.guaranteedHeights);
                colProportionalSpace = Table.calcProportionalSpace(colWeights, freeWidth);
                rowProportionalSpace = Table.calcProportionalSpace(rowWeights, freeHeight);
                return { colProportionalSpace: colProportionalSpace, rowProportionalSpace: rowProportionalSpace, guaranteedWidths: guarantees.guaranteedWidths, guaranteedHeights: guarantees.guaranteedHeights, wantsWidth: wantsWidth, wantsHeight: wantsHeight };
            };
            Table.prototype.determineGuarantees = function (offeredWidths, offeredHeights) {
                var requestedWidths = Plottable._Util.Methods.createFilledArray(0, this.nCols);
                var requestedHeights = Plottable._Util.Methods.createFilledArray(0, this.nRows);
                var layoutWantsWidth = Plottable._Util.Methods.createFilledArray(false, this.nCols);
                var layoutWantsHeight = Plottable._Util.Methods.createFilledArray(false, this.nRows);
                this.rows.forEach(function (row, rowIndex) {
                    row.forEach(function (component, colIndex) {
                        var spaceRequest;
                        if (component != null) {
                            spaceRequest = component._requestedSpace(offeredWidths[colIndex], offeredHeights[rowIndex]);
                        }
                        else {
                            spaceRequest = { width: 0, height: 0, wantsWidth: false, wantsHeight: false };
                        }
                        var allocatedWidth = Math.min(spaceRequest.width, offeredWidths[colIndex]);
                        var allocatedHeight = Math.min(spaceRequest.height, offeredHeights[rowIndex]);
                        requestedWidths[colIndex] = Math.max(requestedWidths[colIndex], allocatedWidth);
                        requestedHeights[rowIndex] = Math.max(requestedHeights[rowIndex], allocatedHeight);
                        layoutWantsWidth[colIndex] = layoutWantsWidth[colIndex] || spaceRequest.wantsWidth;
                        layoutWantsHeight[rowIndex] = layoutWantsHeight[rowIndex] || spaceRequest.wantsHeight;
                    });
                });
                return { guaranteedWidths: requestedWidths, guaranteedHeights: requestedHeights, wantsWidthArr: layoutWantsWidth, wantsHeightArr: layoutWantsHeight };
            };
            Table.prototype._requestedSpace = function (offeredWidth, offeredHeight) {
                var layout = this.iterateLayout(offeredWidth, offeredHeight);
                return { width: d3.sum(layout.guaranteedWidths), height: d3.sum(layout.guaranteedHeights), wantsWidth: layout.wantsWidth, wantsHeight: layout.wantsHeight };
            };
            Table.prototype._computeLayout = function (xOffset, yOffset, availableWidth, availableHeight) {
                var _this = this;
                _super.prototype._computeLayout.call(this, xOffset, yOffset, availableWidth, availableHeight);
                var layout = this.iterateLayout(this.width(), this.height());
                var sumPair = function (p) { return p[0] + p[1]; };
                var rowHeights = Plottable._Util.Methods.addArrays(layout.rowProportionalSpace, layout.guaranteedHeights);
                var colWidths = Plottable._Util.Methods.addArrays(layout.colProportionalSpace, layout.guaranteedWidths);
                var childYOffset = 0;
                this.rows.forEach(function (row, rowIndex) {
                    var childXOffset = 0;
                    row.forEach(function (component, colIndex) {
                        if (component != null) {
                            component._computeLayout(childXOffset, childYOffset, colWidths[colIndex], rowHeights[rowIndex]);
                        }
                        childXOffset += colWidths[colIndex] + _this.colPadding;
                    });
                    childYOffset += rowHeights[rowIndex] + _this.rowPadding;
                });
            };
            Table.prototype.padding = function (rowPadding, colPadding) {
                this.rowPadding = rowPadding;
                this.colPadding = colPadding;
                this._invalidateLayout();
                return this;
            };
            Table.prototype.rowWeight = function (index, weight) {
                this.rowWeights[index] = weight;
                this._invalidateLayout();
                return this;
            };
            Table.prototype.colWeight = function (index, weight) {
                this.colWeights[index] = weight;
                this._invalidateLayout();
                return this;
            };
            Table.prototype._isFixedWidth = function () {
                var cols = d3.transpose(this.rows);
                return Table.fixedSpace(cols, function (c) { return (c == null) || c._isFixedWidth(); });
            };
            Table.prototype._isFixedHeight = function () {
                return Table.fixedSpace(this.rows, function (c) { return (c == null) || c._isFixedHeight(); });
            };
            Table.prototype.padTableToSize = function (nRows, nCols) {
                for (var i = 0; i < nRows; i++) {
                    if (this.rows[i] === undefined) {
                        this.rows[i] = [];
                        this.rowWeights[i] = null;
                    }
                    for (var j = 0; j < nCols; j++) {
                        if (this.rows[i][j] === undefined) {
                            this.rows[i][j] = null;
                        }
                    }
                }
                for (j = 0; j < nCols; j++) {
                    if (this.colWeights[j] === undefined) {
                        this.colWeights[j] = null;
                    }
                }
            };
            Table.calcComponentWeights = function (setWeights, componentGroups, fixityAccessor) {
                return setWeights.map(function (w, i) {
                    if (w != null) {
                        return w;
                    }
                    var fixities = componentGroups[i].map(fixityAccessor);
                    var allFixed = fixities.reduce(function (a, b) { return a && b; }, true);
                    return allFixed ? 0 : 1;
                });
            };
            Table.calcProportionalSpace = function (weights, freeSpace) {
                var weightSum = d3.sum(weights);
                if (weightSum === 0) {
                    return Plottable._Util.Methods.createFilledArray(0, weights.length);
                }
                else {
                    return weights.map(function (w) { return freeSpace * w / weightSum; });
                }
            };
            Table.fixedSpace = function (componentGroup, fixityAccessor) {
                var all = function (bools) { return bools.reduce(function (a, b) { return a && b; }, true); };
                var group_isFixed = function (components) { return all(components.map(fixityAccessor)); };
                return all(componentGroup.map(group_isFixed));
            };
            return Table;
        })(Plottable.Abstract.ComponentContainer);
        Component.Table = Table;
    })(Plottable.Component || (Plottable.Component = {}));
    var Component = Plottable.Component;
})(Plottable || (Plottable = {}));

var __extends = this.__extends || function (d, b) {
    for (var p in b) if (b.hasOwnProperty(p)) d[p] = b[p];
    function __() { this.constructor = d; }
    __.prototype = b.prototype;
    d.prototype = new __();
};
var Plottable;
(function (Plottable) {
    (function (Abstract) {
        var Plot = (function (_super) {
            __extends(Plot, _super);
            function Plot(dataOrDataset) {
                _super.call(this);
                this._dataChanged = false;
                this._animate = false;
                this._animators = {};
                this._ANIMATION_DURATION = 250;
                this._projectors = {};
                this.animateOnNextRender = true;
                this.clipPathEnabled = true;
                this.classed("plot", true);
                var dataset;
                if (dataOrDataset) {
                    if (typeof dataOrDataset.data === "function") {
                        dataset = dataOrDataset;
                    }
                    else {
                        dataset = new Plottable.Dataset(dataOrDataset);
                    }
                }
                else {
                    dataset = new Plottable.Dataset();
                }
                this.dataset(dataset);
            }
            Plot.prototype._anchor = function (element) {
                _super.prototype._anchor.call(this, element);
                this.animateOnNextRender = true;
                this._dataChanged = true;
                this._updateScaleExtents();
            };
            Plot.prototype.remove = function () {
                var _this = this;
                _super.prototype.remove.call(this);
                this._dataset.broadcaster.deregisterListener(this);
                var properties = Object.keys(this._projectors);
                properties.forEach(function (property) {
                    var projector = _this._projectors[property];
                    if (projector.scale) {
                        projector.scale.broadcaster.deregisterListener(_this);
                    }
                });
            };
            Plot.prototype.dataset = function (dataset) {
                var _this = this;
                if (!dataset) {
                    return this._dataset;
                }
                if (this._dataset) {
                    this._dataset.broadcaster.deregisterListener(this);
                }
                this._dataset = dataset;
                this._dataset.broadcaster.registerListener(this, function () { return _this._onDatasetUpdate(); });
                this._onDatasetUpdate();
                return this;
            };
            Plot.prototype._onDatasetUpdate = function () {
                this._updateScaleExtents();
                this.animateOnNextRender = true;
                this._dataChanged = true;
                this._render();
            };
            Plot.prototype.attr = function (attrToSet, accessor, scale) {
                return this.project(attrToSet, accessor, scale);
            };
            Plot.prototype.project = function (attrToSet, accessor, scale) {
                var _this = this;
                attrToSet = attrToSet.toLowerCase();
                var currentProjection = this._projectors[attrToSet];
                var existingScale = currentProjection && currentProjection.scale;
                if (existingScale) {
                    existingScale._removeExtent(this._plottableID.toString(), attrToSet);
                    existingScale.broadcaster.deregisterListener(this);
                }
                if (scale) {
                    scale.broadcaster.registerListener(this, function () { return _this._render(); });
                }
                var activatedAccessor = Plottable._Util.Methods._applyAccessor(accessor, this);
                this._projectors[attrToSet] = { accessor: activatedAccessor, scale: scale, attribute: attrToSet };
                this._updateScaleExtent(attrToSet);
                this._render();
                return this;
            };
            Plot.prototype._generateAttrToProjector = function () {
                var _this = this;
                var h = {};
                d3.keys(this._projectors).forEach(function (a) {
                    var projector = _this._projectors[a];
                    var accessor = projector.accessor;
                    var scale = projector.scale;
                    var fn = scale ? function (d, i) { return scale.scale(accessor(d, i)); } : accessor;
                    h[a] = fn;
                });
                return h;
            };
            Plot.prototype._doRender = function () {
                if (this._isAnchored) {
                    this._paint();
                    this._dataChanged = false;
                    this.animateOnNextRender = false;
                }
            };
            Plot.prototype._paint = function () {
            };
            Plot.prototype._setup = function () {
                _super.prototype._setup.call(this);
                this._renderArea = this._content.append("g").classed("render-area", true);
            };
            Plot.prototype.animate = function (enabled) {
                this._animate = enabled;
                return this;
            };
            Plot.prototype.detach = function () {
                _super.prototype.detach.call(this);
                this._updateScaleExtents();
                return this;
            };
            Plot.prototype._updateScaleExtents = function () {
                var _this = this;
                d3.keys(this._projectors).forEach(function (attr) { return _this._updateScaleExtent(attr); });
            };
            Plot.prototype._updateScaleExtent = function (attr) {
                var projector = this._projectors[attr];
                if (projector.scale) {
                    var extent = this.dataset()._getExtent(projector.accessor, projector.scale._typeCoercer);
                    if (extent.length === 0 || !this._isAnchored) {
                        projector.scale._removeExtent(this._plottableID.toString(), attr);
                    }
                    else {
                        projector.scale._updateExtent(this._plottableID.toString(), attr, extent);
                    }
                }
            };
            Plot.prototype._applyAnimatedAttributes = function (selection, animatorKey, attrToProjector) {
                if (this._animate && this.animateOnNextRender && this._animators[animatorKey]) {
                    return this._animators[animatorKey].animate(selection, attrToProjector);
                }
                else {
                    return selection.attr(attrToProjector);
                }
            };
            Plot.prototype.animator = function (animatorKey, animator) {
                if (animator === undefined) {
                    return this._animators[animatorKey];
                }
                else {
                    this._animators[animatorKey] = animator;
                    return this;
                }
            };
            return Plot;
        })(Abstract.Component);
        Abstract.Plot = Plot;
    })(Plottable.Abstract || (Plottable.Abstract = {}));
    var Abstract = Plottable.Abstract;
})(Plottable || (Plottable = {}));

var __extends = this.__extends || function (d, b) {
    for (var p in b) if (b.hasOwnProperty(p)) d[p] = b[p];
    function __() { this.constructor = d; }
    __.prototype = b.prototype;
    d.prototype = new __();
};
var Plottable;
(function (Plottable) {
    (function (Plot) {
        var Pie = (function (_super) {
            __extends(Pie, _super);
            function Pie() {
                this._key2DatasetDrawerKey = d3.map();
                this._datasetKeysInOrder = [];
                this.nextSeriesIndex = 0;
                _super.call(this, new Plottable.Dataset());
                this.classed("pie-plot", true);
            }
            Pie.prototype._setup = function () {
                Plottable.Abstract.NewStylePlot.prototype._setup.call(this);
            };
            Pie.prototype._computeLayout = function (xOffset, yOffset, availableWidth, availableHeight) {
                _super.prototype._computeLayout.call(this, xOffset, yOffset, availableWidth, availableHeight);
                this._renderArea.attr("transform", "translate(" + this.width() / 2 + "," + this.height() / 2 + ")");
            };
            Pie.prototype.addDataset = function (keyOrDataset, dataset) {
                return Plottable.Abstract.NewStylePlot.prototype.addDataset.call(this, keyOrDataset, dataset);
            };
            Pie.prototype._addDataset = function (key, dataset) {
                if (this._datasetKeysInOrder.length === 1) {
                    Plottable._Util.Methods.warn("Only one dataset is supported in pie plots");
                    return;
                }
                Plottable.Abstract.NewStylePlot.prototype._addDataset.call(this, key, dataset);
            };
            Pie.prototype.removeDataset = function (key) {
                return Plottable.Abstract.NewStylePlot.prototype.removeDataset.call(this, key);
            };
            Pie.prototype._generateAttrToProjector = function () {
                var attrToProjector = this.retargetProjectors(_super.prototype._generateAttrToProjector.call(this));
                var innerRadiusF = attrToProjector["inner-radius"] || d3.functor(0);
                var outerRadiusF = attrToProjector["outer-radius"] || d3.functor(Math.min(this.width(), this.height()) / 2);
                attrToProjector["d"] = d3.svg.arc().innerRadius(innerRadiusF).outerRadius(outerRadiusF);
                delete attrToProjector["inner-radius"];
                delete attrToProjector["outer-radius"];
                if (attrToProjector["fill"] == null) {
                    attrToProjector["fill"] = function (d, i) { return Pie.DEFAULT_COLOR_SCALE.scale(String(i)); };
                }
                delete attrToProjector["value"];
                return attrToProjector;
            };
            Pie.prototype.retargetProjectors = function (attrToProjector) {
                var retargetedAttrToProjector = {};
                d3.entries(attrToProjector).forEach(function (entry) {
                    retargetedAttrToProjector[entry.key] = function (d, i) { return entry.value(d.data, i); };
                });
                return retargetedAttrToProjector;
            };
            Pie.prototype._getAnimator = function (drawer, index) {
                return Plottable.Abstract.NewStylePlot.prototype._getAnimator.call(this, drawer, index);
            };
            Pie.prototype._getDrawer = function (key) {
                return new Plottable._Drawer.Arc(key);
            };
            Pie.prototype._getDatasetsInOrder = function () {
                return Plottable.Abstract.NewStylePlot.prototype._getDatasetsInOrder.call(this);
            };
            Pie.prototype._getDrawersInOrder = function () {
                return Plottable.Abstract.NewStylePlot.prototype._getDrawersInOrder.call(this);
            };
            Pie.prototype._updateScaleExtent = function (attr) {
                Plottable.Abstract.NewStylePlot.prototype._updateScaleExtent.call(this, attr);
            };
            Pie.prototype._paint = function () {
                var _this = this;
                var attrHash = this._generateAttrToProjector();
                var datasets = this._getDatasetsInOrder();
                this._getDrawersInOrder().forEach(function (d, i) {
                    var animator = _this._animate ? _this._getAnimator(d, i) : new Plottable.Animator.Null();
                    var pieData = _this.pie(datasets[i].data());
                    d.draw(pieData, attrHash, animator);
                });
            };
            Pie.prototype.pie = function (d) {
                var defaultAccessor = function (d) { return d.value; };
                var valueProjector = this._projectors["value"];
                var valueAccessor = valueProjector ? valueProjector.accessor : defaultAccessor;
                return d3.layout.pie().sort(null).value(valueAccessor)(d);
            };
            Pie.DEFAULT_COLOR_SCALE = new Plottable.Scale.Color();
            return Pie;
        })(Plottable.Abstract.Plot);
        Plot.Pie = Pie;
    })(Plottable.Plot || (Plottable.Plot = {}));
    var Plot = Plottable.Plot;
})(Plottable || (Plottable = {}));

var __extends = this.__extends || function (d, b) {
    for (var p in b) if (b.hasOwnProperty(p)) d[p] = b[p];
    function __() { this.constructor = d; }
    __.prototype = b.prototype;
    d.prototype = new __();
};
var Plottable;
(function (Plottable) {
    (function (Abstract) {
        var XYPlot = (function (_super) {
            __extends(XYPlot, _super);
            function XYPlot(dataset, xScale, yScale) {
                _super.call(this, dataset);
                if (!xScale || !yScale) {
                    throw new Error("XYPlots require an xScale and yScale");
                }
                this.classed("xy-plot", true);
                this.project("x", "x", xScale);
                this.project("y", "y", yScale);
            }
            XYPlot.prototype.project = function (attrToSet, accessor, scale) {
                if (attrToSet === "x" && scale) {
                    this._xScale = scale;
                    this._updateXDomainer();
                }
                if (attrToSet === "y" && scale) {
                    this._yScale = scale;
                    this._updateYDomainer();
                }
                _super.prototype.project.call(this, attrToSet, accessor, scale);
                return this;
            };
            XYPlot.prototype._computeLayout = function (xOffset, yOffset, availableWidth, availableHeight) {
                _super.prototype._computeLayout.call(this, xOffset, yOffset, availableWidth, availableHeight);
                this._xScale.range([0, this.width()]);
                this._yScale.range([this.height(), 0]);
            };
            XYPlot.prototype._updateXDomainer = function () {
                if (this._xScale instanceof Abstract.QuantitativeScale) {
                    var scale = this._xScale;
                    if (!scale._userSetDomainer) {
                        scale.domainer().pad().nice();
                    }
                }
            };
            XYPlot.prototype._updateYDomainer = function () {
                if (this._yScale instanceof Abstract.QuantitativeScale) {
                    var scale = this._yScale;
                    if (!scale._userSetDomainer) {
                        scale.domainer().pad().nice();
                    }
                }
            };
            return XYPlot;
        })(Abstract.Plot);
        Abstract.XYPlot = XYPlot;
    })(Plottable.Abstract || (Plottable.Abstract = {}));
    var Abstract = Plottable.Abstract;
})(Plottable || (Plottable = {}));

var __extends = this.__extends || function (d, b) {
    for (var p in b) if (b.hasOwnProperty(p)) d[p] = b[p];
    function __() { this.constructor = d; }
    __.prototype = b.prototype;
    d.prototype = new __();
};
var Plottable;
(function (Plottable) {
    (function (Abstract) {
        var NewStylePlot = (function (_super) {
            __extends(NewStylePlot, _super);
            function NewStylePlot(xScale, yScale) {
                this._key2DatasetDrawerKey = d3.map();
                this._datasetKeysInOrder = [];
                this.nextSeriesIndex = 0;
                _super.call(this, new Plottable.Dataset(), xScale, yScale);
            }
            NewStylePlot.prototype._setup = function () {
                var _this = this;
                _super.prototype._setup.call(this);
                this._getDrawersInOrder().forEach(function (d) { return d._renderArea = _this._renderArea.append("g"); });
            };
            NewStylePlot.prototype.remove = function () {
                var _this = this;
                _super.prototype.remove.call(this);
                this._datasetKeysInOrder.forEach(function (k) { return _this.removeDataset(k); });
            };
            NewStylePlot.prototype.addDataset = function (keyOrDataset, dataset) {
                if (typeof (keyOrDataset) !== "string" && dataset !== undefined) {
                    throw new Error("invalid input to addDataset");
                }
                if (typeof (keyOrDataset) === "string" && keyOrDataset[0] === "_") {
                    Plottable._Util.Methods.warn("Warning: Using _named series keys may produce collisions with unlabeled data sources");
                }
                var key = typeof (keyOrDataset) === "string" ? keyOrDataset : "_" + this.nextSeriesIndex++;
                var data = typeof (keyOrDataset) !== "string" ? keyOrDataset : dataset;
                var dataset = (data instanceof Plottable.Dataset) ? data : new Plottable.Dataset(data);
                this._addDataset(key, dataset);
                return this;
            };
            NewStylePlot.prototype._addDataset = function (key, dataset) {
                var _this = this;
                if (this._key2DatasetDrawerKey.has(key)) {
                    this.removeDataset(key);
                }
                ;
                var drawer = this._getDrawer(key);
                var ddk = { drawer: drawer, dataset: dataset, key: key };
                this._datasetKeysInOrder.push(key);
                this._key2DatasetDrawerKey.set(key, ddk);
                if (this._isSetup) {
                    drawer._renderArea = this._renderArea.append("g");
                }
                dataset.broadcaster.registerListener(this, function () { return _this._onDatasetUpdate(); });
                this._onDatasetUpdate();
            };
            NewStylePlot.prototype._getDrawer = function (key) {
                throw new Error("Abstract Method Not Implemented");
            };
            NewStylePlot.prototype._getAnimator = function (drawer, index) {
                return new Plottable.Animator.Null();
            };
            NewStylePlot.prototype._updateScaleExtent = function (attr) {
                var _this = this;
                var projector = this._projectors[attr];
                if (projector.scale) {
                    this._key2DatasetDrawerKey.forEach(function (key, ddk) {
                        var extent = ddk.dataset._getExtent(projector.accessor, projector.scale._typeCoercer);
                        var scaleKey = _this._plottableID.toString() + "_" + key;
                        if (extent.length === 0 || !_this._isAnchored) {
                            projector.scale._removeExtent(scaleKey, attr);
                        }
                        else {
                            projector.scale._updateExtent(scaleKey, attr, extent);
                        }
                    });
                }
            };
            NewStylePlot.prototype.datasetOrder = function (order) {
                if (order === undefined) {
                    return this._datasetKeysInOrder;
                }
                function isPermutation(l1, l2) {
                    var intersection = Plottable._Util.Methods.intersection(d3.set(l1), d3.set(l2));
                    var size = intersection.size();
                    return size === l1.length && size === l2.length;
                }
                if (isPermutation(order, this._datasetKeysInOrder)) {
                    this._datasetKeysInOrder = order;
                    this._onDatasetUpdate();
                }
                else {
                    Plottable._Util.Methods.warn("Attempted to change datasetOrder, but new order is not permutation of old. Ignoring.");
                }
                return this;
            };
            NewStylePlot.prototype.removeDataset = function (key) {
                if (this._key2DatasetDrawerKey.has(key)) {
                    var ddk = this._key2DatasetDrawerKey.get(key);
                    ddk.drawer.remove();
                    var projectors = d3.values(this._projectors);
                    var scaleKey = this._plottableID.toString() + "_" + key;
                    projectors.forEach(function (p) {
                        if (p.scale) {
                            p.scale._removeExtent(scaleKey, p.attribute);
                        }
                    });
                    ddk.dataset.broadcaster.deregisterListener(this);
                    this._datasetKeysInOrder.splice(this._datasetKeysInOrder.indexOf(key), 1);
                    this._key2DatasetDrawerKey.remove(key);
                    this._onDatasetUpdate();
                }
                return this;
            };
            NewStylePlot.prototype._getDatasetsInOrder = function () {
                var _this = this;
                return this._datasetKeysInOrder.map(function (k) { return _this._key2DatasetDrawerKey.get(k).dataset; });
            };
            NewStylePlot.prototype._getDrawersInOrder = function () {
                var _this = this;
                return this._datasetKeysInOrder.map(function (k) { return _this._key2DatasetDrawerKey.get(k).drawer; });
            };
            NewStylePlot.prototype._paint = function () {
                var _this = this;
                var attrHash = this._generateAttrToProjector();
                var datasets = this._getDatasetsInOrder();
                this._getDrawersInOrder().forEach(function (d, i) {
                    var animator = _this._animate ? _this._getAnimator(d, i) : new Plottable.Animator.Null();
                    d.draw(datasets[i].data(), attrHash, animator);
                });
            };
            return NewStylePlot;
        })(Abstract.XYPlot);
        Abstract.NewStylePlot = NewStylePlot;
    })(Plottable.Abstract || (Plottable.Abstract = {}));
    var Abstract = Plottable.Abstract;
})(Plottable || (Plottable = {}));

var __extends = this.__extends || function (d, b) {
    for (var p in b) if (b.hasOwnProperty(p)) d[p] = b[p];
    function __() { this.constructor = d; }
    __.prototype = b.prototype;
    d.prototype = new __();
};
var Plottable;
(function (Plottable) {
    (function (Plot) {
        var Scatter = (function (_super) {
            __extends(Scatter, _super);
            function Scatter(dataset, xScale, yScale) {
                _super.call(this, dataset, xScale, yScale);
                this._animators = {
                    "circles-reset": new Plottable.Animator.Null(),
                    "circles": new Plottable.Animator.IterativeDelay().duration(250).delay(5)
                };
                this.classed("scatter-plot", true);
                this.project("r", 3);
                this.project("opacity", 0.6);
                this.project("fill", function () { return Plottable.Core.Colors.INDIGO; });
            }
            Scatter.prototype.project = function (attrToSet, accessor, scale) {
                attrToSet = attrToSet === "cx" ? "x" : attrToSet;
                attrToSet = attrToSet === "cy" ? "y" : attrToSet;
                _super.prototype.project.call(this, attrToSet, accessor, scale);
                return this;
            };
            Scatter.prototype._paint = function () {
                _super.prototype._paint.call(this);
                var attrToProjector = this._generateAttrToProjector();
                attrToProjector["cx"] = attrToProjector["x"];
                attrToProjector["cy"] = attrToProjector["y"];
                delete attrToProjector["x"];
                delete attrToProjector["y"];
                var circles = this._renderArea.selectAll("circle").data(this._dataset.data());
                circles.enter().append("circle");
                if (this._dataChanged) {
                    var rFunction = attrToProjector["r"];
                    attrToProjector["r"] = function () { return 0; };
                    this._applyAnimatedAttributes(circles, "circles-reset", attrToProjector);
                    attrToProjector["r"] = rFunction;
                }
                this._applyAnimatedAttributes(circles, "circles", attrToProjector);
                circles.exit().remove();
            };
            return Scatter;
        })(Plottable.Abstract.XYPlot);
        Plot.Scatter = Scatter;
    })(Plottable.Plot || (Plottable.Plot = {}));
    var Plot = Plottable.Plot;
})(Plottable || (Plottable = {}));

var __extends = this.__extends || function (d, b) {
    for (var p in b) if (b.hasOwnProperty(p)) d[p] = b[p];
    function __() { this.constructor = d; }
    __.prototype = b.prototype;
    d.prototype = new __();
};
var Plottable;
(function (Plottable) {
    (function (Plot) {
        var Grid = (function (_super) {
            __extends(Grid, _super);
            function Grid(dataset, xScale, yScale, colorScale) {
                _super.call(this, dataset, xScale, yScale);
                this._animators = {
                    "cells": new Plottable.Animator.Null()
                };
                this.classed("grid-plot", true);
                this._xScale.rangeType("bands", 0, 0);
                this._yScale.rangeType("bands", 0, 0);
                this._colorScale = colorScale;
                this.project("fill", "value", colorScale);
            }
            Grid.prototype.project = function (attrToSet, accessor, scale) {
                _super.prototype.project.call(this, attrToSet, accessor, scale);
                if (attrToSet === "fill") {
                    this._colorScale = this._projectors["fill"].scale;
                }
                return this;
            };
            Grid.prototype._paint = function () {
                _super.prototype._paint.call(this);
                var cells = this._renderArea.selectAll("rect").data(this._dataset.data());
                cells.enter().append("rect");
                var xStep = this._xScale.rangeBand();
                var yStep = this._yScale.rangeBand();
                var attrToProjector = this._generateAttrToProjector();
                attrToProjector["width"] = function () { return xStep; };
                attrToProjector["height"] = function () { return yStep; };
                this._applyAnimatedAttributes(cells, "cells", attrToProjector);
                cells.exit().remove();
            };
            return Grid;
        })(Plottable.Abstract.XYPlot);
        Plot.Grid = Grid;
    })(Plottable.Plot || (Plottable.Plot = {}));
    var Plot = Plottable.Plot;
})(Plottable || (Plottable = {}));

var __extends = this.__extends || function (d, b) {
    for (var p in b) if (b.hasOwnProperty(p)) d[p] = b[p];
    function __() { this.constructor = d; }
    __.prototype = b.prototype;
    d.prototype = new __();
};
var Plottable;
(function (Plottable) {
    (function (Abstract) {
        var BarPlot = (function (_super) {
            __extends(BarPlot, _super);
            function BarPlot(dataset, xScale, yScale) {
                _super.call(this, dataset, xScale, yScale);
                this._baselineValue = 0;
                this._barAlignmentFactor = 0;
                this._animators = {
                    "bars-reset": new Plottable.Animator.Null(),
                    "bars": new Plottable.Animator.IterativeDelay(),
                    "baseline": new Plottable.Animator.Null()
                };
                this.classed("bar-plot", true);
                this.project("fill", function () { return Plottable.Core.Colors.INDIGO; });
                this.baseline(this._baselineValue);
            }
            BarPlot.prototype._setup = function () {
                _super.prototype._setup.call(this);
                this._baseline = this._renderArea.append("line").classed("baseline", true);
                this._bars = this._renderArea.selectAll("rect").data([]);
            };
            BarPlot.prototype._paint = function () {
                _super.prototype._paint.call(this);
                this._bars = this._renderArea.selectAll("rect").data(this._dataset.data());
                this._bars.enter().append("rect");
                var primaryScale = this._isVertical ? this._yScale : this._xScale;
                var scaledBaseline = primaryScale.scale(this._baselineValue);
                var positionAttr = this._isVertical ? "y" : "x";
                var dimensionAttr = this._isVertical ? "height" : "width";
                if (this._dataChanged && this._animate) {
                    var resetAttrToProjector = this._generateAttrToProjector();
                    resetAttrToProjector[positionAttr] = function () { return scaledBaseline; };
                    resetAttrToProjector[dimensionAttr] = function () { return 0; };
                    this._applyAnimatedAttributes(this._bars, "bars-reset", resetAttrToProjector);
                }
                var attrToProjector = this._generateAttrToProjector();
                if (attrToProjector["fill"]) {
                    this._bars.attr("fill", attrToProjector["fill"]);
                }
                this._applyAnimatedAttributes(this._bars, "bars", attrToProjector);
                this._bars.exit().remove();
                var baselineAttr = {
                    "x1": this._isVertical ? 0 : scaledBaseline,
                    "y1": this._isVertical ? scaledBaseline : 0,
                    "x2": this._isVertical ? this.width() : scaledBaseline,
                    "y2": this._isVertical ? scaledBaseline : this.height()
                };
                this._applyAnimatedAttributes(this._baseline, "baseline", baselineAttr);
            };
            BarPlot.prototype.baseline = function (value) {
                this._baselineValue = value;
                this._updateXDomainer();
                this._updateYDomainer();
                this._render();
                return this;
            };
            BarPlot.prototype.barAlignment = function (alignment) {
                var alignmentLC = alignment.toLowerCase();
                var align2factor = this.constructor._BarAlignmentToFactor;
                if (align2factor[alignmentLC] === undefined) {
                    throw new Error("unsupported bar alignment");
                }
                this._barAlignmentFactor = align2factor[alignmentLC];
                this._render();
                return this;
            };
            BarPlot.prototype.parseExtent = function (input) {
                if (typeof (input) === "number") {
                    return { min: input, max: input };
                }
                else if (input instanceof Object && "min" in input && "max" in input) {
                    return input;
                }
                else {
                    throw new Error("input '" + input + "' can't be parsed as an IExtent");
                }
            };
            BarPlot.prototype.selectBar = function (xValOrExtent, yValOrExtent, select) {
                if (select === void 0) { select = true; }
                if (!this._isSetup) {
                    return null;
                }
                var selectedBars = [];
                var xExtent = this.parseExtent(xValOrExtent);
                var yExtent = this.parseExtent(yValOrExtent);
                var tolerance = 0.5;
                this._bars.each(function (d) {
                    var bbox = this.getBBox();
                    if (bbox.x + bbox.width >= xExtent.min - tolerance && bbox.x <= xExtent.max + tolerance && bbox.y + bbox.height >= yExtent.min - tolerance && bbox.y <= yExtent.max + tolerance) {
                        selectedBars.push(this);
                    }
                });
                if (selectedBars.length > 0) {
                    var selection = d3.selectAll(selectedBars);
                    selection.classed("selected", select);
                    return selection;
                }
                else {
                    return null;
                }
            };
            BarPlot.prototype.deselectAll = function () {
                if (this._isSetup) {
                    this._bars.classed("selected", false);
                }
                return this;
            };
            BarPlot.prototype._updateDomainer = function (scale) {
                if (scale instanceof Abstract.QuantitativeScale) {
                    var qscale = scale;
                    if (!qscale._userSetDomainer) {
                        if (this._baselineValue != null) {
                            qscale.domainer().addPaddingException(this._baselineValue, "BAR_PLOT+" + this._plottableID).addIncludedValue(this._baselineValue, "BAR_PLOT+" + this._plottableID);
                        }
                        else {
                            qscale.domainer().removePaddingException("BAR_PLOT+" + this._plottableID).removeIncludedValue("BAR_PLOT+" + this._plottableID);
                        }
                        qscale.domainer().pad();
                    }
                    qscale._autoDomainIfAutomaticMode();
                }
            };
            BarPlot.prototype._updateYDomainer = function () {
                if (this._isVertical) {
                    this._updateDomainer(this._yScale);
                }
                else {
                    _super.prototype._updateYDomainer.call(this);
                }
            };
            BarPlot.prototype._updateXDomainer = function () {
                if (!this._isVertical) {
                    this._updateDomainer(this._xScale);
                }
                else {
                    _super.prototype._updateXDomainer.call(this);
                }
            };
            BarPlot.prototype._generateAttrToProjector = function () {
                var _this = this;
                var attrToProjector = _super.prototype._generateAttrToProjector.call(this);
                var primaryScale = this._isVertical ? this._yScale : this._xScale;
                var secondaryScale = this._isVertical ? this._xScale : this._yScale;
                var primaryAttr = this._isVertical ? "y" : "x";
                var secondaryAttr = this._isVertical ? "x" : "y";
                var bandsMode = (secondaryScale instanceof Plottable.Scale.Ordinal) && secondaryScale.rangeType() === "bands";
                var scaledBaseline = primaryScale.scale(this._baselineValue);
                if (!attrToProjector["width"]) {
                    var constantWidth = bandsMode ? secondaryScale.rangeBand() : BarPlot.DEFAULT_WIDTH;
                    attrToProjector["width"] = function (d, i) { return constantWidth; };
                }
                var positionF = attrToProjector[secondaryAttr];
                var widthF = attrToProjector["width"];
                if (!bandsMode) {
                    attrToProjector[secondaryAttr] = function (d, i) { return positionF(d, i) - widthF(d, i) * _this._barAlignmentFactor; };
                }
                else {
                    var bandWidth = secondaryScale.rangeBand();
                    attrToProjector[secondaryAttr] = function (d, i) { return positionF(d, i) - widthF(d, i) / 2 + bandWidth / 2; };
                }
                var originalPositionFn = attrToProjector[primaryAttr];
                attrToProjector[primaryAttr] = function (d, i) {
                    var originalPos = originalPositionFn(d, i);
                    return (originalPos > scaledBaseline) ? scaledBaseline : originalPos;
                };
                attrToProjector["height"] = function (d, i) {
                    return Math.abs(scaledBaseline - originalPositionFn(d, i));
                };
                return attrToProjector;
            };
            BarPlot.DEFAULT_WIDTH = 10;
            BarPlot._BarAlignmentToFactor = {};
            return BarPlot;
        })(Abstract.XYPlot);
        Abstract.BarPlot = BarPlot;
    })(Plottable.Abstract || (Plottable.Abstract = {}));
    var Abstract = Plottable.Abstract;
})(Plottable || (Plottable = {}));

var __extends = this.__extends || function (d, b) {
    for (var p in b) if (b.hasOwnProperty(p)) d[p] = b[p];
    function __() { this.constructor = d; }
    __.prototype = b.prototype;
    d.prototype = new __();
};
var Plottable;
(function (Plottable) {
    (function (Plot) {
        var VerticalBar = (function (_super) {
            __extends(VerticalBar, _super);
            function VerticalBar(dataset, xScale, yScale) {
                this._isVertical = true;
                _super.call(this, dataset, xScale, yScale);
            }
            VerticalBar.prototype._updateYDomainer = function () {
                this._updateDomainer(this._yScale);
            };
            VerticalBar._BarAlignmentToFactor = { "left": 0, "center": 0.5, "right": 1 };
            return VerticalBar;
        })(Plottable.Abstract.BarPlot);
        Plot.VerticalBar = VerticalBar;
    })(Plottable.Plot || (Plottable.Plot = {}));
    var Plot = Plottable.Plot;
})(Plottable || (Plottable = {}));

var __extends = this.__extends || function (d, b) {
    for (var p in b) if (b.hasOwnProperty(p)) d[p] = b[p];
    function __() { this.constructor = d; }
    __.prototype = b.prototype;
    d.prototype = new __();
};
var Plottable;
(function (Plottable) {
    (function (Plot) {
        var HorizontalBar = (function (_super) {
            __extends(HorizontalBar, _super);
            function HorizontalBar(dataset, xScale, yScale) {
                _super.call(this, dataset, xScale, yScale);
            }
            HorizontalBar.prototype._updateXDomainer = function () {
                this._updateDomainer(this._xScale);
            };
            HorizontalBar.prototype._generateAttrToProjector = function () {
                var attrToProjector = _super.prototype._generateAttrToProjector.call(this);
                var widthF = attrToProjector["width"];
                attrToProjector["width"] = attrToProjector["height"];
                attrToProjector["height"] = widthF;
                return attrToProjector;
            };
            HorizontalBar._BarAlignmentToFactor = { "top": 0, "center": 0.5, "bottom": 1 };
            return HorizontalBar;
        })(Plottable.Abstract.BarPlot);
        Plot.HorizontalBar = HorizontalBar;
    })(Plottable.Plot || (Plottable.Plot = {}));
    var Plot = Plottable.Plot;
})(Plottable || (Plottable = {}));

var __extends = this.__extends || function (d, b) {
    for (var p in b) if (b.hasOwnProperty(p)) d[p] = b[p];
    function __() { this.constructor = d; }
    __.prototype = b.prototype;
    d.prototype = new __();
};
var Plottable;
(function (Plottable) {
    (function (Plot) {
        var Line = (function (_super) {
            __extends(Line, _super);
            function Line(dataset, xScale, yScale) {
                _super.call(this, dataset, xScale, yScale);
                this._animators = {
                    "line-reset": new Plottable.Animator.Null(),
                    "line": new Plottable.Animator.Base().duration(600).easing("exp-in-out")
                };
                this.classed("line-plot", true);
                this.project("stroke", function () { return Plottable.Core.Colors.INDIGO; });
                this.project("stroke-width", function () { return "2px"; });
            }
            Line.prototype._setup = function () {
                _super.prototype._setup.call(this);
                this._appendPath();
            };
            Line.prototype._appendPath = function () {
                this.linePath = this._renderArea.append("path").classed("line", true);
            };
            Line.prototype._getResetYFunction = function () {
                var yDomain = this._yScale.domain();
                var domainMax = Math.max(yDomain[0], yDomain[1]);
                var domainMin = Math.min(yDomain[0], yDomain[1]);
                var startValue = (domainMax < 0 && domainMax) || (domainMin > 0 && domainMin) || 0;
                var scaledStartValue = this._yScale.scale(startValue);
                return function (d, i) { return scaledStartValue; };
            };
            Line.prototype._generateAttrToProjector = function () {
                var attrToProjector = _super.prototype._generateAttrToProjector.call(this);
                var wholeDatumAttributes = this._wholeDatumAttributes();
                var isSingleDatumAttr = function (attr) { return wholeDatumAttributes.indexOf(attr) === -1; };
                var singleDatumAttributes = d3.keys(attrToProjector).filter(isSingleDatumAttr);
                singleDatumAttributes.forEach(function (attribute) {
                    var projector = attrToProjector[attribute];
                    attrToProjector[attribute] = function (data, i) { return data.length > 0 ? projector(data[0], i) : null; };
                });
                return attrToProjector;
            };
            Line.prototype._paint = function () {
                _super.prototype._paint.call(this);
                var attrToProjector = this._generateAttrToProjector();
                var xFunction = attrToProjector["x"];
                var yFunction = attrToProjector["y"];
                delete attrToProjector["x"];
                delete attrToProjector["y"];
                this.linePath.datum(this._dataset.data());
                if (this._dataChanged) {
                    attrToProjector["d"] = d3.svg.line().x(xFunction).y(this._getResetYFunction());
                    this._applyAnimatedAttributes(this.linePath, "line-reset", attrToProjector);
                }
                attrToProjector["d"] = d3.svg.line().x(xFunction).y(yFunction);
                this._applyAnimatedAttributes(this.linePath, "line", attrToProjector);
            };
            Line.prototype._wholeDatumAttributes = function () {
                return ["x", "y"];
            };
            return Line;
        })(Plottable.Abstract.XYPlot);
        Plot.Line = Line;
    })(Plottable.Plot || (Plottable.Plot = {}));
    var Plot = Plottable.Plot;
})(Plottable || (Plottable = {}));

var __extends = this.__extends || function (d, b) {
    for (var p in b) if (b.hasOwnProperty(p)) d[p] = b[p];
    function __() { this.constructor = d; }
    __.prototype = b.prototype;
    d.prototype = new __();
};
var Plottable;
(function (Plottable) {
    (function (Plot) {
        var Area = (function (_super) {
            __extends(Area, _super);
            function Area(dataset, xScale, yScale) {
                _super.call(this, dataset, xScale, yScale);
                this.classed("area-plot", true);
                this.project("y0", 0, yScale);
                this.project("fill", function () { return Plottable.Core.Colors.INDIGO; });
                this.project("fill-opacity", function () { return 0.25; });
                this.project("stroke", function () { return Plottable.Core.Colors.INDIGO; });
                this._animators["area-reset"] = new Plottable.Animator.Null();
                this._animators["area"] = new Plottable.Animator.Base().duration(600).easing("exp-in-out");
            }
            Area.prototype._appendPath = function () {
                this.areaPath = this._renderArea.append("path").classed("area", true);
                _super.prototype._appendPath.call(this);
            };
            Area.prototype._onDatasetUpdate = function () {
                _super.prototype._onDatasetUpdate.call(this);
                if (this._yScale != null) {
                    this._updateYDomainer();
                }
            };
            Area.prototype._updateYDomainer = function () {
                _super.prototype._updateYDomainer.call(this);
                var y0Projector = this._projectors["y0"];
                var y0Accessor = y0Projector && y0Projector.accessor;
                var extent = y0Accessor ? this.dataset()._getExtent(y0Accessor, this._yScale._typeCoercer) : [];
                var constantBaseline = (extent.length === 2 && extent[0] === extent[1]) ? extent[0] : null;
                if (!this._yScale._userSetDomainer) {
                    if (constantBaseline != null) {
                        this._yScale.domainer().addPaddingException(constantBaseline, "AREA_PLOT+" + this._plottableID);
                    }
                    else {
                        this._yScale.domainer().removePaddingException("AREA_PLOT+" + this._plottableID);
                    }
                    this._yScale._autoDomainIfAutomaticMode();
                }
            };
            Area.prototype.project = function (attrToSet, accessor, scale) {
                _super.prototype.project.call(this, attrToSet, accessor, scale);
                if (attrToSet === "y0") {
                    this._updateYDomainer();
                }
                return this;
            };
            Area.prototype._getResetYFunction = function () {
                return this._generateAttrToProjector()["y0"];
            };
            Area.prototype._paint = function () {
                _super.prototype._paint.call(this);
                var attrToProjector = this._generateAttrToProjector();
                var xFunction = attrToProjector["x"];
                var y0Function = attrToProjector["y0"];
                var yFunction = attrToProjector["y"];
                delete attrToProjector["x"];
                delete attrToProjector["y0"];
                delete attrToProjector["y"];
                this.areaPath.datum(this._dataset.data());
                if (this._dataChanged) {
                    attrToProjector["d"] = d3.svg.area().x(xFunction).y0(y0Function).y1(this._getResetYFunction());
                    this._applyAnimatedAttributes(this.areaPath, "area-reset", attrToProjector);
                }
                attrToProjector["d"] = d3.svg.area().x(xFunction).y0(y0Function).y1(yFunction);
                this._applyAnimatedAttributes(this.areaPath, "area", attrToProjector);
            };
            Area.prototype._wholeDatumAttributes = function () {
                var wholeDatumAttributes = _super.prototype._wholeDatumAttributes.call(this);
                wholeDatumAttributes.push("y0");
                return wholeDatumAttributes;
            };
            return Area;
        })(Plot.Line);
        Plot.Area = Area;
    })(Plottable.Plot || (Plottable.Plot = {}));
    var Plot = Plottable.Plot;
})(Plottable || (Plottable = {}));

var __extends = this.__extends || function (d, b) {
    for (var p in b) if (b.hasOwnProperty(p)) d[p] = b[p];
    function __() { this.constructor = d; }
    __.prototype = b.prototype;
    d.prototype = new __();
};
var Plottable;
(function (Plottable) {
    (function (Abstract) {
        var NewStyleBarPlot = (function (_super) {
            __extends(NewStyleBarPlot, _super);
            function NewStyleBarPlot(xScale, yScale) {
                _super.call(this, xScale, yScale);
                this._baselineValue = 0;
                this._barAlignmentFactor = 0;
                this._animators = {
                    "bars-reset": new Plottable.Animator.Null(),
                    "bars": new Plottable.Animator.IterativeDelay(),
                    "baseline": new Plottable.Animator.Null()
                };
                this.classed("bar-plot", true);
                this.project("fill", function () { return Plottable.Core.Colors.INDIGO; });
                this.baseline(this._baselineValue);
            }
            NewStyleBarPlot.prototype._getDrawer = function (key) {
                return new Plottable._Drawer.Rect(key);
            };
            NewStyleBarPlot.prototype._setup = function () {
                _super.prototype._setup.call(this);
                this._baseline = this._renderArea.append("line").classed("baseline", true);
            };
            NewStyleBarPlot.prototype._paint = function () {
                _super.prototype._paint.call(this);
                var primaryScale = this._isVertical ? this._yScale : this._xScale;
                var scaledBaseline = primaryScale.scale(this._baselineValue);
                var baselineAttr = {
                    "x1": this._isVertical ? 0 : scaledBaseline,
                    "y1": this._isVertical ? scaledBaseline : 0,
                    "x2": this._isVertical ? this.width() : scaledBaseline,
                    "y2": this._isVertical ? scaledBaseline : this.height()
                };
                this._applyAnimatedAttributes(this._baseline, "baseline", baselineAttr);
            };
            NewStyleBarPlot.prototype.baseline = function (value) {
                return Abstract.BarPlot.prototype.baseline.apply(this, [value]);
            };
            NewStyleBarPlot.prototype._updateDomainer = function (scale) {
                return Abstract.BarPlot.prototype._updateDomainer.apply(this, [scale]);
            };
            NewStyleBarPlot.prototype._generateAttrToProjector = function () {
                return Abstract.BarPlot.prototype._generateAttrToProjector.apply(this);
            };
            NewStyleBarPlot.prototype._updateXDomainer = function () {
                return Abstract.BarPlot.prototype._updateXDomainer.apply(this);
            };
            NewStyleBarPlot.prototype._updateYDomainer = function () {
                return Abstract.BarPlot.prototype._updateYDomainer.apply(this);
            };
            NewStyleBarPlot._barAlignmentToFactor = {};
            NewStyleBarPlot.DEFAULT_WIDTH = 10;
            return NewStyleBarPlot;
        })(Abstract.NewStylePlot);
        Abstract.NewStyleBarPlot = NewStyleBarPlot;
    })(Plottable.Abstract || (Plottable.Abstract = {}));
    var Abstract = Plottable.Abstract;
})(Plottable || (Plottable = {}));

var __extends = this.__extends || function (d, b) {
    for (var p in b) if (b.hasOwnProperty(p)) d[p] = b[p];
    function __() { this.constructor = d; }
    __.prototype = b.prototype;
    d.prototype = new __();
};
var Plottable;
(function (Plottable) {
    (function (Plot) {
        var ClusteredBar = (function (_super) {
            __extends(ClusteredBar, _super);
            function ClusteredBar(xScale, yScale, isVertical) {
                if (isVertical === void 0) { isVertical = true; }
                this._isVertical = isVertical;
                _super.call(this, xScale, yScale);
                this.innerScale = new Plottable.Scale.Ordinal();
            }
            ClusteredBar.prototype._generateAttrToProjector = function () {
                var _this = this;
                var attrToProjector = _super.prototype._generateAttrToProjector.call(this);
                var widthF = attrToProjector["width"];
                this.innerScale.range([0, widthF(null, 0)]);
                var innerWidthF = function (d, i) { return _this.innerScale.rangeBand(); };
                var heightF = attrToProjector["height"];
                attrToProjector["width"] = this._isVertical ? innerWidthF : heightF;
                attrToProjector["height"] = this._isVertical ? heightF : innerWidthF;
                var positionF = function (d) { return d._PLOTTABLE_PROTECTED_FIELD_POSITION; };
                attrToProjector["x"] = this._isVertical ? positionF : attrToProjector["x"];
                attrToProjector["y"] = this._isVertical ? attrToProjector["y"] : positionF;
                return attrToProjector;
            };
            ClusteredBar.prototype.cluster = function (accessor) {
                var _this = this;
                this.innerScale.domain(this._datasetKeysInOrder);
                var clusters = {};
                this._datasetKeysInOrder.forEach(function (key) {
                    var data = _this._key2DatasetDrawerKey.get(key).dataset.data();
                    clusters[key] = data.map(function (d, i) {
                        var val = accessor(d, i);
                        var primaryScale = _this._isVertical ? _this._xScale : _this._yScale;
                        d["_PLOTTABLE_PROTECTED_FIELD_POSITION"] = primaryScale.scale(val) + _this.innerScale.scale(key);
                        return d;
                    });
                });
                return clusters;
            };
            ClusteredBar.prototype._paint = function () {
                _super.prototype._paint.call(this);
                var attrHash = this._generateAttrToProjector();
                var accessor = this._isVertical ? this._projectors["x"].accessor : this._projectors["y"].accessor;
                var clusteredData = this.cluster(accessor);
                this._getDrawersInOrder().forEach(function (d) { return d.draw(clusteredData[d.key], attrHash); });
            };
            return ClusteredBar;
        })(Plottable.Abstract.NewStyleBarPlot);
        Plot.ClusteredBar = ClusteredBar;
    })(Plottable.Plot || (Plottable.Plot = {}));
    var Plot = Plottable.Plot;
})(Plottable || (Plottable = {}));

var __extends = this.__extends || function (d, b) {
    for (var p in b) if (b.hasOwnProperty(p)) d[p] = b[p];
    function __() { this.constructor = d; }
    __.prototype = b.prototype;
    d.prototype = new __();
};
var Plottable;
(function (Plottable) {
    (function (Abstract) {
        var Stacked = (function (_super) {
            __extends(Stacked, _super);
            function Stacked() {
                _super.apply(this, arguments);
                this.stackedExtent = [0, 0];
            }
            Stacked.prototype._onDatasetUpdate = function () {
                _super.prototype._onDatasetUpdate.call(this);
                if (this._datasetKeysInOrder && this._projectors["x"] && this._projectors["y"]) {
                    this.stack();
                }
            };
            Stacked.prototype.stack = function () {
                var datasets = this._getDatasetsInOrder();
                var keyAccessor = this._isVertical ? this._projectors["x"].accessor : this._projectors["y"].accessor;
                var valueAccessor = this._isVertical ? this._projectors["y"].accessor : this._projectors["x"].accessor;
                var dataArray = datasets.map(function (dataset) {
                    return dataset.data().map(function (datum) {
                        return { key: keyAccessor(datum), value: valueAccessor(datum) };
                    });
                });
                var positiveDataArray = dataArray.map(function (data) {
                    return data.map(function (datum) {
                        return { key: datum.key, value: Math.max(0, datum.value) };
                    });
                });
                var negativeDataArray = dataArray.map(function (data) {
                    return data.map(function (datum) {
                        return { key: datum.key, value: Math.min(datum.value, 0) };
                    });
                });
                this.setDatasetStackOffsets(this._stack(positiveDataArray), this._stack(negativeDataArray));
                var maxStack = Plottable._Util.Methods.max(datasets, function (dataset) {
                    return Plottable._Util.Methods.max(dataset.data(), function (datum) {
                        return valueAccessor(datum) + datum["_PLOTTABLE_PROTECTED_FIELD_STACK_OFFSET"];
                    });
                });
                var minStack = Plottable._Util.Methods.min(datasets, function (dataset) {
                    return Plottable._Util.Methods.min(dataset.data(), function (datum) {
                        return valueAccessor(datum) + datum["_PLOTTABLE_PROTECTED_FIELD_STACK_OFFSET"];
                    });
                });
                this.stackedExtent = [Math.min(minStack, 0), Math.max(0, maxStack)];
            };
            Stacked.prototype._stack = function (dataArray) {
                var outFunction = function (d, y0, y) {
                    d.offset = y0;
                };
                d3.layout.stack().x(function (d) { return d.key; }).y(function (d) { return d.value; }).values(function (d) { return d; }).out(outFunction)(dataArray);
                return dataArray;
            };
            Stacked.prototype.setDatasetStackOffsets = function (positiveDataArray, negativeDataArray) {
                var valueAccessor = this._isVertical ? this._projectors["y"].accessor : this._projectors["x"].accessor;
                var positiveDataArrayOffsets = positiveDataArray.map(function (data) { return data.map(function (datum) { return datum.offset; }); });
                var negativeDataArrayOffsets = negativeDataArray.map(function (data) { return data.map(function (datum) { return datum.offset; }); });
                this._getDatasetsInOrder().forEach(function (dataset, datasetIndex) {
                    dataset.data().forEach(function (datum, datumIndex) {
                        var positiveOffset = positiveDataArrayOffsets[datasetIndex][datumIndex];
                        var negativeOffset = negativeDataArrayOffsets[datasetIndex][datumIndex];
                        datum["_PLOTTABLE_PROTECTED_FIELD_STACK_OFFSET"] = valueAccessor(datum) > 0 ? positiveOffset : negativeOffset;
                    });
                });
            };
            Stacked.prototype._updateScaleExtents = function () {
                _super.prototype._updateScaleExtents.call(this);
                var primaryScale = this._isVertical ? this._yScale : this._xScale;
                if (!primaryScale) {
                    return;
                }
                if (this._isAnchored && this.stackedExtent.length > 0) {
                    primaryScale._updateExtent(this._plottableID.toString(), "_PLOTTABLE_PROTECTED_FIELD_STACK_EXTENT", this.stackedExtent);
                }
                else {
                    primaryScale._removeExtent(this._plottableID.toString(), "_PLOTTABLE_PROTECTED_FIELD_STACK_EXTENT");
                }
            };
            return Stacked;
        })(Abstract.NewStylePlot);
        Abstract.Stacked = Stacked;
    })(Plottable.Abstract || (Plottable.Abstract = {}));
    var Abstract = Plottable.Abstract;
})(Plottable || (Plottable = {}));

var __extends = this.__extends || function (d, b) {
    for (var p in b) if (b.hasOwnProperty(p)) d[p] = b[p];
    function __() { this.constructor = d; }
    __.prototype = b.prototype;
    d.prototype = new __();
};
var Plottable;
(function (Plottable) {
    (function (Plot) {
        var StackedArea = (function (_super) {
            __extends(StackedArea, _super);
            function StackedArea(xScale, yScale) {
                _super.call(this, xScale, yScale);
                this._baselineValue = 0;
                this.classed("area-plot", true);
                this.project("fill", function () { return Plottable.Core.Colors.INDIGO; });
                this._isVertical = true;
            }
            StackedArea.prototype._getDrawer = function (key) {
                return new Plottable._Drawer.Area(key);
            };
            StackedArea.prototype._setup = function () {
                _super.prototype._setup.call(this);
                this._baseline = this._renderArea.append("line").classed("baseline", true);
            };
            StackedArea.prototype._paint = function () {
                _super.prototype._paint.call(this);
                var scaledBaseline = this._yScale.scale(this._baselineValue);
                var baselineAttr = {
                    "x1": 0,
                    "y1": scaledBaseline,
                    "x2": this.width(),
                    "y2": scaledBaseline
                };
                this._applyAnimatedAttributes(this._baseline, "baseline", baselineAttr);
            };
            StackedArea.prototype._updateYDomainer = function () {
                _super.prototype._updateYDomainer.call(this);
                var scale = this._yScale;
                if (!scale._userSetDomainer) {
                    scale.domainer().addPaddingException(0, "STACKED_AREA_PLOT+" + this._plottableID);
                    scale._autoDomainIfAutomaticMode();
                }
            };
            StackedArea.prototype._onDatasetUpdate = function () {
                _super.prototype._onDatasetUpdate.call(this);
                Plot.Area.prototype._onDatasetUpdate.apply(this);
            };
            StackedArea.prototype._generateAttrToProjector = function () {
                var _this = this;
                var attrToProjector = _super.prototype._generateAttrToProjector.call(this);
                var xFunction = attrToProjector["x"];
                var yFunction = function (d) { return _this._yScale.scale(d.y + d["_PLOTTABLE_PROTECTED_FIELD_STACK_OFFSET"]); };
                var y0Function = function (d) { return _this._yScale.scale(d["_PLOTTABLE_PROTECTED_FIELD_STACK_OFFSET"]); };
                delete attrToProjector["x"];
                delete attrToProjector["y0"];
                delete attrToProjector["y"];
                attrToProjector["d"] = d3.svg.area().x(xFunction).y0(y0Function).y1(yFunction);
                var fillProjector = attrToProjector["fill"];
                attrToProjector["fill"] = function (d, i) { return fillProjector(d[0], i); };
                return attrToProjector;
            };
            return StackedArea;
        })(Plottable.Abstract.Stacked);
        Plot.StackedArea = StackedArea;
    })(Plottable.Plot || (Plottable.Plot = {}));
    var Plot = Plottable.Plot;
})(Plottable || (Plottable = {}));

var __extends = this.__extends || function (d, b) {
    for (var p in b) if (b.hasOwnProperty(p)) d[p] = b[p];
    function __() { this.constructor = d; }
    __.prototype = b.prototype;
    d.prototype = new __();
};
var Plottable;
(function (Plottable) {
    (function (Plot) {
        var StackedBar = (function (_super) {
            __extends(StackedBar, _super);
            function StackedBar(xScale, yScale, isVertical) {
                if (isVertical === void 0) { isVertical = true; }
                this._isVertical = isVertical;
                this._baselineValue = 0;
                this._barAlignmentFactor = 0.5;
                _super.call(this, xScale, yScale);
                this.classed("bar-plot", true);
                this.project("fill", function () { return Plottable.Core.Colors.INDIGO; });
                this.baseline(this._baselineValue);
                this._isVertical = isVertical;
            }
            StackedBar.prototype._setup = function () {
                Plottable.Abstract.NewStyleBarPlot.prototype._setup.call(this);
            };
            StackedBar.prototype._getAnimator = function (drawer, index) {
                var animator = new Plottable.Animator.Rect();
                animator.delay(animator.duration() * index);
                return animator;
            };
            StackedBar.prototype._getDrawer = function (key) {
                return Plottable.Abstract.NewStyleBarPlot.prototype._getDrawer.apply(this, [key]);
            };
            StackedBar.prototype._generateAttrToProjector = function () {
                var _this = this;
                var attrToProjector = Plottable.Abstract.NewStyleBarPlot.prototype._generateAttrToProjector.apply(this);
                var primaryAttr = this._isVertical ? "y" : "x";
                var primaryScale = this._isVertical ? this._yScale : this._xScale;
                var primaryAccessor = this._projectors[primaryAttr].accessor;
                var getStart = function (d) { return primaryScale.scale(d["_PLOTTABLE_PROTECTED_FIELD_STACK_OFFSET"]); };
                var getEnd = function (d) { return primaryScale.scale(primaryAccessor(d) + d["_PLOTTABLE_PROTECTED_FIELD_STACK_OFFSET"]); };
                var heightF = function (d) { return Math.abs(getEnd(d) - getStart(d)); };
                var widthF = attrToProjector["width"];
                attrToProjector["height"] = this._isVertical ? heightF : widthF;
                attrToProjector["width"] = this._isVertical ? widthF : heightF;
                var attrFunction = function (d) { return primaryAccessor(d) < 0 ? getStart(d) : getEnd(d); };
                attrToProjector[primaryAttr] = function (d) { return _this._isVertical ? attrFunction(d) : attrFunction(d) - heightF(d); };
                return attrToProjector;
            };
            StackedBar.prototype._paint = function () {
                _super.prototype._paint.call(this);
                var primaryScale = this._isVertical ? this._yScale : this._xScale;
                var scaledBaseline = primaryScale.scale(this._baselineValue);
                var baselineAttr = {
                    "x1": this._isVertical ? 0 : scaledBaseline,
                    "y1": this._isVertical ? scaledBaseline : 0,
                    "x2": this._isVertical ? this.width() : scaledBaseline,
                    "y2": this._isVertical ? scaledBaseline : this.height()
                };
                this._baseline.attr(baselineAttr);
            };
            StackedBar.prototype.baseline = function (value) {
                return Plottable.Abstract.NewStyleBarPlot.prototype.baseline.apply(this, [value]);
            };
            StackedBar.prototype._updateDomainer = function (scale) {
                return Plottable.Abstract.NewStyleBarPlot.prototype._updateDomainer.apply(this, [scale]);
            };
            StackedBar.prototype._updateXDomainer = function () {
                return Plottable.Abstract.NewStyleBarPlot.prototype._updateXDomainer.apply(this);
            };
            StackedBar.prototype._updateYDomainer = function () {
                return Plottable.Abstract.NewStyleBarPlot.prototype._updateYDomainer.apply(this);
            };
            return StackedBar;
        })(Plottable.Abstract.Stacked);
        Plot.StackedBar = StackedBar;
    })(Plottable.Plot || (Plottable.Plot = {}));
    var Plot = Plottable.Plot;
})(Plottable || (Plottable = {}));


var Plottable;
(function (Plottable) {
    (function (Animator) {
        var Null = (function () {
            function Null() {
            }
            Null.prototype.animate = function (selection, attrToProjector) {
                return selection.attr(attrToProjector);
            };
            return Null;
        })();
        Animator.Null = Null;
    })(Plottable.Animator || (Plottable.Animator = {}));
    var Animator = Plottable.Animator;
})(Plottable || (Plottable = {}));

var Plottable;
(function (Plottable) {
    (function (Animator) {
        var Base = (function () {
            function Base() {
                this._duration = Base.DEFAULT_DURATION_MILLISECONDS;
                this._delay = Base.DEFAULT_DELAY_MILLISECONDS;
                this._easing = Base.DEFAULT_EASING;
            }
            Base.prototype.animate = function (selection, attrToProjector) {
                return selection.transition().ease(this.easing()).duration(this.duration()).delay(this.delay()).attr(attrToProjector);
            };
            Base.prototype.duration = function (duration) {
                if (duration === undefined) {
                    return this._duration;
                }
                else {
                    this._duration = duration;
                    return this;
                }
            };
            Base.prototype.delay = function (delay) {
                if (delay === undefined) {
                    return this._delay;
                }
                else {
                    this._delay = delay;
                    return this;
                }
            };
            Base.prototype.easing = function (easing) {
                if (easing === undefined) {
                    return this._easing;
                }
                else {
                    this._easing = easing;
                    return this;
                }
            };
            Base.DEFAULT_DURATION_MILLISECONDS = 300;
            Base.DEFAULT_DELAY_MILLISECONDS = 0;
            Base.DEFAULT_EASING = "exp-out";
            return Base;
        })();
        Animator.Base = Base;
    })(Plottable.Animator || (Plottable.Animator = {}));
    var Animator = Plottable.Animator;
})(Plottable || (Plottable = {}));

var __extends = this.__extends || function (d, b) {
    for (var p in b) if (b.hasOwnProperty(p)) d[p] = b[p];
    function __() { this.constructor = d; }
    __.prototype = b.prototype;
    d.prototype = new __();
};
var Plottable;
(function (Plottable) {
    (function (Animator) {
        var IterativeDelay = (function (_super) {
            __extends(IterativeDelay, _super);
            function IterativeDelay() {
                _super.call(this);
                this._iterativeDelay = IterativeDelay.DEFAULT_ITERATIVE_DELAY_MILLISECONDS;
            }
            IterativeDelay.prototype.animate = function (selection, attrToProjector) {
                var _this = this;
                return selection.transition().ease(this.easing()).duration(this.duration()).delay(function (d, i) { return _this.delay() + _this.iterativeDelay() * i; }).attr(attrToProjector);
            };
            IterativeDelay.prototype.iterativeDelay = function (iterDelay) {
                if (iterDelay === undefined) {
                    return this._iterativeDelay;
                }
                else {
                    this._iterativeDelay = iterDelay;
                    return this;
                }
            };
            IterativeDelay.DEFAULT_ITERATIVE_DELAY_MILLISECONDS = 15;
            return IterativeDelay;
        })(Animator.Base);
        Animator.IterativeDelay = IterativeDelay;
    })(Plottable.Animator || (Plottable.Animator = {}));
    var Animator = Plottable.Animator;
})(Plottable || (Plottable = {}));

var __extends = this.__extends || function (d, b) {
    for (var p in b) if (b.hasOwnProperty(p)) d[p] = b[p];
    function __() { this.constructor = d; }
    __.prototype = b.prototype;
    d.prototype = new __();
};
var Plottable;
(function (Plottable) {
    (function (Animator) {
        var Rect = (function (_super) {
            __extends(Rect, _super);
            function Rect(isVertical, isReverse) {
                if (isVertical === void 0) { isVertical = true; }
                if (isReverse === void 0) { isReverse = false; }
                _super.call(this);
                this.isVertical = isVertical;
                this.isReverse = isReverse;
            }
            Rect.prototype.animate = function (selection, attrToProjector) {
                var startAttrToProjector = {};
                Rect.ANIMATED_ATTRIBUTES.forEach(function (attr) { return startAttrToProjector[attr] = attrToProjector[attr]; });
                startAttrToProjector[this.getMovingAttr()] = this._startMovingProjector(attrToProjector);
                startAttrToProjector[this.getGrowingAttr()] = function () { return 0; };
                selection.attr(startAttrToProjector);
                return _super.prototype.animate.call(this, selection, attrToProjector);
            };
            Rect.prototype._startMovingProjector = function (attrToProjector) {
                if (this.isVertical === this.isReverse) {
                    return attrToProjector[this.getMovingAttr()];
                }
                var movingAttrProjector = attrToProjector[this.getMovingAttr()];
                var growingAttrProjector = attrToProjector[this.getGrowingAttr()];
                return function (d, i) { return movingAttrProjector(d, i) + growingAttrProjector(d, i); };
            };
            Rect.prototype.getGrowingAttr = function () {
                return this.isVertical ? "height" : "width";
            };
            Rect.prototype.getMovingAttr = function () {
                return this.isVertical ? "y" : "x";
            };
            Rect.ANIMATED_ATTRIBUTES = ["height", "width", "x", "y", "fill"];
            return Rect;
        })(Animator.Base);
        Animator.Rect = Rect;
    })(Plottable.Animator || (Plottable.Animator = {}));
    var Animator = Plottable.Animator;
})(Plottable || (Plottable = {}));

var Plottable;
(function (Plottable) {
    (function (Core) {
        (function (KeyEventListener) {
            var _initialized = false;
            var _callbacks = [];
            function initialize() {
                if (_initialized) {
                    return;
                }
                d3.select(document).on("keydown", processEvent);
                _initialized = true;
            }
            KeyEventListener.initialize = initialize;
            function addCallback(keyCode, cb) {
                if (!_initialized) {
                    initialize();
                }
                if (_callbacks[keyCode] == null) {
                    _callbacks[keyCode] = [];
                }
                _callbacks[keyCode].push(cb);
            }
            KeyEventListener.addCallback = addCallback;
            function processEvent() {
                if (_callbacks[d3.event.keyCode] == null) {
                    return;
                }
                _callbacks[d3.event.keyCode].forEach(function (cb) {
                    cb(d3.event);
                });
            }
        })(Core.KeyEventListener || (Core.KeyEventListener = {}));
        var KeyEventListener = Core.KeyEventListener;
    })(Plottable.Core || (Plottable.Core = {}));
    var Core = Plottable.Core;
})(Plottable || (Plottable = {}));

var __extends = this.__extends || function (d, b) {
    for (var p in b) if (b.hasOwnProperty(p)) d[p] = b[p];
    function __() { this.constructor = d; }
    __.prototype = b.prototype;
    d.prototype = new __();
};
var Plottable;
(function (Plottable) {
    (function (Abstract) {
        var Interaction = (function (_super) {
            __extends(Interaction, _super);
            function Interaction() {
                _super.apply(this, arguments);
            }
            Interaction.prototype._anchor = function (component, hitBox) {
                this._componentToListenTo = component;
                this._hitBox = hitBox;
            };
            return Interaction;
        })(Abstract.PlottableObject);
        Abstract.Interaction = Interaction;
    })(Plottable.Abstract || (Plottable.Abstract = {}));
    var Abstract = Plottable.Abstract;
})(Plottable || (Plottable = {}));

var __extends = this.__extends || function (d, b) {
    for (var p in b) if (b.hasOwnProperty(p)) d[p] = b[p];
    function __() { this.constructor = d; }
    __.prototype = b.prototype;
    d.prototype = new __();
};
var Plottable;
(function (Plottable) {
    (function (Interaction) {
        var Click = (function (_super) {
            __extends(Click, _super);
            function Click() {
                _super.apply(this, arguments);
            }
            Click.prototype._anchor = function (component, hitBox) {
                var _this = this;
                _super.prototype._anchor.call(this, component, hitBox);
                hitBox.on(this._listenTo(), function () {
                    var xy = d3.mouse(hitBox.node());
                    var x = xy[0];
                    var y = xy[1];
                    _this._callback({ x: x, y: y });
                });
            };
            Click.prototype._listenTo = function () {
                return "click";
            };
            Click.prototype.callback = function (cb) {
                this._callback = cb;
                return this;
            };
            return Click;
        })(Plottable.Abstract.Interaction);
        Interaction.Click = Click;
        var DoubleClick = (function (_super) {
            __extends(DoubleClick, _super);
            function DoubleClick() {
                _super.apply(this, arguments);
            }
            DoubleClick.prototype._listenTo = function () {
                return "dblclick";
            };
            return DoubleClick;
        })(Click);
        Interaction.DoubleClick = DoubleClick;
    })(Plottable.Interaction || (Plottable.Interaction = {}));
    var Interaction = Plottable.Interaction;
})(Plottable || (Plottable = {}));

var __extends = this.__extends || function (d, b) {
    for (var p in b) if (b.hasOwnProperty(p)) d[p] = b[p];
    function __() { this.constructor = d; }
    __.prototype = b.prototype;
    d.prototype = new __();
};
var Plottable;
(function (Plottable) {
    (function (Interaction) {
        var Key = (function (_super) {
            __extends(Key, _super);
            function Key(keyCode) {
                _super.call(this);
                this.activated = false;
                this.keyCode = keyCode;
            }
            Key.prototype._anchor = function (component, hitBox) {
                var _this = this;
                _super.prototype._anchor.call(this, component, hitBox);
                hitBox.on("mouseover", function () {
                    _this.activated = true;
                });
                hitBox.on("mouseout", function () {
                    _this.activated = false;
                });
                Plottable.Core.KeyEventListener.addCallback(this.keyCode, function (e) {
                    if (_this.activated && _this._callback != null) {
                        _this._callback();
                    }
                });
            };
            Key.prototype.callback = function (cb) {
                this._callback = cb;
                return this;
            };
            return Key;
        })(Plottable.Abstract.Interaction);
        Interaction.Key = Key;
    })(Plottable.Interaction || (Plottable.Interaction = {}));
    var Interaction = Plottable.Interaction;
})(Plottable || (Plottable = {}));

var __extends = this.__extends || function (d, b) {
    for (var p in b) if (b.hasOwnProperty(p)) d[p] = b[p];
    function __() { this.constructor = d; }
    __.prototype = b.prototype;
    d.prototype = new __();
};
var Plottable;
(function (Plottable) {
    (function (Interaction) {
        var PanZoom = (function (_super) {
            __extends(PanZoom, _super);
            function PanZoom(xScale, yScale) {
                _super.call(this);
                var _this = this;
                if (xScale == null) {
                    xScale = new Plottable.Scale.Linear();
                }
                if (yScale == null) {
                    yScale = new Plottable.Scale.Linear();
                }
                this._xScale = xScale;
                this._yScale = yScale;
                this.zoom = d3.behavior.zoom();
                this.zoom.x(this._xScale._d3Scale);
                this.zoom.y(this._yScale._d3Scale);
                this.zoom.on("zoom", function () { return _this.rerenderZoomed(); });
            }
            PanZoom.prototype.resetZoom = function () {
                var _this = this;
                this.zoom = d3.behavior.zoom();
                this.zoom.x(this._xScale._d3Scale);
                this.zoom.y(this._yScale._d3Scale);
                this.zoom.on("zoom", function () { return _this.rerenderZoomed(); });
                this.zoom(this._hitBox);
            };
            PanZoom.prototype._anchor = function (component, hitBox) {
                _super.prototype._anchor.call(this, component, hitBox);
                this.zoom(hitBox);
            };
            PanZoom.prototype.rerenderZoomed = function () {
                var xDomain = this._xScale._d3Scale.domain();
                var yDomain = this._yScale._d3Scale.domain();
                this._xScale.domain(xDomain);
                this._yScale.domain(yDomain);
            };
            return PanZoom;
        })(Plottable.Abstract.Interaction);
        Interaction.PanZoom = PanZoom;
    })(Plottable.Interaction || (Plottable.Interaction = {}));
    var Interaction = Plottable.Interaction;
})(Plottable || (Plottable = {}));

var __extends = this.__extends || function (d, b) {
    for (var p in b) if (b.hasOwnProperty(p)) d[p] = b[p];
    function __() { this.constructor = d; }
    __.prototype = b.prototype;
    d.prototype = new __();
};
var Plottable;
(function (Plottable) {
    (function (Interaction) {
        var BarHover = (function (_super) {
            __extends(BarHover, _super);
            function BarHover() {
                _super.apply(this, arguments);
                this.currentBar = null;
                this._hoverMode = "point";
            }
            BarHover.prototype._anchor = function (barPlot, hitBox) {
                var _this = this;
                _super.prototype._anchor.call(this, barPlot, hitBox);
                this.plotIsVertical = this._componentToListenTo._isVertical;
                this.dispatcher = new Plottable.Dispatcher.Mouse(this._hitBox);
                this.dispatcher.mousemove(function (p) {
                    var selectedBar = _this.getHoveredBar(p);
                    if (selectedBar == null) {
                        _this._hoverOut();
                    }
                    else {
                        if (_this.currentBar != null) {
                            if (_this.currentBar.node() === selectedBar.node()) {
                                return;
                            }
                            else {
                                _this._hoverOut();
                            }
                        }
                        _this._componentToListenTo._bars.classed("not-hovered", true).classed("hovered", false);
                        selectedBar.classed("not-hovered", false).classed("hovered", true);
                        if (_this.hoverCallback != null) {
                            _this.hoverCallback(selectedBar.data()[0], selectedBar);
                        }
                    }
                    _this.currentBar = selectedBar;
                });
                this.dispatcher.mouseout(function (p) { return _this._hoverOut(); });
                this.dispatcher.connect();
            };
            BarHover.prototype._hoverOut = function () {
                this._componentToListenTo._bars.classed("not-hovered hovered", false);
                if (this.unhoverCallback != null && this.currentBar != null) {
                    this.unhoverCallback(this.currentBar.data()[0], this.currentBar);
                }
                this.currentBar = null;
            };
            BarHover.prototype.getHoveredBar = function (p) {
                if (this._hoverMode === "point") {
                    return this._componentToListenTo.selectBar(p.x, p.y, false);
                }
                var maxExtent = { min: -Infinity, max: Infinity };
                if (this.plotIsVertical) {
                    return this._componentToListenTo.selectBar(p.x, maxExtent, false);
                }
                else {
                    return this._componentToListenTo.selectBar(maxExtent, p.y, false);
                }
            };
            BarHover.prototype.hoverMode = function (mode) {
                if (mode == null) {
                    return this._hoverMode;
                }
                var modeLC = mode.toLowerCase();
                if (modeLC !== "point" && modeLC !== "line") {
                    throw new Error(mode + " is not a valid hover mode for Interaction.BarHover");
                }
                this._hoverMode = modeLC;
                return this;
            };
            BarHover.prototype.onHover = function (callback) {
                this.hoverCallback = callback;
                return this;
            };
            BarHover.prototype.onUnhover = function (callback) {
                this.unhoverCallback = callback;
                return this;
            };
            return BarHover;
        })(Plottable.Abstract.Interaction);
        Interaction.BarHover = BarHover;
    })(Plottable.Interaction || (Plottable.Interaction = {}));
    var Interaction = Plottable.Interaction;
})(Plottable || (Plottable = {}));

var __extends = this.__extends || function (d, b) {
    for (var p in b) if (b.hasOwnProperty(p)) d[p] = b[p];
    function __() { this.constructor = d; }
    __.prototype = b.prototype;
    d.prototype = new __();
};
var Plottable;
(function (Plottable) {
    (function (Interaction) {
        var Drag = (function (_super) {
            __extends(Drag, _super);
            function Drag() {
                _super.call(this);
                var _this = this;
                this.dragInitialized = false;
                this._origin = [0, 0];
                this._location = [0, 0];
                this.dragBehavior = d3.behavior.drag();
                this.dragBehavior.on("dragstart", function () { return _this._dragstart(); });
                this.dragBehavior.on("drag", function () { return _this._drag(); });
                this.dragBehavior.on("dragend", function () { return _this._dragend(); });
            }
            Drag.prototype.dragstart = function (cb) {
                if (cb === undefined) {
                    return this.ondragstart;
                }
                else {
                    this.ondragstart = cb;
                    return this;
                }
            };
            Drag.prototype.drag = function (cb) {
                if (cb === undefined) {
                    return this.ondrag;
                }
                else {
                    this.ondrag = cb;
                    return this;
                }
            };
            Drag.prototype.dragend = function (cb) {
                if (cb === undefined) {
                    return this.ondragend;
                }
                else {
                    this.ondragend = cb;
                    return this;
                }
            };
            Drag.prototype._dragstart = function () {
                var width = this._componentToListenTo.width();
                var height = this._componentToListenTo.height();
                var constraintFunction = function (min, max) { return function (x) { return Math.min(Math.max(x, min), max); }; };
                this.constrainX = constraintFunction(0, width);
                this.constrainY = constraintFunction(0, height);
            };
            Drag.prototype._doDragstart = function () {
                if (this.ondragstart != null) {
                    this.ondragstart({ x: this._origin[0], y: this._origin[1] });
                }
            };
            Drag.prototype._drag = function () {
                if (!this.dragInitialized) {
                    this._origin = [d3.event.x, d3.event.y];
                    this.dragInitialized = true;
                    this._doDragstart();
                }
                this._location = [this.constrainX(d3.event.x), this.constrainY(d3.event.y)];
                this._doDrag();
            };
            Drag.prototype._doDrag = function () {
                if (this.ondrag != null) {
                    var startLocation = { x: this._origin[0], y: this._origin[1] };
                    var endLocation = { x: this._location[0], y: this._location[1] };
                    this.ondrag(startLocation, endLocation);
                }
            };
            Drag.prototype._dragend = function () {
                if (!this.dragInitialized) {
                    return;
                }
                this.dragInitialized = false;
                this._doDragend();
            };
            Drag.prototype._doDragend = function () {
                if (this.ondragend != null) {
                    var startLocation = { x: this._origin[0], y: this._origin[1] };
                    var endLocation = { x: this._location[0], y: this._location[1] };
                    this.ondragend(startLocation, endLocation);
                }
            };
            Drag.prototype._anchor = function (component, hitBox) {
                _super.prototype._anchor.call(this, component, hitBox);
                hitBox.call(this.dragBehavior);
                return this;
            };
            Drag.prototype.setupZoomCallback = function (xScale, yScale) {
                var xDomainOriginal = xScale != null ? xScale.domain() : null;
                var yDomainOriginal = yScale != null ? yScale.domain() : null;
                var resetOnNextClick = false;
                function callback(upperLeft, lowerRight) {
                    if (upperLeft == null || lowerRight == null) {
                        if (resetOnNextClick) {
                            if (xScale != null) {
                                xScale.domain(xDomainOriginal);
                            }
                            if (yScale != null) {
                                yScale.domain(yDomainOriginal);
                            }
                        }
                        resetOnNextClick = !resetOnNextClick;
                        return;
                    }
                    resetOnNextClick = false;
                    if (xScale != null) {
                        xScale.domain([xScale.invert(upperLeft.x), xScale.invert(lowerRight.x)]);
                    }
                    if (yScale != null) {
                        yScale.domain([yScale.invert(lowerRight.y), yScale.invert(upperLeft.y)]);
                    }
                    this.clearBox();
                    return;
                }
                this.drag(callback);
                this.dragend(callback);
                return this;
            };
            return Drag;
        })(Plottable.Abstract.Interaction);
        Interaction.Drag = Drag;
    })(Plottable.Interaction || (Plottable.Interaction = {}));
    var Interaction = Plottable.Interaction;
})(Plottable || (Plottable = {}));

var __extends = this.__extends || function (d, b) {
    for (var p in b) if (b.hasOwnProperty(p)) d[p] = b[p];
    function __() { this.constructor = d; }
    __.prototype = b.prototype;
    d.prototype = new __();
};
var Plottable;
(function (Plottable) {
    (function (Interaction) {
        var DragBox = (function (_super) {
            __extends(DragBox, _super);
            function DragBox() {
                _super.apply(this, arguments);
                this.boxIsDrawn = false;
            }
            DragBox.prototype._dragstart = function () {
                _super.prototype._dragstart.call(this);
                this.clearBox();
            };
            DragBox.prototype.clearBox = function () {
                if (this.dragBox == null) {
                    return;
                }
                this.dragBox.attr("height", 0).attr("width", 0);
                this.boxIsDrawn = false;
                return this;
            };
            DragBox.prototype.setBox = function (x0, x1, y0, y1) {
                if (this.dragBox == null) {
                    return;
                }
                var w = Math.abs(x0 - x1);
                var h = Math.abs(y0 - y1);
                var xo = Math.min(x0, x1);
                var yo = Math.min(y0, y1);
                this.dragBox.attr({ x: xo, y: yo, width: w, height: h });
                this.boxIsDrawn = (w > 0 && h > 0);
                return this;
            };
            DragBox.prototype._anchor = function (component, hitBox) {
                _super.prototype._anchor.call(this, component, hitBox);
                var cname = DragBox.CLASS_DRAG_BOX;
                var background = this._componentToListenTo._backgroundContainer;
                this.dragBox = background.append("rect").classed(cname, true).attr("x", 0).attr("y", 0);
                return this;
            };
            DragBox.CLASS_DRAG_BOX = "drag-box";
            return DragBox;
        })(Interaction.Drag);
        Interaction.DragBox = DragBox;
    })(Plottable.Interaction || (Plottable.Interaction = {}));
    var Interaction = Plottable.Interaction;
})(Plottable || (Plottable = {}));

var __extends = this.__extends || function (d, b) {
    for (var p in b) if (b.hasOwnProperty(p)) d[p] = b[p];
    function __() { this.constructor = d; }
    __.prototype = b.prototype;
    d.prototype = new __();
};
var Plottable;
(function (Plottable) {
    (function (Interaction) {
        var XDragBox = (function (_super) {
            __extends(XDragBox, _super);
            function XDragBox() {
                _super.apply(this, arguments);
            }
            XDragBox.prototype._drag = function () {
                _super.prototype._drag.call(this);
                this.setBox(this._origin[0], this._location[0]);
            };
            XDragBox.prototype.setBox = function (x0, x1) {
                _super.prototype.setBox.call(this, x0, x1, 0, this._componentToListenTo.height());
                return this;
            };
            return XDragBox;
        })(Interaction.DragBox);
        Interaction.XDragBox = XDragBox;
    })(Plottable.Interaction || (Plottable.Interaction = {}));
    var Interaction = Plottable.Interaction;
})(Plottable || (Plottable = {}));

var __extends = this.__extends || function (d, b) {
    for (var p in b) if (b.hasOwnProperty(p)) d[p] = b[p];
    function __() { this.constructor = d; }
    __.prototype = b.prototype;
    d.prototype = new __();
};
var Plottable;
(function (Plottable) {
    (function (Interaction) {
        var XYDragBox = (function (_super) {
            __extends(XYDragBox, _super);
            function XYDragBox() {
                _super.apply(this, arguments);
            }
            XYDragBox.prototype._drag = function () {
                _super.prototype._drag.call(this);
                this.setBox(this._origin[0], this._location[0], this._origin[1], this._location[1]);
            };
            return XYDragBox;
        })(Interaction.DragBox);
        Interaction.XYDragBox = XYDragBox;
    })(Plottable.Interaction || (Plottable.Interaction = {}));
    var Interaction = Plottable.Interaction;
})(Plottable || (Plottable = {}));

var __extends = this.__extends || function (d, b) {
    for (var p in b) if (b.hasOwnProperty(p)) d[p] = b[p];
    function __() { this.constructor = d; }
    __.prototype = b.prototype;
    d.prototype = new __();
};
var Plottable;
(function (Plottable) {
    (function (Interaction) {
        var YDragBox = (function (_super) {
            __extends(YDragBox, _super);
            function YDragBox() {
                _super.apply(this, arguments);
            }
            YDragBox.prototype._drag = function () {
                _super.prototype._drag.call(this);
                this.setBox(this._origin[1], this._location[1]);
            };
            YDragBox.prototype.setBox = function (y0, y1) {
                _super.prototype.setBox.call(this, 0, this._componentToListenTo.width(), y0, y1);
                return this;
            };
            return YDragBox;
        })(Interaction.DragBox);
        Interaction.YDragBox = YDragBox;
    })(Plottable.Interaction || (Plottable.Interaction = {}));
    var Interaction = Plottable.Interaction;
})(Plottable || (Plottable = {}));

var __extends = this.__extends || function (d, b) {
    for (var p in b) if (b.hasOwnProperty(p)) d[p] = b[p];
    function __() { this.constructor = d; }
    __.prototype = b.prototype;
    d.prototype = new __();
};
var Plottable;
(function (Plottable) {
    (function (Abstract) {
        var Dispatcher = (function (_super) {
            __extends(Dispatcher, _super);
            function Dispatcher(target) {
                _super.call(this);
                this._event2Callback = {};
                this.connected = false;
                this._target = target;
            }
            Dispatcher.prototype.target = function (targetElement) {
                if (targetElement == null) {
                    return this._target;
                }
                var wasConnected = this.connected;
                this.disconnect();
                this._target = targetElement;
                if (wasConnected) {
                    this.connect();
                }
                return this;
            };
            Dispatcher.prototype.getEventString = function (eventName) {
                return eventName + ".dispatcher" + this._plottableID;
            };
            Dispatcher.prototype.connect = function () {
                var _this = this;
                if (this.connected) {
                    throw new Error("Can't connect dispatcher twice!");
                }
                this.connected = true;
                Object.keys(this._event2Callback).forEach(function (event) {
                    var callback = _this._event2Callback[event];
                    _this._target.on(_this.getEventString(event), callback);
                });
                return this;
            };
            Dispatcher.prototype.disconnect = function () {
                var _this = this;
                this.connected = false;
                Object.keys(this._event2Callback).forEach(function (event) {
                    _this._target.on(_this.getEventString(event), null);
                });
                return this;
            };
            return Dispatcher;
        })(Abstract.PlottableObject);
        Abstract.Dispatcher = Dispatcher;
    })(Plottable.Abstract || (Plottable.Abstract = {}));
    var Abstract = Plottable.Abstract;
})(Plottable || (Plottable = {}));

var __extends = this.__extends || function (d, b) {
    for (var p in b) if (b.hasOwnProperty(p)) d[p] = b[p];
    function __() { this.constructor = d; }
    __.prototype = b.prototype;
    d.prototype = new __();
};
var Plottable;
(function (Plottable) {
    (function (Dispatcher) {
        var Mouse = (function (_super) {
            __extends(Mouse, _super);
            function Mouse(target) {
                _super.call(this, target);
                var _this = this;
                this._event2Callback["mouseover"] = function () {
                    if (_this._mouseover != null) {
                        _this._mouseover(_this.getMousePosition());
                    }
                };
                this._event2Callback["mousemove"] = function () {
                    if (_this._mousemove != null) {
                        _this._mousemove(_this.getMousePosition());
                    }
                };
                this._event2Callback["mouseout"] = function () {
                    if (_this._mouseout != null) {
                        _this._mouseout(_this.getMousePosition());
                    }
                };
            }
            Mouse.prototype.getMousePosition = function () {
                var xy = d3.mouse(this._target.node());
                return {
                    x: xy[0],
                    y: xy[1]
                };
            };
            Mouse.prototype.mouseover = function (callback) {
                if (callback === undefined) {
                    return this._mouseover;
                }
                this._mouseover = callback;
                return this;
            };
            Mouse.prototype.mousemove = function (callback) {
                if (callback === undefined) {
                    return this._mousemove;
                }
                this._mousemove = callback;
                return this;
            };
            Mouse.prototype.mouseout = function (callback) {
                if (callback === undefined) {
                    return this._mouseout;
                }
                this._mouseout = callback;
                return this;
            };
            return Mouse;
        })(Plottable.Abstract.Dispatcher);
        Dispatcher.Mouse = Mouse;
    })(Plottable.Dispatcher || (Plottable.Dispatcher = {}));
    var Dispatcher = Plottable.Dispatcher;
})(Plottable || (Plottable = {}));<|MERGE_RESOLUTION|>--- conflicted
+++ resolved
@@ -60,16 +60,6 @@
                 return set;
             }
             Methods.union = union;
-<<<<<<< HEAD
-=======
-            /**
-             * Populates a map from an array of keys and a transformation function.
-             *
-             * @param {string[]} keys The array of keys.
-             * @param {(string, number) => T} transform A transformation function to apply to the keys.
-             * @return {D3.Map<T>} A map mapping keys to their transformed values.
-             */
->>>>>>> 41bd9337
             function populateMap(keys, transform) {
                 var map = d3.map();
                 keys.forEach(function (key, i) {
@@ -3648,19 +3638,6 @@
     (function (Component) {
         var Label = (function (_super) {
             __extends(Label, _super);
-<<<<<<< HEAD
-=======
-            /**
-             * Creates a Label.
-             *
-             * A label is component that renders just text. The most common use of
-             * labels is to create a title or axis labels.
-             *
-             * @constructor
-             * @param {string} displayText The text of the Label (default = "").
-             * @param {string} orientation The orientation of the Label (horizontal/left/right) (default = "horizontal").
-             */
->>>>>>> 41bd9337
             function Label(displayText, orientation) {
                 if (displayText === void 0) { displayText = ""; }
                 if (orientation === void 0) { orientation = "horizontal"; }
