--- conflicted
+++ resolved
@@ -7525,16 +7525,8 @@
             StackedBar.prototype._stack = function (dataArray) {
                 return Plot.AbstractStacked.prototype._stack.call(this, dataArray);
             };
-<<<<<<< HEAD
-            StackedBar.prototype._generateDrawSteps = function () {
-                return [{ attrToProjector: this._generateAttrToProjector(), animator: this._getAnimator("stacked-bar") }];
-            };
-            StackedBar.prototype.baseline = function (value) {
-                return Plot.AbstractBarPlot.prototype.baseline.apply(this, [value]);
-=======
             StackedBar.prototype._setDatasetStackOffsets = function (positiveDataMapArray, negativeDataMapArray) {
                 Plot.AbstractStacked.prototype._setDatasetStackOffsets.call(this, positiveDataMapArray, negativeDataMapArray);
->>>>>>> 536d83cd
             };
             StackedBar.prototype._getDomainKeys = function () {
                 return Plot.AbstractStacked.prototype._getDomainKeys.call(this);
