--- conflicted
+++ resolved
@@ -3774,11 +3774,6 @@
                 var _this = this;
                 if (formatter === void 0) { formatter = Plottable.Formatters.identity(); }
                 _super.call(this);
-<<<<<<< HEAD
-                this._userRequestedWidth = "auto";
-                this._userRequestedHeight = "auto";
-=======
->>>>>>> 626fc8ae
                 this._endTickLength = 5;
                 this._tickLength = 5;
                 this._tickLabelPadding = 10;
