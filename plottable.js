--- conflicted
+++ resolved
@@ -5877,10 +5877,7 @@
                 _super.call(this);
                 this._padding = 5;
                 this.classed("legend", true);
-<<<<<<< HEAD
                 this.maxEntriesPerRow(Infinity);
-=======
->>>>>>> 0c91eb3b
                 this._scale = colorScale;
                 this._scale.broadcaster.registerListener(this, function () { return _this._invalidateLayout(); });
                 this.xAlign("left").yAlign("center");
@@ -5948,16 +5945,9 @@
                     return d3.sum(row, function (entry) { return estimatedLayout.entryLengths.get(entry); });
                 });
                 var longestRowLength = Plottable._Util.Methods.max(rowLengths, 0);
-<<<<<<< HEAD
-                var desiredWidth = this.padding + longestRowLength;
-                var acceptableHeight = estimatedLayout.numRowsToDraw * estimatedLayout.textHeight + 2 * this.padding;
-                var desiredHeight = estimatedLayout.rows.length * estimatedLayout.textHeight + 2 * this.padding;
-=======
-                longestRowLength = longestRowLength === undefined ? 0 : longestRowLength; // HACKHACK: #843
                 var desiredWidth = this._padding + longestRowLength;
                 var acceptableHeight = estimatedLayout.numRowsToDraw * estimatedLayout.textHeight + 2 * this._padding;
                 var desiredHeight = estimatedLayout.rows.length * estimatedLayout.textHeight + 2 * this._padding;
->>>>>>> 0c91eb3b
                 return {
                     width: desiredWidth,
                     height: acceptableHeight,
@@ -5965,12 +5955,8 @@
                     wantsHeight: offeredHeight < desiredHeight
                 };
             };
-<<<<<<< HEAD
-            HorizontalLegend.prototype.packRows = function (availableWidth, entries, entryLengths) {
+            HorizontalLegend.prototype._packRows = function (availableWidth, entries, entryLengths) {
                 var _this = this;
-=======
-            HorizontalLegend.prototype._packRows = function (availableWidth, entries, entryLengths) {
->>>>>>> 0c91eb3b
                 var rows = [[]];
                 var currentRow = rows[0];
                 var spaceLeft = availableWidth;
@@ -5991,8 +5977,8 @@
                     return d3.select();
                 }
                 var legends = [];
-                var layout = this.calculateLayoutInfo(this.width(), this.height());
-                var legendPadding = this.padding;
+                var layout = this._calculateLayoutInfo(this.width(), this.height());
+                var legendPadding = this._padding;
                 this._content.selectAll("g." + HorizontalLegend.LEGEND_ROW_CLASS).each(function (d, i) {
                     var lowY = i * layout.textHeight + legendPadding;
                     var highY = (i + 1) * layout.textHeight + legendPadding;
@@ -6036,11 +6022,7 @@
                     });
                 });
                 entries.select("circle").attr("cx", layout.textHeight / 2).attr("cy", layout.textHeight / 2).attr("r", layout.textHeight * 0.3).attr("fill", function (value) { return _this._scale.scale(value); });
-<<<<<<< HEAD
-                var padding = this.padding;
-=======
                 var padding = this._padding;
->>>>>>> 0c91eb3b
                 var textContainers = entries.select("g.text-container");
                 textContainers.text(""); // clear out previous results
                 textContainers.append("title").text(function (value) { return value; });
