/*!
Plottable 0.23.2 (https://github.com/palantir/plottable)
Copyright 2014 Palantir Technologies
Licensed under MIT (https://github.com/palantir/plottable/blob/master/LICENSE)
*/

var Plottable;
(function (Plottable) {
    (function (Util) {
        (function (Methods) {
            function inRange(x, a, b) {
                return (Math.min(a, b) <= x && x <= Math.max(a, b));
            }
            Methods.inRange = inRange;
            function warn(warning) {
                if (window.console != null) {
                    if (window.console.warn != null) {
                        console.warn(warning);
                    }
                    else if (window.console.log != null) {
                        console.log(warning);
                    }
                }
            }
            Methods.warn = warn;
            function addArrays(alist, blist) {
                if (alist.length !== blist.length) {
                    throw new Error("attempted to add arrays of unequal length");
                }
                return alist.map(function (_, i) { return alist[i] + blist[i]; });
            }
            Methods.addArrays = addArrays;
            function intersection(set1, set2) {
                var set = d3.set();
                set1.forEach(function (v) {
                    if (set2.has(v)) {
                        set.add(v);
                    }
                });
                return set;
            }
            Methods.intersection = intersection;
            function _accessorize(accessor) {
                if (typeof (accessor) === "function") {
                    return accessor;
                }
                else if (typeof (accessor) === "string" && accessor[0] !== "#") {
                    return function (d, i, s) { return d[accessor]; };
                }
                else {
                    return function (d, i, s) { return accessor; };
                }
                ;
            }
            Methods._accessorize = _accessorize;
            function union(set1, set2) {
                var set = d3.set();
                set1.forEach(function (v) { return set.add(v); });
                set2.forEach(function (v) { return set.add(v); });
                return set;
            }
            Methods.union = union;
            function _applyAccessor(accessor, plot) {
                var activatedAccessor = _accessorize(accessor);
                return function (d, i) { return activatedAccessor(d, i, plot.dataSource().metadata()); };
            }
            Methods._applyAccessor = _applyAccessor;
            function uniq(strings) {
                var seen = {};
                strings.forEach(function (s) { return seen[s] = true; });
                return d3.keys(seen);
            }
            Methods.uniq = uniq;
            function uniqNumbers(a) {
                var seen = d3.set();
                var result = [];
                a.forEach(function (n) {
                    if (!seen.has(n)) {
                        seen.add(n);
                        result.push(n);
                    }
                });
                return result;
            }
            Methods.uniqNumbers = uniqNumbers;
            function createFilledArray(value, count) {
                var out = [];
                for (var i = 0; i < count; i++) {
                    out[i] = typeof (value) === "function" ? value(i) : value;
                }
                return out;
            }
            Methods.createFilledArray = createFilledArray;
            function flatten(a) {
                return Array.prototype.concat.apply([], a);
            }
            Methods.flatten = flatten;
            function arrayEq(a, b) {
                if (a == null || b == null) {
                    return a === b;
                }
                if (a.length !== b.length) {
                    return false;
                }
                for (var i = 0; i < a.length; i++) {
                    if (a[i] !== b[i]) {
                        return false;
                    }
                }
                return true;
            }
            Methods.arrayEq = arrayEq;
            function objEq(a, b) {
                if (a == null || b == null) {
                    return a === b;
                }
                var keysA = Object.keys(a).sort();
                var keysB = Object.keys(b).sort();
                var valuesA = keysA.map(function (k) { return a[k]; });
                var valuesB = keysB.map(function (k) { return b[k]; });
                return arrayEq(keysA, keysB) && arrayEq(valuesA, valuesB);
            }
            Methods.objEq = objEq;
        })(Util.Methods || (Util.Methods = {}));
        var Methods = Util.Methods;
    })(Plottable.Util || (Plottable.Util = {}));
    var Util = Plottable.Util;
})(Plottable || (Plottable = {}));

var Plottable;
(function (Plottable) {
    (function (Util) {
        (function (OpenSource) {
            function sortedIndex(val, arr, accessor) {
                var low = 0;
                var high = arr.length;
                while (low < high) {
                    var mid = (low + high) >>> 1;
                    var x = accessor == null ? arr[mid] : accessor(arr[mid]);
                    if (x < val) {
                        low = mid + 1;
                    }
                    else {
                        high = mid;
                    }
                }
                return low;
            }
            OpenSource.sortedIndex = sortedIndex;
            ;
        })(Util.OpenSource || (Util.OpenSource = {}));
        var OpenSource = Util.OpenSource;
    })(Plottable.Util || (Plottable.Util = {}));
    var Util = Plottable.Util;
})(Plottable || (Plottable = {}));

var Plottable;
(function (Plottable) {
    (function (Util) {
        var IDCounter = (function () {
            function IDCounter() {
                this.counter = {};
            }
            IDCounter.prototype.setDefault = function (id) {
                if (this.counter[id] == null) {
                    this.counter[id] = 0;
                }
            };
            IDCounter.prototype.increment = function (id) {
                this.setDefault(id);
                return ++this.counter[id];
            };
            IDCounter.prototype.decrement = function (id) {
                this.setDefault(id);
                return --this.counter[id];
            };
            IDCounter.prototype.get = function (id) {
                this.setDefault(id);
                return this.counter[id];
            };
            return IDCounter;
        })();
        Util.IDCounter = IDCounter;
    })(Plottable.Util || (Plottable.Util = {}));
    var Util = Plottable.Util;
})(Plottable || (Plottable = {}));

var Plottable;
(function (Plottable) {
    (function (Util) {
        var StrictEqualityAssociativeArray = (function () {
            function StrictEqualityAssociativeArray() {
                this.keyValuePairs = [];
            }
            StrictEqualityAssociativeArray.prototype.set = function (key, value) {
                if (key !== key) {
                    throw new Error("NaN may not be used as a key to the StrictEqualityAssociativeArray");
                }
                for (var i = 0; i < this.keyValuePairs.length; i++) {
                    if (this.keyValuePairs[i][0] === key) {
                        this.keyValuePairs[i][1] = value;
                        return true;
                    }
                }
                this.keyValuePairs.push([key, value]);
                return false;
            };
            StrictEqualityAssociativeArray.prototype.get = function (key) {
                for (var i = 0; i < this.keyValuePairs.length; i++) {
                    if (this.keyValuePairs[i][0] === key) {
                        return this.keyValuePairs[i][1];
                    }
                }
                return undefined;
            };
            StrictEqualityAssociativeArray.prototype.has = function (key) {
                for (var i = 0; i < this.keyValuePairs.length; i++) {
                    if (this.keyValuePairs[i][0] === key) {
                        return true;
                    }
                }
                return false;
            };
            StrictEqualityAssociativeArray.prototype.values = function () {
                return this.keyValuePairs.map(function (x) { return x[1]; });
            };
            StrictEqualityAssociativeArray.prototype.keys = function () {
                return this.keyValuePairs.map(function (x) { return x[0]; });
            };
            StrictEqualityAssociativeArray.prototype.map = function (cb) {
                return this.keyValuePairs.map(function (kv, index) {
                    return cb(kv[0], kv[1], index);
                });
            };
            StrictEqualityAssociativeArray.prototype.delete = function (key) {
                for (var i = 0; i < this.keyValuePairs.length; i++) {
                    if (this.keyValuePairs[i][0] === key) {
                        this.keyValuePairs.splice(i, 1);
                        return true;
                    }
                }
                return false;
            };
            return StrictEqualityAssociativeArray;
        })();
        Util.StrictEqualityAssociativeArray = StrictEqualityAssociativeArray;
    })(Plottable.Util || (Plottable.Util = {}));
    var Util = Plottable.Util;
})(Plottable || (Plottable = {}));

var Plottable;
(function (Plottable) {
    (function (Util) {
        var Cache = (function () {
            function Cache(compute, canonicalKey, valueEq) {
                if (valueEq === void 0) { valueEq = function (v, w) { return v === w; }; }
                this.cache = d3.map();
                this.canonicalKey = null;
                this.compute = compute;
                this.canonicalKey = canonicalKey;
                this.valueEq = valueEq;
                if (canonicalKey !== undefined) {
                    this.cache.set(this.canonicalKey, this.compute(this.canonicalKey));
                }
            }
            Cache.prototype.get = function (k) {
                if (!this.cache.has(k)) {
                    this.cache.set(k, this.compute(k));
                }
                return this.cache.get(k);
            };
            Cache.prototype.clear = function () {
                if (this.canonicalKey === undefined || !this.valueEq(this.cache.get(this.canonicalKey), this.compute(this.canonicalKey))) {
                    this.cache = d3.map();
                }
                return this;
            };
            return Cache;
        })();
        Util.Cache = Cache;
    })(Plottable.Util || (Plottable.Util = {}));
    var Util = Plottable.Util;
})(Plottable || (Plottable = {}));

var Plottable;
(function (Plottable) {
    (function (Util) {
        (function (Text) {
            ;
            ;
            function getTextMeasure(selection) {
                return function (s) {
                    if (s.trim() === "") {
                        return { width: 0, height: 0 };
                    }
                    var bb;
                    if (selection.node().nodeName === "text") {
                        var originalText = selection.text();
                        selection.text(s);
                        bb = Util.DOM.getBBox(selection);
                        selection.text(originalText);
                        return { width: bb.width, height: bb.height };
                    }
                    else {
                        var t = selection.append("text").text(s);
                        bb = Util.DOM.getBBox(t);
                        t.remove();
                        return { width: bb.width, height: bb.height };
                    }
                };
            }
            Text.getTextMeasure = getTextMeasure;
            function combineWhitespace(tm) {
                return function (s) { return tm(s.replace(/\s+/g, " ")); };
            }
            function measureByCharacter(tm) {
                return function (s) {
                    var whs = s.trim().split("").map(tm);
                    return {
                        width: d3.sum(whs, function (wh) { return wh.width; }),
                        height: d3.max(whs, function (wh) { return wh.height; })
                    };
                };
            }
            var CANONICAL_CHR = "a";
            function wrapWhitespace(tm) {
                return function (s) {
                    if (/^\s*$/.test(s)) {
                        var whs = s.split("").map(function (c) {
                            var wh = tm(CANONICAL_CHR + c + CANONICAL_CHR);
                            var whWrapping = tm(CANONICAL_CHR);
                            return {
                                width: wh.width - 2 * whWrapping.width,
                                height: wh.height
                            };
                        });
                        return {
                            width: d3.sum(whs, function (x) { return x.width; }),
                            height: d3.max(whs, function (x) { return x.height; })
                        };
                    }
                    else {
                        return tm(s);
                    }
                };
            }
            var CachingCharacterMeasurer = (function () {
                function CachingCharacterMeasurer(g) {
                    var _this = this;
                    this.cache = new Util.Cache(getTextMeasure(g), CANONICAL_CHR, Util.Methods.objEq);
                    this.measure = combineWhitespace(measureByCharacter(wrapWhitespace(function (s) { return _this.cache.get(s); })));
                }
                CachingCharacterMeasurer.prototype.clear = function () {
                    this.cache.clear();
                    return this;
                };
                return CachingCharacterMeasurer;
            })();
            Text.CachingCharacterMeasurer = CachingCharacterMeasurer;
            function getTruncatedText(text, availableWidth, measurer) {
                if (measurer(text).width <= availableWidth) {
                    return text;
                }
                else {
                    return _addEllipsesToLine(text, availableWidth, measurer);
                }
            }
            Text.getTruncatedText = getTruncatedText;
            function getTextHeight(selection) {
                return getTextMeasure(selection)("bqpdl").height;
            }
            Text.getTextHeight = getTextHeight;
            function getTextWidth(textElement, text) {
                return getTextMeasure(textElement)(text).width;
            }
            Text.getTextWidth = getTextWidth;
            function _addEllipsesToLine(line, width, measureText) {
                var mutatedLine = line.trim();
                var widthMeasure = function (s) { return measureText(s).width; };
                var lineWidth = widthMeasure(line);
                var ellipsesWidth = widthMeasure("...");
                if (width < ellipsesWidth) {
                    var periodWidth = widthMeasure(".");
                    var numPeriodsThatFit = Math.floor(width / periodWidth);
                    return "...".substr(0, numPeriodsThatFit);
                }
                while (lineWidth + ellipsesWidth > width) {
                    mutatedLine = mutatedLine.substr(0, mutatedLine.length - 1).trim();
                    lineWidth = widthMeasure(mutatedLine);
                }
                if (widthMeasure(mutatedLine + "...") > width) {
                    throw new Error("_addEllipsesToLine failed :(");
                }
                return mutatedLine + "...";
            }
            Text._addEllipsesToLine = _addEllipsesToLine;
            function writeLineHorizontally(line, g, width, height, xAlign, yAlign) {
                if (xAlign === void 0) { xAlign = "left"; }
                if (yAlign === void 0) { yAlign = "top"; }
                var xOffsetFactor = { left: 0, center: 0.5, right: 1 };
                var yOffsetFactor = { top: 0, center: 0.5, bottom: 1 };
                if (xOffsetFactor[xAlign] === undefined || yOffsetFactor[yAlign] === undefined) {
                    throw new Error("unrecognized alignment x:" + xAlign + ", y:" + yAlign);
                }
                var innerG = g.append("g");
                var textEl = innerG.append("text");
                textEl.text(line);
                var bb = Util.DOM.getBBox(textEl);
                var h = bb.height;
                var w = bb.width;
                if (w > width || h > height) {
                    Util.Methods.warn("Insufficient space to fit text");
                    return { width: 0, height: 0 };
                }
                var anchorConverter = { left: "start", center: "middle", right: "end" };
                var anchor = anchorConverter[xAlign];
                var xOff = width * xOffsetFactor[xAlign];
                var yOff = height * yOffsetFactor[yAlign] + h * (1 - yOffsetFactor[yAlign]);
                var ems = -0.4 * (1 - yOffsetFactor[yAlign]);
                textEl.attr("text-anchor", anchor).attr("y", ems + "em");
                Util.DOM.translate(innerG, xOff, yOff);
                return { width: w, height: h };
            }
            Text.writeLineHorizontally = writeLineHorizontally;
            function writeLineVertically(line, g, width, height, xAlign, yAlign, rotation) {
                if (xAlign === void 0) { xAlign = "left"; }
                if (yAlign === void 0) { yAlign = "top"; }
                if (rotation === void 0) { rotation = "right"; }
                if (rotation !== "right" && rotation !== "left") {
                    throw new Error("unrecognized rotation: " + rotation);
                }
                var isRight = rotation === "right";
                var rightTranslator = { left: "bottom", right: "top", center: "center", top: "left", bottom: "right" };
                var leftTranslator = { left: "top", right: "bottom", center: "center", top: "right", bottom: "left" };
                var alignTranslator = isRight ? rightTranslator : leftTranslator;
                var innerG = g.append("g");
                var wh = writeLineHorizontally(line, innerG, height, width, alignTranslator[yAlign], alignTranslator[xAlign]);
                var xForm = d3.transform("");
                xForm.rotate = rotation === "right" ? 90 : -90;
                xForm.translate = [isRight ? width : 0, isRight ? 0 : height];
                innerG.attr("transform", xForm.toString());
                return wh;
            }
            Text.writeLineVertically = writeLineVertically;
            function writeTextHorizontally(brokenText, g, width, height, xAlign, yAlign) {
                if (xAlign === void 0) { xAlign = "left"; }
                if (yAlign === void 0) { yAlign = "top"; }
                var h = getTextHeight(g);
                var maxWidth = 0;
                var blockG = g.append("g");
                brokenText.forEach(function (line, i) {
                    var innerG = blockG.append("g");
                    Util.DOM.translate(innerG, 0, i * h);
                    var wh = writeLineHorizontally(line, innerG, width, h, xAlign, yAlign);
                    if (wh.width > maxWidth) {
                        maxWidth = wh.width;
                    }
                });
                var usedSpace = h * brokenText.length;
                var freeSpace = height - usedSpace;
                var translator = { center: 0.5, top: 0, bottom: 1 };
                Util.DOM.translate(blockG, 0, freeSpace * translator[yAlign]);
                return { width: maxWidth, height: usedSpace };
            }
            Text.writeTextHorizontally = writeTextHorizontally;
            function writeTextVertically(brokenText, g, width, height, xAlign, yAlign, rotation) {
                if (xAlign === void 0) { xAlign = "left"; }
                if (yAlign === void 0) { yAlign = "top"; }
                if (rotation === void 0) { rotation = "left"; }
                var h = getTextHeight(g);
                var maxHeight = 0;
                var blockG = g.append("g");
                brokenText.forEach(function (line, i) {
                    var innerG = blockG.append("g");
                    Util.DOM.translate(innerG, i * h, 0);
                    var wh = writeLineVertically(line, innerG, h, height, xAlign, yAlign, rotation);
                    if (wh.height > maxHeight) {
                        maxHeight = wh.height;
                    }
                });
                var usedSpace = h * brokenText.length;
                var freeSpace = width - usedSpace;
                var translator = { center: 0.5, left: 0, right: 1 };
                Util.DOM.translate(blockG, freeSpace * translator[xAlign], 0);
                return { width: usedSpace, height: maxHeight };
            }
            Text.writeTextVertically = writeTextVertically;
            ;
            function writeText(text, width, height, tm, horizontally, write) {
                var orientHorizontally = (horizontally != null) ? horizontally : width * 1.1 > height;
                var primaryDimension = orientHorizontally ? width : height;
                var secondaryDimension = orientHorizontally ? height : width;
                var wrappedText = Util.WordWrap.breakTextToFitRect(text, primaryDimension, secondaryDimension, tm);
                if (wrappedText.lines.length === 0) {
                    return { textFits: wrappedText.textFits, usedWidth: 0, usedHeight: 0 };
                }
                var usedWidth, usedHeight;
                if (write == null) {
                    var widthFn = orientHorizontally ? d3.max : d3.sum;
                    var heightFn = orientHorizontally ? d3.sum : d3.max;
                    usedWidth = widthFn(wrappedText.lines, function (line) { return tm(line).width; });
                    usedHeight = heightFn(wrappedText.lines, function (line) { return tm(line).height; });
                }
                else {
                    var innerG = write.g.append("g").classed("writeText-inner-g", true);
                    var writeTextFn = orientHorizontally ? writeTextHorizontally : writeTextVertically;
                    var wh = writeTextFn(wrappedText.lines, innerG, width, height, write.xAlign, write.yAlign);
                    usedWidth = wh.width;
                    usedHeight = wh.height;
                }
                return { textFits: wrappedText.textFits, usedWidth: usedWidth, usedHeight: usedHeight };
            }
            Text.writeText = writeText;
        })(Util.Text || (Util.Text = {}));
        var Text = Util.Text;
    })(Plottable.Util || (Plottable.Util = {}));
    var Util = Plottable.Util;
})(Plottable || (Plottable = {}));

var Plottable;
(function (Plottable) {
    (function (Util) {
        (function (WordWrap) {
            var LINE_BREAKS_BEFORE = /[{\[]/;
            var LINE_BREAKS_AFTER = /[!"%),-.:;?\]}]/;
            var SPACES = /^\s+$/;
            ;
            function breakTextToFitRect(text, width, height, measureText) {
                var widthMeasure = function (s) { return measureText(s).width; };
                var lines = breakTextToFitWidth(text, width, widthMeasure);
                var textHeight = measureText("hello world").height;
                var nLinesThatFit = Math.floor(height / textHeight);
                var textFit = nLinesThatFit >= lines.length;
                if (!textFit) {
                    lines = lines.splice(0, nLinesThatFit);
                    if (nLinesThatFit > 0) {
                        lines[nLinesThatFit - 1] = Util.Text._addEllipsesToLine(lines[nLinesThatFit - 1], width, measureText);
                    }
                }
                return { originalText: text, lines: lines, textFits: textFit };
            }
            WordWrap.breakTextToFitRect = breakTextToFitRect;
            function breakTextToFitWidth(text, width, widthMeasure) {
                var ret = [];
                var paragraphs = text.split("\n");
                for (var i = 0, len = paragraphs.length; i < len; i++) {
                    var paragraph = paragraphs[i];
                    if (paragraph !== null) {
                        ret = ret.concat(breakParagraphToFitWidth(paragraph, width, widthMeasure));
                    }
                    else {
                        ret.push("");
                    }
                }
                return ret;
            }
            function canWrapWithoutBreakingWords(text, width, widthMeasure) {
                var tokens = tokenize(text);
                var widths = tokens.map(widthMeasure);
                var maxWidth = d3.max(widths);
                return maxWidth <= width;
            }
            WordWrap.canWrapWithoutBreakingWords = canWrapWithoutBreakingWords;
            function breakParagraphToFitWidth(text, width, widthMeasure) {
                var lines = [];
                var tokens = tokenize(text);
                var curLine = "";
                var i = 0;
                var nextToken;
                while (nextToken || i < tokens.length) {
                    if (typeof nextToken === "undefined" || nextToken === null) {
                        nextToken = tokens[i++];
                    }
                    var brokenToken = breakNextTokenToFitInWidth(curLine, nextToken, width, widthMeasure);
                    var canAdd = brokenToken[0];
                    var leftOver = brokenToken[1];
                    if (canAdd !== null) {
                        curLine += canAdd;
                    }
                    nextToken = leftOver;
                    if (leftOver) {
                        lines.push(curLine);
                        curLine = "";
                    }
                }
                if (curLine) {
                    lines.push(curLine);
                }
                return lines;
            }
            function breakNextTokenToFitInWidth(curLine, nextToken, width, widthMeasure) {
                if (isBlank(nextToken)) {
                    return [nextToken, null];
                }
                if (widthMeasure(curLine + nextToken) <= width) {
                    return [nextToken, null];
                }
                if (!isBlank(curLine)) {
                    return [null, nextToken];
                }
                var i = 0;
                while (i < nextToken.length) {
                    if (widthMeasure(curLine + nextToken[i] + "-") <= width) {
                        curLine += nextToken[i++];
                    }
                    else {
                        break;
                    }
                }
                var append = "-";
                if (isBlank(curLine) && i === 0) {
                    i = 1;
                    append = "";
                }
                return [nextToken.substring(0, i) + append, nextToken.substring(i)];
            }
            function tokenize(text) {
                var ret = [];
                var token = "";
                var lastChar = "";
                for (var i = 0, len = text.length; i < len; i++) {
                    var curChar = text[i];
                    if (token === "" || isTokenizedTogether(token[0], curChar, lastChar)) {
                        token += curChar;
                    }
                    else {
                        ret.push(token);
                        token = curChar;
                    }
                    lastChar = curChar;
                }
                if (token) {
                    ret.push(token);
                }
                return ret;
            }
            function isBlank(text) {
                return text == null ? true : text.trim() === "";
            }
            function isTokenizedTogether(text, nextChar, lastChar) {
                if (!(text && nextChar)) {
                    false;
                }
                if (SPACES.test(text) && SPACES.test(nextChar)) {
                    return true;
                }
                else if (SPACES.test(text) || SPACES.test(nextChar)) {
                    return false;
                }
                if (LINE_BREAKS_AFTER.test(lastChar) || LINE_BREAKS_BEFORE.test(nextChar)) {
                    return false;
                }
                return true;
            }
        })(Util.WordWrap || (Util.WordWrap = {}));
        var WordWrap = Util.WordWrap;
    })(Plottable.Util || (Plottable.Util = {}));
    var Util = Plottable.Util;
})(Plottable || (Plottable = {}));

var Plottable;
(function (Plottable) {
    (function (Util) {
        (function (DOM) {
            function getBBox(element) {
                return element.node().getBBox();
            }
            DOM.getBBox = getBBox;
            DOM.POLYFILL_TIMEOUT_MSEC = 1000 / 60;
            function requestAnimationFramePolyfill(fn) {
                if (window.requestAnimationFrame != null) {
                    window.requestAnimationFrame(fn);
                }
                else {
                    setTimeout(fn, DOM.POLYFILL_TIMEOUT_MSEC);
                }
            }
            DOM.requestAnimationFramePolyfill = requestAnimationFramePolyfill;
            function _getParsedStyleValue(style, prop) {
                var value = style.getPropertyValue(prop);
                var parsedValue = parseFloat(value);
                if (parsedValue !== parsedValue) {
                    return 0;
                }
                return parsedValue;
            }
            function isSelectionRemovedFromSVG(selection) {
                var n = selection.node();
                while (n !== null && n.nodeName !== "svg") {
                    n = n.parentNode;
                }
                return (n == null);
            }
            DOM.isSelectionRemovedFromSVG = isSelectionRemovedFromSVG;
            function getElementWidth(elem) {
                var style = window.getComputedStyle(elem);
                return _getParsedStyleValue(style, "width") + _getParsedStyleValue(style, "padding-left") + _getParsedStyleValue(style, "padding-right") + _getParsedStyleValue(style, "border-left-width") + _getParsedStyleValue(style, "border-right-width");
            }
            DOM.getElementWidth = getElementWidth;
            function getElementHeight(elem) {
                var style = window.getComputedStyle(elem);
                return _getParsedStyleValue(style, "height") + _getParsedStyleValue(style, "padding-top") + _getParsedStyleValue(style, "padding-bottom") + _getParsedStyleValue(style, "border-top-width") + _getParsedStyleValue(style, "border-bottom-width");
            }
            DOM.getElementHeight = getElementHeight;
            function getSVGPixelWidth(svg) {
                var width = svg.node().clientWidth;
                if (width === 0) {
                    var widthAttr = svg.attr("width");
                    if (widthAttr.indexOf("%") !== -1) {
                        var ancestorNode = svg.node().parentNode;
                        while (ancestorNode != null && ancestorNode.clientWidth === 0) {
                            ancestorNode = ancestorNode.parentNode;
                        }
                        if (ancestorNode == null) {
                            throw new Error("Could not compute width of element");
                        }
                        width = ancestorNode.clientWidth * parseFloat(widthAttr) / 100;
                    }
                    else {
                        width = parseFloat(widthAttr);
                    }
                }
                return width;
            }
            DOM.getSVGPixelWidth = getSVGPixelWidth;
            function translate(s, x, y) {
                var xform = d3.transform(s.attr("transform"));
                if (x == null) {
                    return xform.translate;
                }
                else {
                    y = (y == null) ? 0 : y;
                    xform.translate[0] = x;
                    xform.translate[1] = y;
                    s.attr("transform", xform.toString());
                    return s;
                }
            }
            DOM.translate = translate;
            function boxesOverlap(boxA, boxB) {
                if (boxA.right < boxB.left) {
                    return false;
                }
                if (boxA.left > boxB.right) {
                    return false;
                }
                if (boxA.bottom < boxB.top) {
                    return false;
                }
                if (boxA.top > boxB.bottom) {
                    return false;
                }
                return true;
            }
            DOM.boxesOverlap = boxesOverlap;
        })(Util.DOM || (Util.DOM = {}));
        var DOM = Util.DOM;
    })(Plottable.Util || (Plottable.Util = {}));
    var Util = Plottable.Util;
})(Plottable || (Plottable = {}));

var Plottable;
(function (Plottable) {
    (function (Abstract) {
        var Formatter = (function () {
            function Formatter(precision) {
                this._onlyShowUnchanged = true;
                this.precision(precision);
            }
            Formatter.prototype.format = function (d) {
                var formattedValue = this._formatFunction(d);
                if (this._onlyShowUnchanged && this._valueChanged(d, formattedValue)) {
                    return "";
                }
                return formattedValue;
            };
            Formatter.prototype._valueChanged = function (d, formattedValue) {
                return d !== parseFloat(formattedValue);
            };
            Formatter.prototype.precision = function (value) {
                if (value === undefined) {
                    return this._precision;
                }
                if (value < 0 || value > 20) {
                    throw new RangeError("Formatter precision must be between 0 and 20");
                }
                this._precision = value;
                return this;
            };
            Formatter.prototype.showOnlyUnchangedValues = function (showUnchanged) {
                if (showUnchanged === undefined) {
                    return this._onlyShowUnchanged;
                }
                this._onlyShowUnchanged = showUnchanged;
                return this;
            };
            return Formatter;
        })();
        Abstract.Formatter = Formatter;
    })(Plottable.Abstract || (Plottable.Abstract = {}));
    var Abstract = Plottable.Abstract;
})(Plottable || (Plottable = {}));

var __extends = this.__extends || function (d, b) {
    for (var p in b) if (b.hasOwnProperty(p)) d[p] = b[p];
    function __() { this.constructor = d; }
    __.prototype = b.prototype;
    d.prototype = new __();
};
var Plottable;
(function (Plottable) {
    (function (Formatter) {
        var Identity = (function (_super) {
            __extends(Identity, _super);
            function Identity() {
                _super.call(this, null);
                this.showOnlyUnchangedValues(false);
                this._formatFunction = function (d) {
                    return String(d);
                };
            }
            return Identity;
        })(Plottable.Abstract.Formatter);
        Formatter.Identity = Identity;
    })(Plottable.Formatter || (Plottable.Formatter = {}));
    var Formatter = Plottable.Formatter;
})(Plottable || (Plottable = {}));

var __extends = this.__extends || function (d, b) {
    for (var p in b) if (b.hasOwnProperty(p)) d[p] = b[p];
    function __() { this.constructor = d; }
    __.prototype = b.prototype;
    d.prototype = new __();
};
var Plottable;
(function (Plottable) {
    (function (Formatter) {
        var General = (function (_super) {
            __extends(General, _super);
            function General(precision) {
                if (precision === void 0) { precision = 3; }
                _super.call(this, precision);
                this._formatFunction = function (d) {
                    if (typeof d === "number") {
                        var multiplier = Math.pow(10, this._precision);
                        return String(Math.round(d * multiplier) / multiplier);
                    }
                    else {
                        return String(d);
                    }
                };
            }
            General.prototype._valueChanged = function (d, formattedValue) {
                if (typeof d === "number") {
                    return d !== parseFloat(formattedValue);
                }
                else {
                    return false;
                }
            };
            return General;
        })(Plottable.Abstract.Formatter);
        Formatter.General = General;
    })(Plottable.Formatter || (Plottable.Formatter = {}));
    var Formatter = Plottable.Formatter;
})(Plottable || (Plottable = {}));

var __extends = this.__extends || function (d, b) {
    for (var p in b) if (b.hasOwnProperty(p)) d[p] = b[p];
    function __() { this.constructor = d; }
    __.prototype = b.prototype;
    d.prototype = new __();
};
var Plottable;
(function (Plottable) {
    (function (Formatter) {
        var Fixed = (function (_super) {
            __extends(Fixed, _super);
            function Fixed(precision) {
                if (precision === void 0) { precision = 3; }
                _super.call(this, precision);
                this._formatFunction = function (d) {
                    return d.toFixed(this._precision);
                };
            }
            return Fixed;
        })(Plottable.Abstract.Formatter);
        Formatter.Fixed = Fixed;
    })(Plottable.Formatter || (Plottable.Formatter = {}));
    var Formatter = Plottable.Formatter;
})(Plottable || (Plottable = {}));

var __extends = this.__extends || function (d, b) {
    for (var p in b) if (b.hasOwnProperty(p)) d[p] = b[p];
    function __() { this.constructor = d; }
    __.prototype = b.prototype;
    d.prototype = new __();
};
var Plottable;
(function (Plottable) {
    (function (Formatter) {
        var Currency = (function (_super) {
            __extends(Currency, _super);
            function Currency(precision, symbol, prefix) {
                if (precision === void 0) { precision = 2; }
                if (symbol === void 0) { symbol = "$"; }
                if (prefix === void 0) { prefix = true; }
                _super.call(this, precision);
                this.symbol = symbol;
                this.prefix = prefix;
            }
            Currency.prototype.format = function (d) {
                var formattedValue = _super.prototype.format.call(this, Math.abs(d));
                if (formattedValue !== "") {
                    if (this.prefix) {
                        formattedValue = this.symbol + formattedValue;
                    }
                    else {
                        formattedValue += this.symbol;
                    }
                    if (d < 0) {
                        formattedValue = "-" + formattedValue;
                    }
                }
                return formattedValue;
            };
            return Currency;
        })(Formatter.Fixed);
        Formatter.Currency = Currency;
    })(Plottable.Formatter || (Plottable.Formatter = {}));
    var Formatter = Plottable.Formatter;
})(Plottable || (Plottable = {}));

var __extends = this.__extends || function (d, b) {
    for (var p in b) if (b.hasOwnProperty(p)) d[p] = b[p];
    function __() { this.constructor = d; }
    __.prototype = b.prototype;
    d.prototype = new __();
};
var Plottable;
(function (Plottable) {
    (function (Formatter) {
        var Percentage = (function (_super) {
            __extends(Percentage, _super);
            function Percentage(precision) {
                if (precision === void 0) { precision = 0; }
                _super.call(this, precision);
            }
            Percentage.prototype.format = function (d) {
                var formattedValue = _super.prototype.format.call(this, d * 100);
                if (formattedValue !== "") {
                    formattedValue += "%";
                }
                return formattedValue;
            };
            return Percentage;
        })(Formatter.Fixed);
        Formatter.Percentage = Percentage;
    })(Plottable.Formatter || (Plottable.Formatter = {}));
    var Formatter = Plottable.Formatter;
})(Plottable || (Plottable = {}));

var __extends = this.__extends || function (d, b) {
    for (var p in b) if (b.hasOwnProperty(p)) d[p] = b[p];
    function __() { this.constructor = d; }
    __.prototype = b.prototype;
    d.prototype = new __();
};
var Plottable;
(function (Plottable) {
    (function (Formatter) {
        var SISuffix = (function (_super) {
            __extends(SISuffix, _super);
            function SISuffix(precision) {
                if (precision === void 0) { precision = 3; }
                _super.call(this, precision);
                this.showOnlyUnchangedValues(false);
            }
            SISuffix.prototype.precision = function (value) {
                var returnValue = _super.prototype.precision.call(this, value);
                this._formatFunction = d3.format("." + this._precision + "s");
                return returnValue;
            };
            return SISuffix;
        })(Plottable.Abstract.Formatter);
        Formatter.SISuffix = SISuffix;
    })(Plottable.Formatter || (Plottable.Formatter = {}));
    var Formatter = Plottable.Formatter;
})(Plottable || (Plottable = {}));

var __extends = this.__extends || function (d, b) {
    for (var p in b) if (b.hasOwnProperty(p)) d[p] = b[p];
    function __() { this.constructor = d; }
    __.prototype = b.prototype;
    d.prototype = new __();
};
var Plottable;
(function (Plottable) {
    (function (Formatter) {
        var Custom = (function (_super) {
            __extends(Custom, _super);
            function Custom(customFormatFunction, precision) {
                if (precision === void 0) { precision = 0; }
                _super.call(this, precision);
                if (customFormatFunction == null) {
                    throw new Error("Custom Formatters require a formatting function");
                }
                this._onlyShowUnchanged = false;
                this._formatFunction = function (d) {
                    return customFormatFunction(d, this);
                };
            }
            return Custom;
        })(Plottable.Abstract.Formatter);
        Formatter.Custom = Custom;
    })(Plottable.Formatter || (Plottable.Formatter = {}));
    var Formatter = Plottable.Formatter;
})(Plottable || (Plottable = {}));

var __extends = this.__extends || function (d, b) {
    for (var p in b) if (b.hasOwnProperty(p)) d[p] = b[p];
    function __() { this.constructor = d; }
    __.prototype = b.prototype;
    d.prototype = new __();
};
var Plottable;
(function (Plottable) {
    (function (Formatter) {
        var Time = (function (_super) {
            __extends(Time, _super);
            function Time() {
                _super.call(this, null);
                var numFormats = 8;
                var timeFormat = {};
                timeFormat[0] = {
                    format: ".%L",
                    filter: function (d) { return d.getMilliseconds() !== 0; }
                };
                timeFormat[1] = {
                    format: ":%S",
                    filter: function (d) { return d.getSeconds() !== 0; }
                };
                timeFormat[2] = {
                    format: "%I:%M",
                    filter: function (d) { return d.getMinutes() !== 0; }
                };
                timeFormat[3] = {
                    format: "%I %p",
                    filter: function (d) { return d.getHours() !== 0; }
                };
                timeFormat[4] = {
                    format: "%a %d",
                    filter: function (d) { return d.getDay() !== 0 && d.getDate() !== 1; }
                };
                timeFormat[5] = {
                    format: "%b %d",
                    filter: function (d) { return d.getDate() !== 1; }
                };
                timeFormat[6] = {
                    format: "%b",
                    filter: function (d) { return d.getMonth() !== 0; }
                };
                timeFormat[7] = {
                    format: "%Y",
                    filter: function () { return true; }
                };
                this._formatFunction = function (d) {
                    for (var i = 0; i < numFormats; i++) {
                        if (timeFormat[i].filter(d)) {
                            return d3.time.format(timeFormat[i].format)(d);
                        }
                    }
                };
                this.showOnlyUnchangedValues(false);
            }
            return Time;
        })(Plottable.Abstract.Formatter);
        Formatter.Time = Time;
    })(Plottable.Formatter || (Plottable.Formatter = {}));
    var Formatter = Plottable.Formatter;
})(Plottable || (Plottable = {}));

var Plottable;
(function (Plottable) {
    Plottable.version = "0.23.2";
})(Plottable || (Plottable = {}));

var Plottable;
(function (Plottable) {
    (function (Abstract) {
        var PlottableObject = (function () {
            function PlottableObject() {
                this._plottableID = PlottableObject.nextID++;
            }
            PlottableObject.nextID = 0;
            return PlottableObject;
        })();
        Abstract.PlottableObject = PlottableObject;
    })(Plottable.Abstract || (Plottable.Abstract = {}));
    var Abstract = Plottable.Abstract;
})(Plottable || (Plottable = {}));

var __extends = this.__extends || function (d, b) {
    for (var p in b) if (b.hasOwnProperty(p)) d[p] = b[p];
    function __() { this.constructor = d; }
    __.prototype = b.prototype;
    d.prototype = new __();
};
var Plottable;
(function (Plottable) {
    (function (Core) {
        var Broadcaster = (function (_super) {
            __extends(Broadcaster, _super);
            function Broadcaster(listenable) {
                _super.call(this);
                this.listener2Callback = new Plottable.Util.StrictEqualityAssociativeArray();
                this.listenable = listenable;
            }
            Broadcaster.prototype.registerListener = function (listener, callback) {
                this.listener2Callback.set(listener, callback);
                return this;
            };
            Broadcaster.prototype.broadcast = function () {
                var _this = this;
                var args = [];
                for (var _i = 0; _i < arguments.length; _i++) {
                    args[_i - 0] = arguments[_i];
                }
                this.listener2Callback.values().forEach(function (callback) { return callback(_this.listenable, args); });
                return this;
            };
            Broadcaster.prototype.deregisterListener = function (listener) {
                this.listener2Callback.delete(listener);
                return this;
            };
            Broadcaster.prototype.deregisterAllListeners = function () {
                this.listener2Callback = new Plottable.Util.StrictEqualityAssociativeArray();
            };
            return Broadcaster;
        })(Plottable.Abstract.PlottableObject);
        Core.Broadcaster = Broadcaster;
    })(Plottable.Core || (Plottable.Core = {}));
    var Core = Plottable.Core;
})(Plottable || (Plottable = {}));

var __extends = this.__extends || function (d, b) {
    for (var p in b) if (b.hasOwnProperty(p)) d[p] = b[p];
    function __() { this.constructor = d; }
    __.prototype = b.prototype;
    d.prototype = new __();
};
var Plottable;
(function (Plottable) {
    var DataSource = (function (_super) {
        __extends(DataSource, _super);
        function DataSource(data, metadata) {
            if (data === void 0) { data = []; }
            if (metadata === void 0) { metadata = {}; }
            _super.call(this);
            this.broadcaster = new Plottable.Core.Broadcaster(this);
            this._data = data;
            this._metadata = metadata;
            this.accessor2cachedExtent = new Plottable.Util.StrictEqualityAssociativeArray();
        }
        DataSource.prototype.data = function (data) {
            if (data == null) {
                return this._data;
            }
            else {
                this._data = data;
                this.accessor2cachedExtent = new Plottable.Util.StrictEqualityAssociativeArray();
                this.broadcaster.broadcast();
                return this;
            }
        };
        DataSource.prototype.metadata = function (metadata) {
            if (metadata == null) {
                return this._metadata;
            }
            else {
                this._metadata = metadata;
                this.accessor2cachedExtent = new Plottable.Util.StrictEqualityAssociativeArray();
                this.broadcaster.broadcast();
                return this;
            }
        };
        DataSource.prototype._getExtent = function (accessor) {
            var cachedExtent = this.accessor2cachedExtent.get(accessor);
            if (cachedExtent === undefined) {
                cachedExtent = this.computeExtent(accessor);
                this.accessor2cachedExtent.set(accessor, cachedExtent);
            }
            return cachedExtent;
        };
        DataSource.prototype.computeExtent = function (accessor) {
            var mappedData = this._data.map(accessor);
            if (mappedData.length === 0) {
                return [];
            }
            else if (typeof (mappedData[0]) === "string") {
                return Plottable.Util.Methods.uniq(mappedData);
            }
            else {
                var extent = d3.extent(mappedData);
                if (extent[0] == null || extent[1] == null) {
                    return [];
                }
                else {
                    return extent;
                }
            }
        };
        return DataSource;
    })(Plottable.Abstract.PlottableObject);
    Plottable.DataSource = DataSource;
})(Plottable || (Plottable = {}));

var __extends = this.__extends || function (d, b) {
    for (var p in b) if (b.hasOwnProperty(p)) d[p] = b[p];
    function __() { this.constructor = d; }
    __.prototype = b.prototype;
    d.prototype = new __();
};
var Plottable;
(function (Plottable) {
    (function (Abstract) {
        var Component = (function (_super) {
            __extends(Component, _super);
            function Component() {
                _super.apply(this, arguments);
                this.interactionsToRegister = [];
                this.boxes = [];
                this.clipPathEnabled = false;
                this.isTopLevelComponent = false;
                this._xOffset = 0;
                this._yOffset = 0;
                this._xAlignProportion = 0;
                this._yAlignProportion = 0;
                this.cssClasses = ["component"];
                this._isSetup = false;
                this._isAnchored = false;
                this.removed = false;
            }
            Component.prototype._anchor = function (element) {
                if (this.removed) {
                    throw new Error("Can't reuse remove()-ed components!");
                }
                if (element.node().nodeName === "svg") {
                    this.rootSVG = element;
                    this.rootSVG.classed("plottable", true);
                    this.rootSVG.style("overflow", "visible");
                    this.isTopLevelComponent = true;
                }
                if (this.element != null) {
                    element.node().appendChild(this.element.node());
                }
                else {
                    this.element = element.append("g");
                    this._setup();
                }
                this._isAnchored = true;
                return this;
            };
            Component.prototype._setup = function () {
                var _this = this;
                if (this._isSetup) {
                    return;
                }
                this.cssClasses.forEach(function (cssClass) {
                    _this.element.classed(cssClass, true);
                });
                this.cssClasses = null;
                this.backgroundContainer = this.element.append("g").classed("background-container", true);
                this.content = this.element.append("g").classed("content", true);
                this.foregroundContainer = this.element.append("g").classed("foreground-container", true);
                this.boxContainer = this.element.append("g").classed("box-container", true);
                if (this.clipPathEnabled) {
                    this.generateClipPath();
                }
                ;
                this.addBox("bounding-box");
                this.interactionsToRegister.forEach(function (r) { return _this.registerInteraction(r); });
                this.interactionsToRegister = null;
                if (this.isTopLevelComponent) {
                    this.autoResize(Component.AUTORESIZE_BY_DEFAULT);
                }
                this._isSetup = true;
                return this;
            };
            Component.prototype._requestedSpace = function (availableWidth, availableHeight) {
                return { width: 0, height: 0, wantsWidth: false, wantsHeight: false };
            };
            Component.prototype._computeLayout = function (xOrigin, yOrigin, availableWidth, availableHeight) {
                var _this = this;
                if (xOrigin == null || yOrigin == null || availableWidth == null || availableHeight == null) {
                    if (this.element == null) {
                        throw new Error("anchor must be called before computeLayout");
                    }
                    else if (this.isTopLevelComponent) {
                        xOrigin = 0;
                        yOrigin = 0;
                        if (this.rootSVG.attr("width") == null) {
                            this.rootSVG.attr("width", "100%");
                        }
                        if (this.rootSVG.attr("height") == null) {
                            this.rootSVG.attr("height", "100%");
                        }
                        var elem = this.rootSVG.node();
                        availableWidth = Plottable.Util.DOM.getElementWidth(elem);
                        availableHeight = Plottable.Util.DOM.getElementHeight(elem);
                    }
                    else {
                        throw new Error("null arguments cannot be passed to _computeLayout() on a non-root node");
                    }
                }
                this.xOrigin = xOrigin;
                this.yOrigin = yOrigin;
                var xPosition = this.xOrigin;
                var yPosition = this.yOrigin;
                var requestedSpace = this._requestedSpace(availableWidth, availableHeight);
                xPosition += (availableWidth - requestedSpace.width) * this._xAlignProportion;
                xPosition += this._xOffset;
                if (this._isFixedWidth()) {
                    availableWidth = Math.min(availableWidth, requestedSpace.width);
                }
                yPosition += (availableHeight - requestedSpace.height) * this._yAlignProportion;
                yPosition += this._yOffset;
                if (this._isFixedHeight()) {
                    availableHeight = Math.min(availableHeight, requestedSpace.height);
                }
                this.availableWidth = availableWidth;
                this.availableHeight = availableHeight;
                this.element.attr("transform", "translate(" + xPosition + "," + yPosition + ")");
                this.boxes.forEach(function (b) { return b.attr("width", _this.availableWidth).attr("height", _this.availableHeight); });
                return this;
            };
            Component.prototype._render = function () {
                if (this._isAnchored && this._isSetup) {
                    Plottable.Core.RenderController.registerToRender(this);
                }
                return this;
            };
            Component.prototype._scheduleComputeLayout = function () {
                if (this._isAnchored && this._isSetup) {
                    Plottable.Core.RenderController.registerToComputeLayout(this);
                }
                return this;
            };
            Component.prototype._doRender = function () {
                return this;
            };
            Component.prototype._invalidateLayout = function () {
                if (this._isAnchored && this._isSetup) {
                    if (this.isTopLevelComponent) {
                        this._scheduleComputeLayout();
                    }
                    else {
                        this._parent._invalidateLayout();
                    }
                }
            };
            Component.prototype.renderTo = function (element) {
                if (element != null) {
                    var selection;
                    if (typeof (element.node) === "function") {
                        selection = element;
                    }
                    else {
                        selection = d3.select(element);
                    }
                    this._anchor(selection);
                }
                this._computeLayout()._render();
                return this;
            };
            Component.prototype.resize = function (width, height) {
                if (!this.isTopLevelComponent) {
                    throw new Error("Cannot resize on non top-level component");
                }
                if (width != null && height != null && this._isAnchored) {
                    this.rootSVG.attr({ width: width, height: height });
                }
                this._invalidateLayout();
                return this;
            };
            Component.prototype.autoResize = function (flag) {
                if (flag) {
                    Plottable.Core.ResizeBroadcaster.register(this);
                }
                else {
                    Plottable.Core.ResizeBroadcaster.deregister(this);
                }
                return this;
            };
            Component.prototype.xAlign = function (alignment) {
                alignment = alignment.toLowerCase();
                if (alignment === "left") {
                    this._xAlignProportion = 0;
                }
                else if (alignment === "center") {
                    this._xAlignProportion = 0.5;
                }
                else if (alignment === "right") {
                    this._xAlignProportion = 1;
                }
                else {
                    throw new Error("Unsupported alignment");
                }
                this._invalidateLayout();
                return this;
            };
            Component.prototype.yAlign = function (alignment) {
                alignment = alignment.toLowerCase();
                if (alignment === "top") {
                    this._yAlignProportion = 0;
                }
                else if (alignment === "center") {
                    this._yAlignProportion = 0.5;
                }
                else if (alignment === "bottom") {
                    this._yAlignProportion = 1;
                }
                else {
                    throw new Error("Unsupported alignment");
                }
                this._invalidateLayout();
                return this;
            };
            Component.prototype.xOffset = function (offset) {
                this._xOffset = offset;
                this._invalidateLayout();
                return this;
            };
            Component.prototype.yOffset = function (offset) {
                this._yOffset = offset;
                this._invalidateLayout();
                return this;
            };
            Component.prototype.addBox = function (className, parentElement) {
                if (this.element == null) {
                    throw new Error("Adding boxes before anchoring is currently disallowed");
                }
                var parentElement = parentElement == null ? this.boxContainer : parentElement;
                var box = parentElement.append("rect");
                if (className != null) {
                    box.classed(className, true);
                }
                ;
                this.boxes.push(box);
                if (this.availableWidth != null && this.availableHeight != null) {
                    box.attr("width", this.availableWidth).attr("height", this.availableHeight);
                }
                return box;
            };
            Component.prototype.generateClipPath = function () {
                this.element.attr("clip-path", "url(#clipPath" + this._plottableID + ")");
                var clipPathParent = this.boxContainer.append("clipPath").attr("id", "clipPath" + this._plottableID);
                this.addBox("clip-rect", clipPathParent);
            };
            Component.prototype.registerInteraction = function (interaction) {
                if (this.element != null) {
                    if (this.hitBox == null) {
                        this.hitBox = this.addBox("hit-box");
                        this.hitBox.style("fill", "#ffffff").style("opacity", 0);
                    }
                    interaction._anchor(this.hitBox);
                }
                else {
                    this.interactionsToRegister.push(interaction);
                }
                return this;
            };
            Component.prototype.classed = function (cssClass, addClass) {
                if (addClass == null) {
                    if (cssClass == null) {
                        return false;
                    }
                    else if (this.element == null) {
                        return (this.cssClasses.indexOf(cssClass) !== -1);
                    }
                    else {
                        return this.element.classed(cssClass);
                    }
                }
                else {
                    if (cssClass == null) {
                        return this;
                    }
                    if (this.element == null) {
                        var classIndex = this.cssClasses.indexOf(cssClass);
                        if (addClass && classIndex === -1) {
                            this.cssClasses.push(cssClass);
                        }
                        else if (!addClass && classIndex !== -1) {
                            this.cssClasses.splice(classIndex, 1);
                        }
                    }
                    else {
                        this.element.classed(cssClass, addClass);
                    }
                    return this;
                }
            };
            Component.prototype._isFixedWidth = function () {
                return this._requestedSpace(-1, -1).wantsWidth;
            };
            Component.prototype._isFixedHeight = function () {
                return this._requestedSpace(-1, -1).wantsHeight;
            };
            Component.prototype.merge = function (c) {
                var cg;
                if (this._isSetup || this._isAnchored) {
                    throw new Error("Can't presently merge a component that's already been anchored");
                }
                if (Plottable.Component.Group.prototype.isPrototypeOf(c)) {
                    cg = c;
                    cg._addComponent(this, true);
                    return cg;
                }
                else {
                    cg = new Plottable.Component.Group([this, c]);
                    return cg;
                }
            };
            Component.prototype.detach = function () {
                if (this._isAnchored) {
                    this.element.remove();
                }
                if (this._parent != null) {
                    this._parent._removeComponent(this);
                }
                this._isAnchored = false;
                this._parent = null;
                return this;
            };
            Component.prototype.remove = function () {
                this.removed = true;
                this.detach();
                Plottable.Core.ResizeBroadcaster.deregister(this);
            };
            Component.AUTORESIZE_BY_DEFAULT = true;
            return Component;
        })(Abstract.PlottableObject);
        Abstract.Component = Component;
    })(Plottable.Abstract || (Plottable.Abstract = {}));
    var Abstract = Plottable.Abstract;
})(Plottable || (Plottable = {}));

var __extends = this.__extends || function (d, b) {
    for (var p in b) if (b.hasOwnProperty(p)) d[p] = b[p];
    function __() { this.constructor = d; }
    __.prototype = b.prototype;
    d.prototype = new __();
};
var Plottable;
(function (Plottable) {
    (function (Abstract) {
        var ComponentContainer = (function (_super) {
            __extends(ComponentContainer, _super);
            function ComponentContainer() {
                _super.apply(this, arguments);
                this._components = [];
            }
            ComponentContainer.prototype._anchor = function (element) {
                var _this = this;
                _super.prototype._anchor.call(this, element);
                this._components.forEach(function (c) { return c._anchor(_this.content); });
                return this;
            };
            ComponentContainer.prototype._render = function () {
                this._components.forEach(function (c) { return c._render(); });
                return this;
            };
            ComponentContainer.prototype._removeComponent = function (c) {
                var removeIndex = this._components.indexOf(c);
                if (removeIndex >= 0) {
                    this._components.splice(removeIndex, 1);
                    this._invalidateLayout();
                }
                return this;
            };
            ComponentContainer.prototype._addComponent = function (c, prepend) {
                if (prepend === void 0) { prepend = false; }
                if (c == null || this._components.indexOf(c) >= 0) {
                    return false;
                }
                if (prepend) {
                    this._components.unshift(c);
                }
                else {
                    this._components.push(c);
                }
                c._parent = this;
                if (this._isAnchored) {
                    c._anchor(this.content);
                }
                this._invalidateLayout();
                return true;
            };
            ComponentContainer.prototype.components = function () {
                return this._components.slice();
            };
            ComponentContainer.prototype.empty = function () {
                return this._components.length === 0;
            };
            ComponentContainer.prototype.detachAll = function () {
                this._components.slice().forEach(function (c) { return c.detach(); });
                return this;
            };
            ComponentContainer.prototype.remove = function () {
                _super.prototype.remove.call(this);
                this._components.slice().forEach(function (c) { return c.remove(); });
            };
            return ComponentContainer;
        })(Abstract.Component);
        Abstract.ComponentContainer = ComponentContainer;
    })(Plottable.Abstract || (Plottable.Abstract = {}));
    var Abstract = Plottable.Abstract;
})(Plottable || (Plottable = {}));

var __extends = this.__extends || function (d, b) {
    for (var p in b) if (b.hasOwnProperty(p)) d[p] = b[p];
    function __() { this.constructor = d; }
    __.prototype = b.prototype;
    d.prototype = new __();
};
var Plottable;
(function (Plottable) {
    (function (Component) {
        var Group = (function (_super) {
            __extends(Group, _super);
            function Group(components) {
                if (components === void 0) { components = []; }
                _super.call(this);
                var _this = this;
                this.classed("component-group", true);
                components.forEach(function (c) { return _this._addComponent(c); });
            }
            Group.prototype._requestedSpace = function (offeredWidth, offeredHeight) {
                var requests = this._components.map(function (c) { return c._requestedSpace(offeredWidth, offeredHeight); });
                var isEmpty = this.empty();
                var desiredWidth = isEmpty ? 0 : d3.max(requests, function (l) { return l.width; });
                var desiredHeight = isEmpty ? 0 : d3.max(requests, function (l) { return l.height; });
                return {
                    width: Math.min(desiredWidth, offeredWidth),
                    height: Math.min(desiredHeight, offeredHeight),
                    wantsWidth: isEmpty ? false : requests.map(function (r) { return r.wantsWidth; }).some(function (x) { return x; }),
                    wantsHeight: isEmpty ? false : requests.map(function (r) { return r.wantsHeight; }).some(function (x) { return x; })
                };
            };
            Group.prototype.merge = function (c) {
                this._addComponent(c);
                return this;
            };
            Group.prototype._computeLayout = function (xOrigin, yOrigin, availableWidth, availableHeight) {
                var _this = this;
                _super.prototype._computeLayout.call(this, xOrigin, yOrigin, availableWidth, availableHeight);
                this._components.forEach(function (c) {
                    c._computeLayout(0, 0, _this.availableWidth, _this.availableHeight);
                });
                return this;
            };
            Group.prototype._isFixedWidth = function () {
                return this._components.every(function (c) { return c._isFixedWidth(); });
            };
            Group.prototype._isFixedHeight = function () {
                return this._components.every(function (c) { return c._isFixedHeight(); });
            };
            return Group;
        })(Plottable.Abstract.ComponentContainer);
        Component.Group = Group;
    })(Plottable.Component || (Plottable.Component = {}));
    var Component = Plottable.Component;
})(Plottable || (Plottable = {}));

var __extends = this.__extends || function (d, b) {
    for (var p in b) if (b.hasOwnProperty(p)) d[p] = b[p];
    function __() { this.constructor = d; }
    __.prototype = b.prototype;
    d.prototype = new __();
};
var Plottable;
(function (Plottable) {
    (function (Component) {
        ;
        var Table = (function (_super) {
            __extends(Table, _super);
            function Table(rows) {
                if (rows === void 0) { rows = []; }
                _super.call(this);
                var _this = this;
                this.rowPadding = 0;
                this.colPadding = 0;
                this.rows = [];
                this.rowWeights = [];
                this.colWeights = [];
                this.nRows = 0;
                this.nCols = 0;
                this.classed("table", true);
                rows.forEach(function (row, rowIndex) {
                    row.forEach(function (component, colIndex) {
                        _this.addComponent(rowIndex, colIndex, component);
                    });
                });
            }
            Table.prototype.addComponent = function (row, col, component) {
                if (this._addComponent(component)) {
                    this.nRows = Math.max(row + 1, this.nRows);
                    this.nCols = Math.max(col + 1, this.nCols);
                    this.padTableToSize(this.nRows, this.nCols);
                    var currentComponent = this.rows[row][col];
                    if (currentComponent != null) {
                        throw new Error("Table.addComponent cannot be called on a cell where a component already exists (for the moment)");
                    }
                    this.rows[row][col] = component;
                }
                return this;
            };
            Table.prototype._removeComponent = function (component) {
                _super.prototype._removeComponent.call(this, component);
                var rowpos;
                var colpos;
                outer: for (var i = 0; i < this.nRows; i++) {
                    for (var j = 0; j < this.nCols; j++) {
                        if (this.rows[i][j] === component) {
                            rowpos = i;
                            colpos = j;
                            break outer;
                        }
                    }
                }
                if (rowpos === undefined) {
                    return this;
                }
                this.rows[rowpos][colpos] = null;
                return this;
            };
            Table.prototype.iterateLayout = function (availableWidth, availableHeight) {
                var cols = d3.transpose(this.rows);
                var availableWidthAfterPadding = availableWidth - this.colPadding * (this.nCols - 1);
                var availableHeightAfterPadding = availableHeight - this.rowPadding * (this.nRows - 1);
                var rowWeights = Table.calcComponentWeights(this.rowWeights, this.rows, function (c) { return (c == null) || c._isFixedHeight(); });
                var colWeights = Table.calcComponentWeights(this.colWeights, cols, function (c) { return (c == null) || c._isFixedWidth(); });
                var heuristicColWeights = colWeights.map(function (c) { return c === 0 ? 0.5 : c; });
                var heuristicRowWeights = rowWeights.map(function (c) { return c === 0 ? 0.5 : c; });
                var colProportionalSpace = Table.calcProportionalSpace(heuristicColWeights, availableWidthAfterPadding);
                var rowProportionalSpace = Table.calcProportionalSpace(heuristicRowWeights, availableHeightAfterPadding);
                var guaranteedWidths = Plottable.Util.Methods.createFilledArray(0, this.nCols);
                var guaranteedHeights = Plottable.Util.Methods.createFilledArray(0, this.nRows);
                var freeWidth;
                var freeHeight;
                var nIterations = 0;
                while (true) {
                    var offeredHeights = Plottable.Util.Methods.addArrays(guaranteedHeights, rowProportionalSpace);
                    var offeredWidths = Plottable.Util.Methods.addArrays(guaranteedWidths, colProportionalSpace);
                    var guarantees = this.determineGuarantees(offeredWidths, offeredHeights);
                    guaranteedWidths = guarantees.guaranteedWidths;
                    guaranteedHeights = guarantees.guaranteedHeights;
                    var wantsWidth = guarantees.wantsWidthArr.some(function (x) { return x; });
                    var wantsHeight = guarantees.wantsHeightArr.some(function (x) { return x; });
                    var lastFreeWidth = freeWidth;
                    var lastFreeHeight = freeHeight;
                    freeWidth = availableWidthAfterPadding - d3.sum(guarantees.guaranteedWidths);
                    freeHeight = availableHeightAfterPadding - d3.sum(guarantees.guaranteedHeights);
                    var xWeights;
                    if (wantsWidth) {
                        xWeights = guarantees.wantsWidthArr.map(function (x) { return x ? 0.1 : 0; });
                        xWeights = Plottable.Util.Methods.addArrays(xWeights, colWeights);
                    }
                    else {
                        xWeights = colWeights;
                    }
                    var yWeights;
                    if (wantsHeight) {
                        yWeights = guarantees.wantsHeightArr.map(function (x) { return x ? 0.1 : 0; });
                        yWeights = Plottable.Util.Methods.addArrays(yWeights, rowWeights);
                    }
                    else {
                        yWeights = rowWeights;
                    }
                    colProportionalSpace = Table.calcProportionalSpace(xWeights, freeWidth);
                    rowProportionalSpace = Table.calcProportionalSpace(yWeights, freeHeight);
                    nIterations++;
                    var canImproveWidthAllocation = freeWidth > 0 && wantsWidth && freeWidth !== lastFreeWidth;
                    var canImproveHeightAllocation = freeHeight > 0 && wantsHeight && freeHeight !== lastFreeHeight;
                    if (!(canImproveWidthAllocation || canImproveHeightAllocation)) {
                        break;
                    }
                    if (nIterations > 5) {
                        break;
                    }
                }
                freeWidth = availableWidthAfterPadding - d3.sum(guarantees.guaranteedWidths);
                freeHeight = availableHeightAfterPadding - d3.sum(guarantees.guaranteedHeights);
                colProportionalSpace = Table.calcProportionalSpace(colWeights, freeWidth);
                rowProportionalSpace = Table.calcProportionalSpace(rowWeights, freeHeight);
                return { colProportionalSpace: colProportionalSpace, rowProportionalSpace: rowProportionalSpace, guaranteedWidths: guarantees.guaranteedWidths, guaranteedHeights: guarantees.guaranteedHeights, wantsWidth: wantsWidth, wantsHeight: wantsHeight };
            };
            Table.prototype.determineGuarantees = function (offeredWidths, offeredHeights) {
                var requestedWidths = Plottable.Util.Methods.createFilledArray(0, this.nCols);
                var requestedHeights = Plottable.Util.Methods.createFilledArray(0, this.nRows);
                var layoutWantsWidth = Plottable.Util.Methods.createFilledArray(false, this.nCols);
                var layoutWantsHeight = Plottable.Util.Methods.createFilledArray(false, this.nRows);
                this.rows.forEach(function (row, rowIndex) {
                    row.forEach(function (component, colIndex) {
                        var spaceRequest;
                        if (component != null) {
                            spaceRequest = component._requestedSpace(offeredWidths[colIndex], offeredHeights[rowIndex]);
                        }
                        else {
                            spaceRequest = { width: 0, height: 0, wantsWidth: false, wantsHeight: false };
                        }
                        var epsilon = 0.001;
                        var epsilonGT = function (a, b) {
                            return a - b - epsilon > 0;
                        };
                        if (epsilonGT(spaceRequest.width, offeredWidths[colIndex]) || epsilonGT(spaceRequest.height, offeredHeights[rowIndex])) {
                            Plottable.Util.Methods.warn("Invariant Violation: Abstract.Component cannot request more space than is offered");
                        }
                        requestedWidths[colIndex] = Math.max(requestedWidths[colIndex], spaceRequest.width);
                        requestedHeights[rowIndex] = Math.max(requestedHeights[rowIndex], spaceRequest.height);
                        layoutWantsWidth[colIndex] = layoutWantsWidth[colIndex] || spaceRequest.wantsWidth;
                        layoutWantsHeight[rowIndex] = layoutWantsHeight[rowIndex] || spaceRequest.wantsHeight;
                    });
                });
                return { guaranteedWidths: requestedWidths, guaranteedHeights: requestedHeights, wantsWidthArr: layoutWantsWidth, wantsHeightArr: layoutWantsHeight };
            };
            Table.prototype._requestedSpace = function (offeredWidth, offeredHeight) {
                var layout = this.iterateLayout(offeredWidth, offeredHeight);
                return { width: d3.sum(layout.guaranteedWidths), height: d3.sum(layout.guaranteedHeights), wantsWidth: layout.wantsWidth, wantsHeight: layout.wantsHeight };
            };
            Table.prototype._computeLayout = function (xOffset, yOffset, availableWidth, availableHeight) {
                var _this = this;
                _super.prototype._computeLayout.call(this, xOffset, yOffset, availableWidth, availableHeight);
                var layout = this.iterateLayout(this.availableWidth, this.availableHeight);
                var sumPair = function (p) { return p[0] + p[1]; };
                var rowHeights = Plottable.Util.Methods.addArrays(layout.rowProportionalSpace, layout.guaranteedHeights);
                var colWidths = Plottable.Util.Methods.addArrays(layout.colProportionalSpace, layout.guaranteedWidths);
                var childYOffset = 0;
                this.rows.forEach(function (row, rowIndex) {
                    var childXOffset = 0;
                    row.forEach(function (component, colIndex) {
                        if (component != null) {
                            component._computeLayout(childXOffset, childYOffset, colWidths[colIndex], rowHeights[rowIndex]);
                        }
                        childXOffset += colWidths[colIndex] + _this.colPadding;
                    });
                    childYOffset += rowHeights[rowIndex] + _this.rowPadding;
                });
                return this;
            };
            Table.prototype.padding = function (rowPadding, colPadding) {
                this.rowPadding = rowPadding;
                this.colPadding = colPadding;
                this._invalidateLayout();
                return this;
            };
            Table.prototype.rowWeight = function (index, weight) {
                this.rowWeights[index] = weight;
                this._invalidateLayout();
                return this;
            };
            Table.prototype.colWeight = function (index, weight) {
                this.colWeights[index] = weight;
                this._invalidateLayout();
                return this;
            };
            Table.prototype._isFixedWidth = function () {
                var cols = d3.transpose(this.rows);
                return Table.fixedSpace(cols, function (c) { return (c == null) || c._isFixedWidth(); });
            };
            Table.prototype._isFixedHeight = function () {
                return Table.fixedSpace(this.rows, function (c) { return (c == null) || c._isFixedHeight(); });
            };
            Table.prototype.padTableToSize = function (nRows, nCols) {
                for (var i = 0; i < nRows; i++) {
                    if (this.rows[i] === undefined) {
                        this.rows[i] = [];
                        this.rowWeights[i] = null;
                    }
                    for (var j = 0; j < nCols; j++) {
                        if (this.rows[i][j] === undefined) {
                            this.rows[i][j] = null;
                        }
                    }
                }
                for (j = 0; j < nCols; j++) {
                    if (this.colWeights[j] === undefined) {
                        this.colWeights[j] = null;
                    }
                }
            };
            Table.calcComponentWeights = function (setWeights, componentGroups, fixityAccessor) {
                return setWeights.map(function (w, i) {
                    if (w != null) {
                        return w;
                    }
                    var fixities = componentGroups[i].map(fixityAccessor);
                    var allFixed = fixities.reduce(function (a, b) { return a && b; }, true);
                    return allFixed ? 0 : 1;
                });
            };
            Table.calcProportionalSpace = function (weights, freeSpace) {
                var weightSum = d3.sum(weights);
                if (weightSum === 0) {
                    return Plottable.Util.Methods.createFilledArray(0, weights.length);
                }
                else {
                    return weights.map(function (w) { return freeSpace * w / weightSum; });
                }
            };
            Table.fixedSpace = function (componentGroup, fixityAccessor) {
                var all = function (bools) { return bools.reduce(function (a, b) { return a && b; }, true); };
                var group_isFixed = function (components) { return all(components.map(fixityAccessor)); };
                return all(componentGroup.map(group_isFixed));
            };
            return Table;
        })(Plottable.Abstract.ComponentContainer);
        Component.Table = Table;
    })(Plottable.Component || (Plottable.Component = {}));
    var Component = Plottable.Component;
})(Plottable || (Plottable = {}));

var __extends = this.__extends || function (d, b) {
    for (var p in b) if (b.hasOwnProperty(p)) d[p] = b[p];
    function __() { this.constructor = d; }
    __.prototype = b.prototype;
    d.prototype = new __();
};
var Plottable;
(function (Plottable) {
    (function (Abstract) {
        var Scale = (function (_super) {
            __extends(Scale, _super);
            function Scale(scale) {
                _super.call(this);
                this.autoDomainAutomatically = true;
                this.broadcaster = new Plottable.Core.Broadcaster(this);
                this._rendererAttrID2Extent = {};
                this._d3Scale = scale;
            }
            Scale.prototype._getAllExtents = function () {
                return d3.values(this._rendererAttrID2Extent);
            };
            Scale.prototype._getExtent = function () {
                return [];
            };
            Scale.prototype.autoDomain = function () {
                this.autoDomainAutomatically = true;
                this._setDomain(this._getExtent());
                return this;
            };
            Scale.prototype._autoDomainIfAutomaticMode = function () {
                if (this.autoDomainAutomatically) {
                    this.autoDomain();
                }
            };
            Scale.prototype.scale = function (value) {
                return this._d3Scale(value);
            };
            Scale.prototype.domain = function (values) {
                if (values == null) {
                    return this._getDomain();
                }
                else {
                    this.autoDomainAutomatically = false;
                    this._setDomain(values);
                    return this;
                }
            };
            Scale.prototype._getDomain = function () {
                return this._d3Scale.domain();
            };
            Scale.prototype._setDomain = function (values) {
                this._d3Scale.domain(values);
                this.broadcaster.broadcast();
            };
            Scale.prototype.range = function (values) {
                if (values == null) {
                    return this._d3Scale.range();
                }
                else {
                    this._d3Scale.range(values);
                    return this;
                }
            };
            Scale.prototype.copy = function () {
                return new Scale(this._d3Scale.copy());
            };
            Scale.prototype.updateExtent = function (rendererID, attr, extent) {
                this._rendererAttrID2Extent[rendererID + attr] = extent;
                this._autoDomainIfAutomaticMode();
                return this;
            };
            Scale.prototype.removeExtent = function (rendererID, attr) {
                delete this._rendererAttrID2Extent[rendererID + attr];
                this._autoDomainIfAutomaticMode();
                return this;
            };
            return Scale;
        })(Abstract.PlottableObject);
        Abstract.Scale = Scale;
    })(Plottable.Abstract || (Plottable.Abstract = {}));
    var Abstract = Plottable.Abstract;
})(Plottable || (Plottable = {}));

var __extends = this.__extends || function (d, b) {
    for (var p in b) if (b.hasOwnProperty(p)) d[p] = b[p];
    function __() { this.constructor = d; }
    __.prototype = b.prototype;
    d.prototype = new __();
};
var Plottable;
(function (Plottable) {
    (function (Abstract) {
        var Plot = (function (_super) {
            __extends(Plot, _super);
            function Plot(dataset) {
                _super.call(this);
                this._dataChanged = false;
                this._animate = false;
                this._animators = {};
                this._ANIMATION_DURATION = 250;
                this._projectors = {};
                this.animateOnNextRender = true;
                this.clipPathEnabled = true;
                this.classed("renderer", true);
                var dataSource;
                if (dataset != null) {
                    if (typeof dataset.data === "function") {
                        dataSource = dataset;
                    }
                    else {
                        dataSource = dataSource = new Plottable.DataSource(dataset);
                    }
                }
                else {
                    dataSource = new Plottable.DataSource();
                }
                this.dataSource(dataSource);
            }
            Plot.prototype._anchor = function (element) {
                _super.prototype._anchor.call(this, element);
                this.animateOnNextRender = true;
                this._dataChanged = true;
                this.updateAllProjectors();
                return this;
            };
            Plot.prototype.remove = function () {
                var _this = this;
                _super.prototype.remove.call(this);
                this._dataSource.broadcaster.deregisterListener(this);
                var properties = Object.keys(this._projectors);
                properties.forEach(function (property) {
                    var projector = _this._projectors[property];
                    if (projector.scale != null) {
                        projector.scale.broadcaster.deregisterListener(_this);
                    }
                });
            };
            Plot.prototype.dataSource = function (source) {
                var _this = this;
                if (source == null) {
                    return this._dataSource;
                }
                var oldSource = this._dataSource;
                if (oldSource != null) {
                    this._dataSource.broadcaster.deregisterListener(this);
                }
                this._dataSource = source;
                this._dataSource.broadcaster.registerListener(this, function () { return _this._onDataSourceUpdate(); });
                this._onDataSourceUpdate();
                return this;
            };
            Plot.prototype._onDataSourceUpdate = function () {
                this.updateAllProjectors();
                this.animateOnNextRender = true;
                this._dataChanged = true;
                this._render();
            };
            Plot.prototype.project = function (attrToSet, accessor, scale) {
                var _this = this;
                attrToSet = attrToSet.toLowerCase();
                var currentProjection = this._projectors[attrToSet];
                var existingScale = (currentProjection != null) ? currentProjection.scale : null;
                if (existingScale != null) {
                    existingScale.removeExtent(this._plottableID, attrToSet);
                    existingScale.broadcaster.deregisterListener(this);
                }
                if (scale != null) {
                    scale.broadcaster.registerListener(this, function () { return _this._render(); });
                }
                var activatedAccessor = Plottable.Util.Methods._applyAccessor(accessor, this);
                this._projectors[attrToSet] = { accessor: activatedAccessor, scale: scale };
                this.updateProjector(attrToSet);
                this._render();
                return this;
            };
            Plot.prototype._generateAttrToProjector = function () {
                var _this = this;
                var h = {};
                d3.keys(this._projectors).forEach(function (a) {
                    var projector = _this._projectors[a];
                    var accessor = projector.accessor;
                    var scale = projector.scale;
                    var fn = scale == null ? accessor : function (d, i) { return scale.scale(accessor(d, i)); };
                    h[a] = fn;
                });
                return h;
            };
            Plot.prototype._doRender = function () {
                if (this.element != null) {
                    this._paint();
                    this._dataChanged = false;
                    this.animateOnNextRender = false;
                }
                return this;
            };
            Plot.prototype._paint = function () {
            };
            Plot.prototype._setup = function () {
                _super.prototype._setup.call(this);
                this.renderArea = this.content.append("g").classed("render-area", true);
                return this;
            };
            Plot.prototype.animate = function (enabled) {
                this._animate = enabled;
                return this;
            };
            Plot.prototype.detach = function () {
                _super.prototype.detach.call(this);
                this.updateAllProjectors();
                return this;
            };
            Plot.prototype.updateAllProjectors = function () {
                var _this = this;
                d3.keys(this._projectors).forEach(function (attr) { return _this.updateProjector(attr); });
                return this;
            };
            Plot.prototype.updateProjector = function (attr) {
                var projector = this._projectors[attr];
                if (projector.scale != null) {
                    var extent = this.dataSource()._getExtent(projector.accessor);
                    if (extent.length === 0 || !this._isAnchored) {
                        projector.scale.removeExtent(this._plottableID, attr);
                    }
                    else {
                        projector.scale.updateExtent(this._plottableID, attr, extent);
                    }
                }
                return this;
            };
            Plot.prototype._applyAnimatedAttributes = function (selection, animatorKey, attrToProjector) {
                if (this._animate && this.animateOnNextRender && this._animators[animatorKey] != null) {
                    return this._animators[animatorKey].animate(selection, attrToProjector, this);
                }
                else {
                    return selection.attr(attrToProjector);
                }
            };
            Plot.prototype.animator = function (animatorKey, animator) {
                if (animator === undefined) {
                    return this._animators[animatorKey];
                }
                else {
                    this._animators[animatorKey] = animator;
                    return this;
                }
            };
            return Plot;
        })(Abstract.Component);
        Abstract.Plot = Plot;
    })(Plottable.Abstract || (Plottable.Abstract = {}));
    var Abstract = Plottable.Abstract;
})(Plottable || (Plottable = {}));

var Plottable;
(function (Plottable) {
    (function (Core) {
        (function (RenderController) {
            (function (RenderPolicy) {
                var Immediate = (function () {
                    function Immediate() {
                    }
                    Immediate.prototype.render = function () {
                        RenderController.flush();
                    };
                    return Immediate;
                })();
                RenderPolicy.Immediate = Immediate;
                var AnimationFrame = (function () {
                    function AnimationFrame() {
                    }
                    AnimationFrame.prototype.render = function () {
                        Plottable.Util.DOM.requestAnimationFramePolyfill(RenderController.flush);
                    };
                    return AnimationFrame;
                })();
                RenderPolicy.AnimationFrame = AnimationFrame;
                var Timeout = (function () {
                    function Timeout() {
                        this._timeoutMsec = Plottable.Util.DOM.POLYFILL_TIMEOUT_MSEC;
                    }
                    Timeout.prototype.render = function () {
                        setTimeout(RenderController.flush, this._timeoutMsec);
                    };
                    return Timeout;
                })();
                RenderPolicy.Timeout = Timeout;
            })(RenderController.RenderPolicy || (RenderController.RenderPolicy = {}));
            var RenderPolicy = RenderController.RenderPolicy;
        })(Core.RenderController || (Core.RenderController = {}));
        var RenderController = Core.RenderController;
    })(Plottable.Core || (Plottable.Core = {}));
    var Core = Plottable.Core;
})(Plottable || (Plottable = {}));

var Plottable;
(function (Plottable) {
    (function (Core) {
        (function (RenderController) {
            var _componentsNeedingRender = {};
            var _componentsNeedingComputeLayout = {};
            var _animationRequested = false;
            RenderController._renderPolicy = new RenderController.RenderPolicy.AnimationFrame();
            function setRenderPolicy(policy) {
                RenderController._renderPolicy = policy;
            }
            RenderController.setRenderPolicy = setRenderPolicy;
            function registerToRender(c) {
                _componentsNeedingRender[c._plottableID] = c;
                requestRender();
            }
            RenderController.registerToRender = registerToRender;
            function registerToComputeLayout(c) {
                _componentsNeedingComputeLayout[c._plottableID] = c;
                _componentsNeedingRender[c._plottableID] = c;
                requestRender();
            }
            RenderController.registerToComputeLayout = registerToComputeLayout;
            function requestRender() {
                if (!_animationRequested) {
                    _animationRequested = true;
                    RenderController._renderPolicy.render();
                }
            }
            function flush() {
                if (_animationRequested) {
                    var toCompute = d3.values(_componentsNeedingComputeLayout);
                    toCompute.forEach(function (c) { return c._computeLayout(); });
                    var toRender = d3.values(_componentsNeedingRender);
                    toRender.forEach(function (c) { return c._render(); });
                    toRender = d3.values(_componentsNeedingRender);
                    toRender.forEach(function (c) { return c._doRender(); });
                    _componentsNeedingComputeLayout = {};
                    _componentsNeedingRender = {};
                    _animationRequested = false;
                }
                Core.ResizeBroadcaster.clearResizing();
            }
            RenderController.flush = flush;
        })(Core.RenderController || (Core.RenderController = {}));
        var RenderController = Core.RenderController;
    })(Plottable.Core || (Plottable.Core = {}));
    var Core = Plottable.Core;
})(Plottable || (Plottable = {}));

var Plottable;
(function (Plottable) {
    (function (Core) {
        (function (ResizeBroadcaster) {
            var broadcaster;
            var _resizing = false;
            function _lazyInitialize() {
                if (broadcaster === undefined) {
                    broadcaster = new Core.Broadcaster(ResizeBroadcaster);
                    window.addEventListener("resize", _onResize);
                }
            }
            function _onResize() {
                _resizing = true;
                broadcaster.broadcast();
            }
            function resizing() {
                return _resizing;
            }
            ResizeBroadcaster.resizing = resizing;
            function clearResizing() {
                _resizing = false;
            }
            ResizeBroadcaster.clearResizing = clearResizing;
            function register(c) {
                _lazyInitialize();
                broadcaster.registerListener(c._plottableID, function () { return c._invalidateLayout(); });
            }
            ResizeBroadcaster.register = register;
            function deregister(c) {
                if (broadcaster) {
                    broadcaster.deregisterListener(c._plottableID);
                }
            }
            ResizeBroadcaster.deregister = deregister;
        })(Core.ResizeBroadcaster || (Core.ResizeBroadcaster = {}));
        var ResizeBroadcaster = Core.ResizeBroadcaster;
    })(Plottable.Core || (Plottable.Core = {}));
    var Core = Plottable.Core;
})(Plottable || (Plottable = {}));


var Plottable;
(function (Plottable) {
    ;
})(Plottable || (Plottable = {}));

var Plottable;
(function (Plottable) {
    var Domainer = (function () {
        function Domainer(combineExtents) {
            this.doNice = false;
            this.padProportion = 0.0;
            this.paddingExceptions = d3.map();
            this.unregisteredPaddingExceptions = d3.set();
            this.includedValues = d3.map();
            this.unregisteredIncludedValues = d3.map();
            this.combineExtents = combineExtents;
        }
        Domainer.prototype.computeDomain = function (extents, scale) {
            var domain;
            if (this.combineExtents != null) {
                domain = this.combineExtents(extents);
            }
            else if (extents.length === 0) {
                domain = scale._defaultExtent();
            }
            else {
                domain = [d3.min(extents, function (e) { return e[0]; }), d3.max(extents, function (e) { return e[1]; })];
            }
            domain = this.includeDomain(domain);
            domain = this.padDomain(scale, domain);
            domain = this.niceDomain(scale, domain);
            return domain;
        };
        Domainer.prototype.pad = function (padProportion) {
            if (padProportion === void 0) { padProportion = 0.05; }
            this.padProportion = padProportion;
            return this;
        };
        Domainer.prototype.addPaddingException = function (exception, key) {
            if (key != null) {
                this.paddingExceptions.set(key, exception);
            }
            else {
                this.unregisteredPaddingExceptions.add(exception);
            }
            return this;
        };
        Domainer.prototype.removePaddingException = function (keyOrException) {
            if (typeof (keyOrException) === "string") {
                this.paddingExceptions.remove(keyOrException);
            }
            else {
                this.unregisteredPaddingExceptions.remove(keyOrException);
            }
            return this;
        };
        Domainer.prototype.addIncludedValue = function (value, key) {
            if (key != null) {
                this.includedValues.set(key, value);
            }
            else {
                this.unregisteredIncludedValues.set(value, value);
            }
            return this;
        };
        Domainer.prototype.removeIncludedValue = function (valueOrKey) {
            if (typeof (valueOrKey) === "string") {
                this.includedValues.remove(valueOrKey);
            }
            else {
                this.unregisteredIncludedValues.remove(valueOrKey);
            }
            return this;
        };
        Domainer.prototype.nice = function (count) {
            this.doNice = true;
            this.niceCount = count;
            return this;
        };
        Domainer.defaultCombineExtents = function (extents) {
            if (extents.length === 0) {
                return [0, 1];
            }
            else {
                return [d3.min(extents, function (e) { return e[0]; }), d3.max(extents, function (e) { return e[1]; })];
            }
        };
        Domainer.prototype.padDomain = function (scale, domain) {
            var min = domain[0];
            var max = domain[1];
            if (min === max && this.padProportion > 0.0) {
                var d = min.valueOf();
                if (min instanceof Date) {
                    return [d - Domainer.ONE_DAY, d + Domainer.ONE_DAY];
                }
                else {
                    return [d - Domainer.PADDING_FOR_IDENTICAL_DOMAIN, d + Domainer.PADDING_FOR_IDENTICAL_DOMAIN];
                }
            }
            var p = this.padProportion / 2;
            var newMin = scale.invert(scale.scale(min) - (scale.scale(max) - scale.scale(min)) * p);
            var newMax = scale.invert(scale.scale(max) + (scale.scale(max) - scale.scale(min)) * p);
            var exceptionValues = this.paddingExceptions.values().concat(this.unregisteredPaddingExceptions.values());
            var exceptionSet = d3.set(exceptionValues);
            if (exceptionSet.has(min)) {
                newMin = min;
            }
            if (exceptionSet.has(max)) {
                newMax = max;
            }
            return [newMin, newMax];
        };
        Domainer.prototype.niceDomain = function (scale, domain) {
            if (this.doNice) {
                return scale._niceDomain(domain, this.niceCount);
            }
            else {
                return domain;
            }
        };
        Domainer.prototype.includeDomain = function (domain) {
            var includedValues = this.includedValues.values().concat(this.unregisteredIncludedValues.values());
            return includedValues.reduce(function (domain, value) { return [Math.min(domain[0], value), Math.max(domain[1], value)]; }, domain);
        };
        Domainer.PADDING_FOR_IDENTICAL_DOMAIN = 1;
        Domainer.ONE_DAY = 1000 * 60 * 60 * 24;
        return Domainer;
    })();
    Plottable.Domainer = Domainer;
})(Plottable || (Plottable = {}));

var __extends = this.__extends || function (d, b) {
    for (var p in b) if (b.hasOwnProperty(p)) d[p] = b[p];
    function __() { this.constructor = d; }
    __.prototype = b.prototype;
    d.prototype = new __();
};
var Plottable;
(function (Plottable) {
    (function (Abstract) {
        var QuantitativeScale = (function (_super) {
            __extends(QuantitativeScale, _super);
            function QuantitativeScale(scale) {
                _super.call(this, scale);
                this._lastRequestedTickCount = 10;
                this._PADDING_FOR_IDENTICAL_DOMAIN = 1;
                this._userSetDomainer = false;
                this._domainer = new Plottable.Domainer();
            }
            QuantitativeScale.prototype._getExtent = function () {
                return this._domainer.computeDomain(this._getAllExtents(), this);
            };
            QuantitativeScale.prototype.invert = function (value) {
                return this._d3Scale.invert(value);
            };
            QuantitativeScale.prototype.copy = function () {
                return new QuantitativeScale(this._d3Scale.copy());
            };
            QuantitativeScale.prototype.domain = function (values) {
                return _super.prototype.domain.call(this, values);
            };
            QuantitativeScale.prototype._setDomain = function (values) {
                var isNaNOrInfinity = function (x) { return x !== x || x === Infinity || x === -Infinity; };
                if (isNaNOrInfinity(values[0]) || isNaNOrInfinity(values[1])) {
                    Plottable.Util.Methods.warn("Warning: QuantitativeScales cannot take NaN or Infinity as a domain value. Ignoring.");
                    return;
                }
                _super.prototype._setDomain.call(this, values);
            };
            QuantitativeScale.prototype.interpolate = function (factory) {
                if (factory == null) {
                    return this._d3Scale.interpolate();
                }
                this._d3Scale.interpolate(factory);
                return this;
            };
            QuantitativeScale.prototype.rangeRound = function (values) {
                this._d3Scale.rangeRound(values);
                return this;
            };
            QuantitativeScale.prototype.clamp = function (clamp) {
                if (clamp == null) {
                    return this._d3Scale.clamp();
                }
                this._d3Scale.clamp(clamp);
                return this;
            };
            QuantitativeScale.prototype.ticks = function (count) {
                if (count != null) {
                    this._lastRequestedTickCount = count;
                }
                return this._d3Scale.ticks(this._lastRequestedTickCount);
            };
            QuantitativeScale.prototype.tickFormat = function (count, format) {
                return this._d3Scale.tickFormat(count, format);
            };
            QuantitativeScale.prototype._niceDomain = function (domain, count) {
                return this._d3Scale.copy().domain(domain).nice(count).domain();
            };
            QuantitativeScale.prototype.domainer = function (domainer) {
                if (domainer == null) {
                    return this._domainer;
                }
                else {
                    this._domainer = domainer;
                    this._userSetDomainer = true;
                    this._autoDomainIfAutomaticMode();
                    return this;
                }
            };
            QuantitativeScale.prototype._defaultExtent = function () {
                return [0, 1];
            };
            return QuantitativeScale;
        })(Abstract.Scale);
        Abstract.QuantitativeScale = QuantitativeScale;
    })(Plottable.Abstract || (Plottable.Abstract = {}));
    var Abstract = Plottable.Abstract;
})(Plottable || (Plottable = {}));

var __extends = this.__extends || function (d, b) {
    for (var p in b) if (b.hasOwnProperty(p)) d[p] = b[p];
    function __() { this.constructor = d; }
    __.prototype = b.prototype;
    d.prototype = new __();
};
var Plottable;
(function (Plottable) {
    (function (Scale) {
        var Linear = (function (_super) {
            __extends(Linear, _super);
            function Linear(scale) {
                _super.call(this, scale == null ? d3.scale.linear() : scale);
            }
            Linear.prototype.copy = function () {
                return new Linear(this._d3Scale.copy());
            };
            return Linear;
        })(Plottable.Abstract.QuantitativeScale);
        Scale.Linear = Linear;
    })(Plottable.Scale || (Plottable.Scale = {}));
    var Scale = Plottable.Scale;
})(Plottable || (Plottable = {}));

var __extends = this.__extends || function (d, b) {
    for (var p in b) if (b.hasOwnProperty(p)) d[p] = b[p];
    function __() { this.constructor = d; }
    __.prototype = b.prototype;
    d.prototype = new __();
};
var Plottable;
(function (Plottable) {
    (function (Scale) {
        var Log = (function (_super) {
            __extends(Log, _super);
            function Log(scale) {
                _super.call(this, scale == null ? d3.scale.log() : scale);
            }
            Log.prototype.copy = function () {
                return new Log(this._d3Scale.copy());
            };
            Log.prototype._defaultExtent = function () {
                return [1, 10];
            };
            return Log;
        })(Plottable.Abstract.QuantitativeScale);
        Scale.Log = Log;
    })(Plottable.Scale || (Plottable.Scale = {}));
    var Scale = Plottable.Scale;
})(Plottable || (Plottable = {}));

var __extends = this.__extends || function (d, b) {
    for (var p in b) if (b.hasOwnProperty(p)) d[p] = b[p];
    function __() { this.constructor = d; }
    __.prototype = b.prototype;
    d.prototype = new __();
};
var Plottable;
(function (Plottable) {
    (function (Scale) {
        var ModifiedLog = (function (_super) {
            __extends(ModifiedLog, _super);
            function ModifiedLog(base) {
                if (base === void 0) { base = 10; }
                _super.call(this, d3.scale.linear());
                this._showIntermediateTicks = false;
                this.base = base;
                this.pivot = this.base;
                this.untransformedDomain = this._defaultExtent();
                this._lastRequestedTickCount = 10;
                if (base <= 1) {
                    throw new Error("ModifiedLogScale: The base must be > 1");
                }
            }
            ModifiedLog.prototype.adjustedLog = function (x) {
                var negationFactor = x < 0 ? -1 : 1;
                x *= negationFactor;
                if (x < this.pivot) {
                    x += (this.pivot - x) / this.pivot;
                }
                x = Math.log(x) / Math.log(this.base);
                x *= negationFactor;
                return x;
            };
            ModifiedLog.prototype.invertedAdjustedLog = function (x) {
                var negationFactor = x < 0 ? -1 : 1;
                x *= negationFactor;
                x = Math.pow(this.base, x);
                if (x < this.pivot) {
                    x = (this.pivot * (x - 1)) / (this.pivot - 1);
                }
                x *= negationFactor;
                return x;
            };
            ModifiedLog.prototype.scale = function (x) {
                return this._d3Scale(this.adjustedLog(x));
            };
            ModifiedLog.prototype.invert = function (x) {
                return this.invertedAdjustedLog(this._d3Scale.invert(x));
            };
            ModifiedLog.prototype._getDomain = function () {
                return this.untransformedDomain;
            };
            ModifiedLog.prototype._setDomain = function (values) {
                this.untransformedDomain = values;
                var transformedDomain = [this.adjustedLog(values[0]), this.adjustedLog(values[1])];
                this._d3Scale.domain(transformedDomain);
                this.broadcaster.broadcast();
                return this;
            };
            ModifiedLog.prototype.ticks = function (count) {
                if (count != null) {
                    _super.prototype.ticks.call(this, count);
                }
                var middle = function (x, y, z) { return [x, y, z].sort(function (a, b) { return a - b; })[1]; };
                var min = d3.min(this.untransformedDomain);
                var max = d3.max(this.untransformedDomain);
                var negativeLower = min;
                var negativeUpper = middle(min, max, -this.pivot);
                var positiveLower = middle(min, max, this.pivot);
                var positiveUpper = max;
                var negativeLogTicks = this.logTicks(-negativeUpper, -negativeLower).map(function (x) { return -x; }).reverse();
                var positiveLogTicks = this.logTicks(positiveLower, positiveUpper);
                var linearTicks = this._showIntermediateTicks ? d3.scale.linear().domain([negativeUpper, positiveLower]).ticks(this.howManyTicks(negativeUpper, positiveLower)) : [-this.pivot, 0, this.pivot].filter(function (x) { return min <= x && x <= max; });
                return negativeLogTicks.concat(linearTicks).concat(positiveLogTicks);
            };
            ModifiedLog.prototype.logTicks = function (lower, upper) {
                var _this = this;
                var nTicks = this.howManyTicks(lower, upper);
                if (nTicks === 0) {
                    return [];
                }
                var startLogged = Math.floor(Math.log(lower) / Math.log(this.base));
                var endLogged = Math.ceil(Math.log(upper) / Math.log(this.base));
                var bases = d3.range(endLogged, startLogged, -Math.ceil((endLogged - startLogged) / nTicks));
                var nMultiples = this._showIntermediateTicks ? Math.floor(nTicks / bases.length) : 1;
                var multiples = d3.range(this.base, 1, -(this.base - 1) / nMultiples).map(Math.floor);
                var uniqMultiples = Plottable.Util.Methods.uniqNumbers(multiples);
                var clusters = bases.map(function (b) { return uniqMultiples.map(function (x) { return Math.pow(_this.base, b - 1) * x; }); });
                var flattened = Plottable.Util.Methods.flatten(clusters);
                var filtered = flattened.filter(function (x) { return lower <= x && x <= upper; });
                var sorted = filtered.sort(function (x, y) { return x - y; });
                return sorted;
            };
            ModifiedLog.prototype.howManyTicks = function (lower, upper) {
                var adjustedMin = this.adjustedLog(d3.min(this.untransformedDomain));
                var adjustedMax = this.adjustedLog(d3.max(this.untransformedDomain));
                var adjustedLower = this.adjustedLog(lower);
                var adjustedUpper = this.adjustedLog(upper);
                var proportion = (adjustedUpper - adjustedLower) / (adjustedMax - adjustedMin);
                var ticks = Math.ceil(proportion * this._lastRequestedTickCount);
                return ticks;
            };
            ModifiedLog.prototype.copy = function () {
                return new ModifiedLog(this.base);
            };
            ModifiedLog.prototype._niceDomain = function (domain, count) {
                return domain;
            };
            ModifiedLog.prototype.showIntermediateTicks = function (show) {
                if (show == null) {
                    return this._showIntermediateTicks;
                }
                else {
                    this._showIntermediateTicks = show;
                }
            };
            return ModifiedLog;
        })(Plottable.Abstract.QuantitativeScale);
        Scale.ModifiedLog = ModifiedLog;
    })(Plottable.Scale || (Plottable.Scale = {}));
    var Scale = Plottable.Scale;
})(Plottable || (Plottable = {}));

var __extends = this.__extends || function (d, b) {
    for (var p in b) if (b.hasOwnProperty(p)) d[p] = b[p];
    function __() { this.constructor = d; }
    __.prototype = b.prototype;
    d.prototype = new __();
};
var Plottable;
(function (Plottable) {
    (function (Scale) {
        var Ordinal = (function (_super) {
            __extends(Ordinal, _super);
            function Ordinal(scale) {
                _super.call(this, scale == null ? d3.scale.ordinal() : scale);
                this._range = [0, 1];
                this._rangeType = "bands";
                this._innerPadding = 0.3;
                this._outerPadding = 0.5;
                if (this._innerPadding > this._outerPadding) {
                    throw new Error("outerPadding must be >= innerPadding so cat axis bands work out reasonably");
                }
            }
            Ordinal.prototype._getExtent = function () {
                var extents = this._getAllExtents();
                return Plottable.Util.Methods.uniq(Plottable.Util.Methods.flatten(extents));
            };
            Ordinal.prototype.domain = function (values) {
                return _super.prototype.domain.call(this, values);
            };
            Ordinal.prototype._setDomain = function (values) {
                _super.prototype._setDomain.call(this, values);
                this.range(this.range());
            };
            Ordinal.prototype.range = function (values) {
                if (values == null) {
                    return this._range;
                }
                else {
                    this._range = values;
                    if (this._rangeType === "points") {
                        this._d3Scale.rangePoints(values, 2 * this._outerPadding);
                    }
                    else if (this._rangeType === "bands") {
                        this._d3Scale.rangeBands(values, this._innerPadding, this._outerPadding);
                    }
                    return this;
                }
            };
            Ordinal.prototype.rangeBand = function () {
                return this._d3Scale.rangeBand();
            };
            Ordinal.prototype.innerPadding = function () {
                var d = this.domain();
                if (d.length < 2) {
                    return 0;
                }
                var step = Math.abs(this.scale(d[1]) - this.scale(d[0]));
                return step - this.rangeBand();
            };
            Ordinal.prototype.fullBandStartAndWidth = function (v) {
                var start = this.scale(v) - this.innerPadding() / 2;
                var width = this.rangeBand() + this.innerPadding();
                return [start, width];
            };
            Ordinal.prototype.rangeType = function (rangeType, outerPadding, innerPadding) {
                if (rangeType == null) {
                    return this._rangeType;
                }
                else {
                    if (!(rangeType === "points" || rangeType === "bands")) {
                        throw new Error("Unsupported range type: " + rangeType);
                    }
                    this._rangeType = rangeType;
                    if (outerPadding != null) {
                        this._outerPadding = outerPadding;
                    }
                    if (innerPadding != null) {
                        this._innerPadding = innerPadding;
                    }
                    this.broadcaster.broadcast();
                    return this;
                }
            };
            Ordinal.prototype.copy = function () {
                return new Ordinal(this._d3Scale.copy());
            };
            return Ordinal;
        })(Plottable.Abstract.Scale);
        Scale.Ordinal = Ordinal;
    })(Plottable.Scale || (Plottable.Scale = {}));
    var Scale = Plottable.Scale;
})(Plottable || (Plottable = {}));

var __extends = this.__extends || function (d, b) {
    for (var p in b) if (b.hasOwnProperty(p)) d[p] = b[p];
    function __() { this.constructor = d; }
    __.prototype = b.prototype;
    d.prototype = new __();
};
var Plottable;
(function (Plottable) {
    (function (Scale) {
        var Color = (function (_super) {
            __extends(Color, _super);
            function Color(scaleType) {
                var scale;
                switch (scaleType) {
                    case "Category10":
                    case "category10":
                    case "10":
                        scale = d3.scale.category10();
                        break;
                    case "Category20":
                    case "category20":
                    case "20":
                        scale = d3.scale.category20();
                        break;
                    case "Category20b":
                    case "category20b":
                    case "20b":
                        scale = d3.scale.category20b();
                        break;
                    case "Category20c":
                    case "category20c":
                    case "20c":
                        scale = d3.scale.category20c();
                        break;
                    case null:
                    case undefined:
                        scale = d3.scale.ordinal();
                        break;
                    default:
                        throw new Error("Unsupported ColorScale type");
                }
                _super.call(this, scale);
            }
            Color.prototype._getExtent = function () {
                var extents = this._getAllExtents();
                var concatenatedExtents = [];
                extents.forEach(function (e) {
                    concatenatedExtents = concatenatedExtents.concat(e);
                });
                return Plottable.Util.Methods.uniq(concatenatedExtents);
            };
            return Color;
        })(Plottable.Abstract.Scale);
        Scale.Color = Color;
    })(Plottable.Scale || (Plottable.Scale = {}));
    var Scale = Plottable.Scale;
})(Plottable || (Plottable = {}));

var __extends = this.__extends || function (d, b) {
    for (var p in b) if (b.hasOwnProperty(p)) d[p] = b[p];
    function __() { this.constructor = d; }
    __.prototype = b.prototype;
    d.prototype = new __();
};
var Plottable;
(function (Plottable) {
    (function (Scale) {
        var Time = (function (_super) {
            __extends(Time, _super);
            function Time(scale) {
                _super.call(this, scale == null ? d3.time.scale() : scale);
                this._PADDING_FOR_IDENTICAL_DOMAIN = 1000 * 60 * 60 * 24;
            }
            Time.prototype.tickInterval = function (interval, step) {
                var tempScale = d3.time.scale();
                tempScale.domain(this.domain());
                tempScale.range(this.range());
                return tempScale.ticks(interval.range, step);
            };
            Time.prototype.domain = function (values) {
                if (values == null) {
                    return _super.prototype.domain.call(this);
                }
                else {
                    if (typeof (values[0]) === "string") {
                        values = values.map(function (d) { return new Date(d); });
                    }
                    return _super.prototype.domain.call(this, values);
                }
            };
            Time.prototype.copy = function () {
                return new Time(this._d3Scale.copy());
            };
            return Time;
        })(Plottable.Abstract.QuantitativeScale);
        Scale.Time = Time;
    })(Plottable.Scale || (Plottable.Scale = {}));
    var Scale = Plottable.Scale;
})(Plottable || (Plottable = {}));

var __extends = this.__extends || function (d, b) {
    for (var p in b) if (b.hasOwnProperty(p)) d[p] = b[p];
    function __() { this.constructor = d; }
    __.prototype = b.prototype;
    d.prototype = new __();
};
var Plottable;
(function (Plottable) {
    (function (Scale) {
        ;
        var InterpolatedColor = (function (_super) {
            __extends(InterpolatedColor, _super);
            function InterpolatedColor(colorRange, scaleType) {
                if (colorRange === void 0) { colorRange = "reds"; }
                if (scaleType === void 0) { scaleType = "linear"; }
                this._colorRange = this._resolveColorValues(colorRange);
                this._scaleType = scaleType;
                _super.call(this, InterpolatedColor.getD3InterpolatedScale(this._colorRange, this._scaleType));
            }
            InterpolatedColor.getD3InterpolatedScale = function (colors, scaleType) {
                var scale;
                switch (scaleType) {
                    case "linear":
                        scale = d3.scale.linear();
                        break;
                    case "log":
                        scale = d3.scale.log();
                        break;
                    case "sqrt":
                        scale = d3.scale.sqrt();
                        break;
                    case "pow":
                        scale = d3.scale.pow();
                        break;
                }
                if (scale == null) {
                    throw new Error("unknown Quantitative scale type " + scaleType);
                }
                return scale.range([0, 1]).interpolate(InterpolatedColor.interpolateColors(colors));
            };
            InterpolatedColor.interpolateColors = function (colors) {
                if (colors.length < 2) {
                    throw new Error("Color scale arrays must have at least two elements.");
                }
                ;
                return function (ignored) {
                    return function (t) {
                        t = Math.max(0, Math.min(1, t));
                        var tScaled = t * (colors.length - 1);
                        var i0 = Math.floor(tScaled);
                        var i1 = Math.ceil(tScaled);
                        var frac = (tScaled - i0);
                        return d3.interpolateLab(colors[i0], colors[i1])(frac);
                    };
                };
            };
            InterpolatedColor.prototype.colorRange = function (colorRange) {
                if (colorRange == null) {
                    return this._colorRange;
                }
                this._colorRange = this._resolveColorValues(colorRange);
                this._resetScale();
            };
            InterpolatedColor.prototype.scaleType = function (scaleType) {
                if (scaleType == null) {
                    return this._scaleType;
                }
                this._scaleType = scaleType;
                this._resetScale();
            };
            InterpolatedColor.prototype._resetScale = function () {
                this._d3Scale = InterpolatedColor.getD3InterpolatedScale(this._colorRange, this._scaleType);
                this._autoDomainIfAutomaticMode();
                this.broadcaster.broadcast();
            };
            InterpolatedColor.prototype._resolveColorValues = function (colorRange) {
                if (colorRange instanceof Array) {
                    return colorRange;
                }
                else if (InterpolatedColor.COLOR_SCALES[colorRange] != null) {
                    return InterpolatedColor.COLOR_SCALES[colorRange];
                }
                else {
                    return InterpolatedColor.COLOR_SCALES["reds"];
                }
            };
            InterpolatedColor.prototype.autoDomain = function () {
                var extents = this._getAllExtents();
                if (extents.length > 0) {
                    this._setDomain([d3.min(extents, function (x) { return x[0]; }), d3.max(extents, function (x) { return x[1]; })]);
                }
                return this;
            };
            InterpolatedColor.COLOR_SCALES = {
                reds: [
                    "#FFFFFF",
                    "#FFF6E1",
                    "#FEF4C0",
                    "#FED976",
                    "#FEB24C",
                    "#FD8D3C",
                    "#FC4E2A",
                    "#E31A1C",
                    "#B10026"
                ],
                blues: [
                    "#FFFFFF",
                    "#CCFFFF",
                    "#A5FFFD",
                    "#85F7FB",
                    "#6ED3EF",
                    "#55A7E0",
                    "#417FD0",
                    "#2545D3",
                    "#0B02E1"
                ],
                posneg: [
                    "#0B02E1",
                    "#2545D3",
                    "#417FD0",
                    "#55A7E0",
                    "#6ED3EF",
                    "#85F7FB",
                    "#A5FFFD",
                    "#CCFFFF",
                    "#FFFFFF",
                    "#FFF6E1",
                    "#FEF4C0",
                    "#FED976",
                    "#FEB24C",
                    "#FD8D3C",
                    "#FC4E2A",
                    "#E31A1C",
                    "#B10026"
                ]
            };
            return InterpolatedColor;
        })(Plottable.Abstract.QuantitativeScale);
        Scale.InterpolatedColor = InterpolatedColor;
    })(Plottable.Scale || (Plottable.Scale = {}));
    var Scale = Plottable.Scale;
})(Plottable || (Plottable = {}));

var Plottable;
(function (Plottable) {
    (function (Util) {
        var ScaleDomainCoordinator = (function () {
            function ScaleDomainCoordinator(scales) {
                var _this = this;
                this.rescaleInProgress = false;
                if (scales == null) {
                    throw new Error("ScaleDomainCoordinator requires scales to coordinate");
                }
                this.scales = scales;
                this.scales.forEach(function (s) { return s.broadcaster.registerListener(_this, function (sx) { return _this.rescale(sx); }); });
            }
            ScaleDomainCoordinator.prototype.rescale = function (scale) {
                if (this.rescaleInProgress) {
                    return;
                }
                this.rescaleInProgress = true;
                var newDomain = scale.domain();
                this.scales.forEach(function (s) { return s.domain(newDomain); });
                this.rescaleInProgress = false;
            };
            return ScaleDomainCoordinator;
        })();
        Util.ScaleDomainCoordinator = ScaleDomainCoordinator;
    })(Plottable.Util || (Plottable.Util = {}));
    var Util = Plottable.Util;
})(Plottable || (Plottable = {}));

var __extends = this.__extends || function (d, b) {
    for (var p in b) if (b.hasOwnProperty(p)) d[p] = b[p];
    function __() { this.constructor = d; }
    __.prototype = b.prototype;
    d.prototype = new __();
};
var Plottable;
(function (Plottable) {
    (function (Abstract) {
        var Axis = (function (_super) {
            __extends(Axis, _super);
            function Axis(scale, orientation, formatter) {
                _super.call(this);
                var _this = this;
                this._width = "auto";
                this._height = "auto";
                this._tickLength = 5;
                this._tickLabelPadding = 3;
                this._showEndTickLabels = false;
                if (scale == null || orientation == null) {
                    throw new Error("Axis requires a scale and orientation");
                }
                this._scale = scale;
                this.orient(orientation);
                this.classed("axis", true);
                if (this._isHorizontal()) {
                    this.classed("x-axis", true);
                }
                else {
                    this.classed("y-axis", true);
                }
                if (formatter == null) {
                    formatter = new Plottable.Formatter.General();
                    formatter.showOnlyUnchangedValues(false);
                }
                this.formatter(formatter);
                this._scale.broadcaster.registerListener(this, function () { return _this.rescale(); });
            }
            Axis.prototype.remove = function () {
                _super.prototype.remove.call(this);
                this._scale.broadcaster.deregisterListener(this);
            };
            Axis.prototype._isHorizontal = function () {
                return this._orientation === "top" || this._orientation === "bottom";
            };
            Axis.prototype._computeWidth = function () {
                this._computedWidth = this._tickLength;
                return this._computedWidth;
            };
            Axis.prototype._computeHeight = function () {
                this._computedHeight = this._tickLength;
                return this._computedHeight;
            };
            Axis.prototype._requestedSpace = function (offeredWidth, offeredHeight) {
                var requestedWidth = this._width;
                var requestedHeight = this._height;
                if (this._isHorizontal()) {
                    if (this._height === "auto") {
                        if (this._computedHeight == null) {
                            this._computeHeight();
                        }
                        requestedHeight = this._computedHeight;
                    }
                    requestedWidth = 0;
                }
                else {
                    if (this._width === "auto") {
                        if (this._computedWidth == null) {
                            this._computeWidth();
                        }
                        requestedWidth = this._computedWidth;
                    }
                    requestedHeight = 0;
                }
                return {
                    width: Math.min(offeredWidth, requestedWidth),
                    height: Math.min(offeredHeight, requestedHeight),
                    wantsWidth: !this._isHorizontal() && offeredWidth < requestedWidth,
                    wantsHeight: this._isHorizontal() && offeredHeight < requestedHeight
                };
            };
            Axis.prototype._computeLayout = function (xOffset, yOffset, availableWidth, availableHeight) {
                _super.prototype._computeLayout.call(this, xOffset, yOffset, availableWidth, availableHeight);
                if (this._isHorizontal()) {
                    this._scale.range([0, this.availableWidth]);
                }
                else {
                    this._scale.range([this.availableHeight, 0]);
                }
                return this;
            };
            Axis.prototype._setup = function () {
                _super.prototype._setup.call(this);
                this._tickMarkContainer = this.content.append("g").classed(Axis.TICK_MARK_CLASS + "-container", true);
                this._tickLabelContainer = this.content.append("g").classed(Axis.TICK_LABEL_CLASS + "-container", true);
                this._baseline = this.content.append("line").classed("baseline", true);
                return this;
            };
            Axis.prototype._getTickValues = function () {
                return [];
            };
            Axis.prototype._doRender = function () {
                var tickMarkValues = this._getTickValues();
                var tickMarks = this._tickMarkContainer.selectAll("." + Axis.TICK_MARK_CLASS).data(tickMarkValues);
                tickMarks.enter().append("line").classed(Axis.TICK_MARK_CLASS, true);
                tickMarks.attr(this._generateTickMarkAttrHash());
                tickMarks.exit().remove();
                this._baseline.attr(this._generateBaselineAttrHash());
                return this;
            };
            Axis.prototype._generateBaselineAttrHash = function () {
                var baselineAttrHash = {
                    x1: 0,
                    y1: 0,
                    x2: 0,
                    y2: 0
                };
                switch (this._orientation) {
                    case "bottom":
                        baselineAttrHash.x2 = this.availableWidth;
                        break;
                    case "top":
                        baselineAttrHash.x2 = this.availableWidth;
                        baselineAttrHash.y1 = this.availableHeight;
                        baselineAttrHash.y2 = this.availableHeight;
                        break;
                    case "left":
                        baselineAttrHash.x1 = this.availableWidth;
                        baselineAttrHash.x2 = this.availableWidth;
                        baselineAttrHash.y2 = this.availableHeight;
                        break;
                    case "right":
                        baselineAttrHash.y2 = this.availableHeight;
                        break;
                }
                return baselineAttrHash;
            };
            Axis.prototype._generateTickMarkAttrHash = function () {
                var _this = this;
                var tickMarkAttrHash = {
                    x1: 0,
                    y1: 0,
                    x2: 0,
                    y2: 0
                };
                var scalingFunction = function (d) { return _this._scale.scale(d); };
                if (this._isHorizontal()) {
                    tickMarkAttrHash["x1"] = scalingFunction;
                    tickMarkAttrHash["x2"] = scalingFunction;
                }
                else {
                    tickMarkAttrHash["y1"] = scalingFunction;
                    tickMarkAttrHash["y2"] = scalingFunction;
                }
                switch (this._orientation) {
                    case "bottom":
                        tickMarkAttrHash["y2"] = this._tickLength;
                        break;
                    case "top":
                        tickMarkAttrHash["y1"] = this.availableHeight;
                        tickMarkAttrHash["y2"] = this.availableHeight - this._tickLength;
                        break;
                    case "left":
                        tickMarkAttrHash["x1"] = this.availableWidth;
                        tickMarkAttrHash["x2"] = this.availableWidth - this._tickLength;
                        break;
                    case "right":
                        tickMarkAttrHash["x2"] = this._tickLength;
                        break;
                }
                return tickMarkAttrHash;
            };
            Axis.prototype.rescale = function () {
                return (this.element != null) ? this._render() : null;
            };
            Axis.prototype._invalidateLayout = function () {
                _super.prototype._invalidateLayout.call(this);
                this._computedWidth = null;
                this._computedHeight = null;
            };
            Axis.prototype.width = function (w) {
                if (w == null) {
                    return this.availableWidth;
                }
                else {
                    if (this._isHorizontal()) {
                        throw new Error("width cannot be set on a horizontal Axis");
                    }
                    if (w !== "auto" && w < 0) {
                        throw new Error("invalid value for width");
                    }
                    this._width = w;
                    this._invalidateLayout();
                    return this;
                }
            };
            Axis.prototype.height = function (h) {
                if (h == null) {
                    return this.availableHeight;
                }
                else {
                    if (!this._isHorizontal()) {
                        throw new Error("height cannot be set on a vertical Axis");
                    }
                    if (h !== "auto" && h < 0) {
                        throw new Error("invalid value for height");
                    }
                    this._height = h;
                    this._invalidateLayout();
                    return this;
                }
            };
            Axis.prototype.formatter = function (formatter) {
                if (formatter === undefined) {
                    return this._formatter;
                }
                if (typeof (formatter) === "function") {
                    formatter = new Plottable.Formatter.Custom(formatter);
                    formatter.showOnlyUnchangedValues(false);
                }
                this._formatter = formatter;
                this._invalidateLayout();
                return this;
            };
            Axis.prototype.tickLength = function (length) {
                if (length == null) {
                    return this._tickLength;
                }
                else {
                    if (length < 0) {
                        throw new Error("tick length must be positive");
                    }
                    this._tickLength = length;
                    this._invalidateLayout();
                    return this;
                }
            };
            Axis.prototype.tickLabelPadding = function (padding) {
                if (padding == null) {
                    return this._tickLabelPadding;
                }
                else {
                    if (padding < 0) {
                        throw new Error("tick label padding must be positive");
                    }
                    this._tickLabelPadding = padding;
                    this._invalidateLayout();
                    return this;
                }
            };
            Axis.prototype.orient = function (newOrientation) {
                if (newOrientation == null) {
                    return this._orientation;
                }
                else {
                    var newOrientationLC = newOrientation.toLowerCase();
                    if (newOrientationLC !== "top" && newOrientationLC !== "bottom" && newOrientationLC !== "left" && newOrientationLC !== "right") {
                        throw new Error("unsupported orientation");
                    }
                    this._orientation = newOrientationLC;
                    this._invalidateLayout();
                    return this;
                }
            };
            Axis.prototype.showEndTickLabels = function (show) {
                if (show == null) {
                    return this._showEndTickLabels;
                }
                this._showEndTickLabels = show;
                this._render();
                return this;
            };
            Axis.prototype._hideEndTickLabels = function () {
                var _this = this;
                var boundingBox = this.element.select(".bounding-box")[0][0].getBoundingClientRect();
                var isInsideBBox = function (tickBox) {
                    return (Math.floor(boundingBox.left) <= Math.ceil(tickBox.left) && Math.floor(boundingBox.top) <= Math.ceil(tickBox.top) && Math.floor(tickBox.right) <= Math.ceil(boundingBox.left + _this.availableWidth) && Math.floor(tickBox.bottom) <= Math.ceil(boundingBox.top + _this.availableHeight));
                };
                var tickLabels = this._tickLabelContainer.selectAll("." + Abstract.Axis.TICK_LABEL_CLASS);
                if (tickLabels[0].length === 0) {
                    return;
                }
                var firstTickLabel = tickLabels[0][0];
                if (!isInsideBBox(firstTickLabel.getBoundingClientRect())) {
                    d3.select(firstTickLabel).style("visibility", "hidden");
                }
                var lastTickLabel = tickLabels[0][tickLabels[0].length - 1];
                if (!isInsideBBox(lastTickLabel.getBoundingClientRect())) {
                    d3.select(lastTickLabel).style("visibility", "hidden");
                }
            };
            Axis.prototype._hideOverlappingTickLabels = function () {
                var visibleTickLabels = this._tickLabelContainer.selectAll("." + Abstract.Axis.TICK_LABEL_CLASS).filter(function (d, i) {
                    return d3.select(this).style("visibility") === "visible";
                });
                var lastLabelClientRect;
                visibleTickLabels.each(function (d) {
                    var clientRect = this.getBoundingClientRect();
                    var tickLabel = d3.select(this);
                    if (lastLabelClientRect != null && Plottable.Util.DOM.boxesOverlap(clientRect, lastLabelClientRect)) {
                        tickLabel.style("visibility", "hidden");
                    }
                    else {
                        lastLabelClientRect = clientRect;
                        tickLabel.style("visibility", "visible");
                    }
                });
            };
            Axis.TICK_MARK_CLASS = "tick-mark";
            Axis.TICK_LABEL_CLASS = "tick-label";
            return Axis;
        })(Abstract.Component);
        Abstract.Axis = Axis;
    })(Plottable.Abstract || (Plottable.Abstract = {}));
    var Abstract = Plottable.Abstract;
})(Plottable || (Plottable = {}));

var __extends = this.__extends || function (d, b) {
    for (var p in b) if (b.hasOwnProperty(p)) d[p] = b[p];
    function __() { this.constructor = d; }
    __.prototype = b.prototype;
    d.prototype = new __();
};
var Plottable;
(function (Plottable) {
    (function (Axis) {
        ;
        var Time = (function (_super) {
            __extends(Time, _super);
            function Time(scale, orientation) {
                orientation = orientation.toLowerCase();
                if (orientation !== "top" && orientation !== "bottom") {
                    throw new Error("unsupported orientation: " + orientation);
                }
                _super.call(this, scale, orientation);
                this.classed("time-axis", true);
                this.previousSpan = 0;
                this.previousIndex = Time.minorIntervals.length - 1;
                this.tickLabelPadding(5);
            }
            Time.prototype._computeHeight = function () {
                if (this._computedHeight !== null) {
                    return this._computedHeight;
                }
                var textHeight = this._measureTextHeight(this._majorTickLabels) + this._measureTextHeight(this._minorTickLabels);
                this.tickLength(textHeight);
                this._computedHeight = textHeight + 2 * this.tickLabelPadding();
                return this._computedHeight;
            };
            Time.prototype.calculateWorstWidth = function (container, format) {
                var longDate = new Date(9999, 8, 29, 12, 59, 9999);
                return Plottable.Util.Text.getTextWidth(container, d3.time.format(format)(longDate));
            };
            Time.prototype.getIntervalLength = function (interval) {
                var testDate = this._scale.domain()[0];
                var stepLength = Math.abs(this._scale.scale(interval.timeUnit.offset(testDate, interval.step)) - this._scale.scale(testDate));
                return stepLength;
            };
            Time.prototype.isEnoughSpace = function (container, interval) {
                var worst = this.calculateWorstWidth(container, interval.formatString) + 2 * this.tickLabelPadding();
                var stepLength = Math.min(this.getIntervalLength(interval), this.availableWidth);
                return worst < stepLength;
            };
            Time.prototype._setup = function () {
                _super.prototype._setup.call(this);
                this._majorTickLabels = this.content.append("g").classed(Plottable.Abstract.Axis.TICK_LABEL_CLASS, true);
                this._minorTickLabels = this.content.append("g").classed(Plottable.Abstract.Axis.TICK_LABEL_CLASS, true);
                return this;
            };
            Time.prototype.getTickLevel = function () {
                var startingPoint = Time.minorIntervals.length - 1;
                var curSpan = Math.abs(this._scale.domain()[1] - this._scale.domain()[0]);
                if (curSpan <= this.previousSpan + 1) {
                    startingPoint = this.previousIndex;
                }
                var i = startingPoint;
                while (i >= 0) {
                    if (!(this.isEnoughSpace(this._minorTickLabels, Time.minorIntervals[i]) && this.isEnoughSpace(this._majorTickLabels, Time.majorIntervals[i]))) {
                        i++;
                        break;
                    }
                    i--;
                }
                i = Math.min(i, Time.minorIntervals.length - 1);
                if (i < 0) {
                    i = 0;
                    Plottable.Util.Methods.warn("could not find suitable interval to display labels");
                }
                this.previousIndex = Math.max(0, i - 1);
                this.previousSpan = curSpan;
                return i;
            };
            Time.prototype._getTickIntervalValues = function (interval) {
                return this._scale.tickInterval(interval.timeUnit, interval.step);
            };
            Time.prototype._getTickValues = function () {
                var index = this.getTickLevel();
                var minorTicks = this._getTickIntervalValues(Time.minorIntervals[index]);
                var majorTicks = this._getTickIntervalValues(Time.majorIntervals[index]);
                return minorTicks.concat(majorTicks);
            };
            Time.prototype._measureTextHeight = function (container) {
                var fakeTickLabel = container.append("g").classed(Plottable.Abstract.Axis.TICK_LABEL_CLASS, true);
                var textHeight = Plottable.Util.Text.getTextHeight(fakeTickLabel.append("text"));
                fakeTickLabel.remove();
                return textHeight;
            };
            Time.prototype.renderTickLabels = function (container, interval, height) {
                var _this = this;
                container.selectAll("." + Plottable.Abstract.Axis.TICK_LABEL_CLASS).remove();
                var tickPos = this._scale.tickInterval(interval.timeUnit, interval.step);
                tickPos.splice(0, 0, this._scale.domain()[0]);
                tickPos.push(this._scale.domain()[1]);
                var shouldCenterText = interval.step === 1;
                var labelPos = [];
                if (shouldCenterText) {
                    tickPos.map(function (datum, index) {
                        if (index + 1 >= tickPos.length) {
                            return;
                        }
                        labelPos.push(new Date((tickPos[index + 1].valueOf() - tickPos[index].valueOf()) / 2 + tickPos[index].valueOf()));
                    });
                }
                else {
                    labelPos = tickPos;
                }
                labelPos = labelPos.filter(function (d) { return _this.canFitLabelFilter(container, d, d3.time.format(interval.formatString)(d), shouldCenterText); });
                var tickLabels = container.selectAll("." + Plottable.Abstract.Axis.TICK_LABEL_CLASS).data(labelPos, function (d) { return d.valueOf(); });
                var tickLabelsEnter = tickLabels.enter().append("g").classed(Plottable.Abstract.Axis.TICK_LABEL_CLASS, true);
                tickLabelsEnter.append("text");
                var xTranslate = shouldCenterText ? 0 : this.tickLabelPadding();
                var yTranslate = (this._orientation === "bottom" ? (this.tickLength() / 2 * height) : (this.availableHeight - this.tickLength() / 2 * height + 2 * this.tickLabelPadding()));
                var textSelection = tickLabels.selectAll("text");
                if (textSelection.size() > 0) {
                    Plottable.Util.DOM.translate(textSelection, xTranslate, yTranslate);
                }
                tickLabels.exit().remove();
<<<<<<< HEAD
                tickLabels.attr("transform", function (d) { return "translate(" + _this._scale.scale(d) + ",0)"; });
                var anchor = shouldCenterText ? "middle" : "left";
                tickLabels.selectAll("text").text(function (d) { return d3.time.format(interval.formatString)(d); }).style("text-anchor", anchor);
=======
                tickLabels.attr("transform", function (d) {
                    return "translate(" + _this._scale.scale(d) + ",0)";
                });
                var anchor = shouldCenterText ? "middle" : "start";
                tickLabels.selectAll("text").text(function (d) {
                    return d3.time.format(interval.formatString)(d);
                }).style("text-anchor", anchor);
>>>>>>> 4a5b5623
            };
            Time.prototype.canFitLabelFilter = function (container, position, label, isCentered) {
                var endPosition;
                var startPosition;
                var width = Plottable.Util.Text.getTextWidth(container, label) + this.tickLabelPadding();
                if (isCentered) {
                    endPosition = this._scale.scale(position) + width / 2;
                    startPosition = this._scale.scale(position) - width / 2;
                }
                else {
                    endPosition = this._scale.scale(position) + width;
                    startPosition = this._scale.scale(position);
                }
                return endPosition < this.availableWidth && startPosition > 0;
            };
            Time.prototype.adjustTickLength = function (height, interval) {
                var tickValues = this._getTickIntervalValues(interval);
                var selection = this._tickMarkContainer.selectAll("." + Plottable.Abstract.Axis.TICK_MARK_CLASS).filter(function (d) { return tickValues.map(function (x) { return x.valueOf(); }).indexOf(d.valueOf()) >= 0; });
                if (this._orientation === "top") {
                    height = this.availableHeight - height;
                }
                selection.attr("y2", height);
            };
            Time.prototype.generateLabellessTicks = function (index) {
                if (index < 0) {
                    return;
                }
                var smallTicks = this._getTickIntervalValues(Time.minorIntervals[index]);
                var allTicks = this._getTickValues().concat(smallTicks);
                var tickMarks = this._tickMarkContainer.selectAll("." + Plottable.Abstract.Axis.TICK_MARK_CLASS).data(allTicks);
                tickMarks.enter().append("line").classed(Plottable.Abstract.Axis.TICK_MARK_CLASS, true);
                tickMarks.attr(this._generateTickMarkAttrHash());
                tickMarks.exit().remove();
                this.adjustTickLength(this.tickLabelPadding(), Time.minorIntervals[index]);
            };
            Time.prototype._doRender = function () {
                _super.prototype._doRender.call(this);
                var index = this.getTickLevel();
                this.renderTickLabels(this._minorTickLabels, Time.minorIntervals[index], 1);
                this.renderTickLabels(this._majorTickLabels, Time.majorIntervals[index], 2);
                var domain = this._scale.domain();
                var totalLength = this._scale.scale(domain[1]) - this._scale.scale(domain[0]);
                if (this.getIntervalLength(Time.minorIntervals[index]) * 1.5 >= totalLength) {
                    this.generateLabellessTicks(index - 1);
                }
                this.adjustTickLength(this.tickLength() / 2, Time.minorIntervals[index]);
                this.adjustTickLength(this.tickLength(), Time.majorIntervals[index]);
                return this;
            };
            Time.minorIntervals = [
                { timeUnit: d3.time.second, step: 1, formatString: "%I:%M:%S %p" },
                { timeUnit: d3.time.second, step: 5, formatString: "%I:%M:%S %p" },
                { timeUnit: d3.time.second, step: 10, formatString: "%I:%M:%S %p" },
                { timeUnit: d3.time.second, step: 15, formatString: "%I:%M:%S %p" },
                { timeUnit: d3.time.second, step: 30, formatString: "%I:%M:%S %p" },
                { timeUnit: d3.time.minute, step: 1, formatString: "%I:%M %p" },
                { timeUnit: d3.time.minute, step: 5, formatString: "%I:%M %p" },
                { timeUnit: d3.time.minute, step: 10, formatString: "%I:%M %p" },
                { timeUnit: d3.time.minute, step: 15, formatString: "%I:%M %p" },
                { timeUnit: d3.time.minute, step: 30, formatString: "%I:%M %p" },
                { timeUnit: d3.time.hour, step: 1, formatString: "%I %p" },
                { timeUnit: d3.time.hour, step: 3, formatString: "%I %p" },
                { timeUnit: d3.time.hour, step: 6, formatString: "%I %p" },
                { timeUnit: d3.time.hour, step: 12, formatString: "%I %p" },
                { timeUnit: d3.time.day, step: 1, formatString: "%a %e" },
                { timeUnit: d3.time.day, step: 1, formatString: "%e" },
                { timeUnit: d3.time.month, step: 1, formatString: "%B" },
                { timeUnit: d3.time.month, step: 1, formatString: "%b" },
                { timeUnit: d3.time.month, step: 3, formatString: "%B" },
                { timeUnit: d3.time.month, step: 6, formatString: "%B" },
                { timeUnit: d3.time.year, step: 1, formatString: "%Y" },
                { timeUnit: d3.time.year, step: 1, formatString: "%y" },
                { timeUnit: d3.time.year, step: 5, formatString: "%Y" },
                { timeUnit: d3.time.year, step: 25, formatString: "%Y" },
                { timeUnit: d3.time.year, step: 50, formatString: "%Y" },
                { timeUnit: d3.time.year, step: 100, formatString: "%Y" },
                { timeUnit: d3.time.year, step: 200, formatString: "%Y" },
                { timeUnit: d3.time.year, step: 500, formatString: "%Y" },
                { timeUnit: d3.time.year, step: 1000, formatString: "%Y" }
            ];
            Time.majorIntervals = [
                { timeUnit: d3.time.day, step: 1, formatString: "%B %e, %Y" },
                { timeUnit: d3.time.day, step: 1, formatString: "%B %e, %Y" },
                { timeUnit: d3.time.day, step: 1, formatString: "%B %e, %Y" },
                { timeUnit: d3.time.day, step: 1, formatString: "%B %e, %Y" },
                { timeUnit: d3.time.day, step: 1, formatString: "%B %e, %Y" },
                { timeUnit: d3.time.day, step: 1, formatString: "%B %e, %Y" },
                { timeUnit: d3.time.day, step: 1, formatString: "%B %e, %Y" },
                { timeUnit: d3.time.day, step: 1, formatString: "%B %e, %Y" },
                { timeUnit: d3.time.day, step: 1, formatString: "%B %e, %Y" },
                { timeUnit: d3.time.day, step: 1, formatString: "%B %e, %Y" },
                { timeUnit: d3.time.day, step: 1, formatString: "%B %e, %Y" },
                { timeUnit: d3.time.day, step: 1, formatString: "%B %e, %Y" },
                { timeUnit: d3.time.day, step: 1, formatString: "%B %e, %Y" },
                { timeUnit: d3.time.day, step: 1, formatString: "%B %e, %Y" },
                { timeUnit: d3.time.month, step: 1, formatString: "%B %Y" },
                { timeUnit: d3.time.month, step: 1, formatString: "%B %Y" },
                { timeUnit: d3.time.year, step: 1, formatString: "%Y" },
                { timeUnit: d3.time.year, step: 1, formatString: "%Y" },
                { timeUnit: d3.time.year, step: 1, formatString: "%Y" },
                { timeUnit: d3.time.year, step: 1, formatString: "%Y" },
                { timeUnit: d3.time.year, step: 100000, formatString: "" },
                { timeUnit: d3.time.year, step: 100000, formatString: "" },
                { timeUnit: d3.time.year, step: 100000, formatString: "" },
                { timeUnit: d3.time.year, step: 100000, formatString: "" },
                { timeUnit: d3.time.year, step: 100000, formatString: "" },
                { timeUnit: d3.time.year, step: 100000, formatString: "" },
                { timeUnit: d3.time.year, step: 100000, formatString: "" },
                { timeUnit: d3.time.year, step: 100000, formatString: "" },
                { timeUnit: d3.time.year, step: 100000, formatString: "" }
            ];
            return Time;
        })(Plottable.Abstract.Axis);
        Axis.Time = Time;
    })(Plottable.Axis || (Plottable.Axis = {}));
    var Axis = Plottable.Axis;
})(Plottable || (Plottable = {}));

var __extends = this.__extends || function (d, b) {
    for (var p in b) if (b.hasOwnProperty(p)) d[p] = b[p];
    function __() { this.constructor = d; }
    __.prototype = b.prototype;
    d.prototype = new __();
};
var Plottable;
(function (Plottable) {
    (function (Axis) {
        var Numeric = (function (_super) {
            __extends(Numeric, _super);
            function Numeric(scale, orientation, formatter) {
                _super.call(this, scale, orientation, formatter);
                this.tickLabelPositioning = "center";
                this.showFirstTickLabel = false;
                this.showLastTickLabel = false;
            }
            Numeric.prototype._computeWidth = function () {
                var tickValues = this._getTickValues();
                var valueLength = function (v) {
                    var logLength = Math.floor(Math.log(Math.abs(v)) / Math.LN10);
                    return (logLength > 0) ? logLength : 1;
                };
                var pow10 = Math.max.apply(null, tickValues.map(valueLength));
                var precision = this._formatter.precision();
                var testValue = -(Math.pow(10, pow10) + Math.pow(10, -precision));
                var testTextEl = this._tickLabelContainer.append("text").classed(Plottable.Abstract.Axis.TICK_LABEL_CLASS, true);
                var formattedTestValue = this._formatter.format(testValue);
                var textLength = testTextEl.text(formattedTestValue).node().getComputedTextLength();
                testTextEl.remove();
                if (this.tickLabelPositioning === "center") {
                    this._computedWidth = this.tickLength() + this.tickLabelPadding() + textLength;
                }
                else {
                    this._computedWidth = Math.max(this.tickLength(), this.tickLabelPadding() + textLength);
                }
                return this._computedWidth;
            };
            Numeric.prototype._computeHeight = function () {
                var testTextEl = this._tickLabelContainer.append("text").classed(Plottable.Abstract.Axis.TICK_LABEL_CLASS, true);
                var textHeight = Plottable.Util.DOM.getBBox(testTextEl.text("test")).height;
                testTextEl.remove();
                if (this.tickLabelPositioning === "center") {
                    this._computedHeight = this.tickLength() + this.tickLabelPadding() + textHeight;
                }
                else {
                    this._computedHeight = Math.max(this.tickLength(), this.tickLabelPadding() + textHeight);
                }
                return this._computedHeight;
            };
            Numeric.prototype._getTickValues = function () {
                return this._scale.ticks();
            };
            Numeric.prototype._doRender = function () {
                var _this = this;
                _super.prototype._doRender.call(this);
                var tickLabelAttrHash = {
                    x: 0,
                    y: 0,
                    dx: "0em",
                    dy: "0.3em"
                };
                var tickMarkLength = this.tickLength();
                var tickLabelPadding = this.tickLabelPadding();
                var tickLabelTextAnchor = "middle";
                var labelGroupTransformX = 0;
                var labelGroupTransformY = 0;
                var labelGroupShiftX = 0;
                var labelGroupShiftY = 0;
                if (this._isHorizontal()) {
                    switch (this.tickLabelPositioning) {
                        case "left":
                            tickLabelTextAnchor = "end";
                            labelGroupTransformX = -tickLabelPadding;
                            labelGroupShiftY = tickLabelPadding;
                            break;
                        case "center":
                            labelGroupShiftY = tickMarkLength + tickLabelPadding;
                            break;
                        case "right":
                            tickLabelTextAnchor = "start";
                            labelGroupTransformX = tickLabelPadding;
                            labelGroupShiftY = tickLabelPadding;
                            break;
                    }
                }
                else {
                    switch (this.tickLabelPositioning) {
                        case "top":
                            tickLabelAttrHash["dy"] = "-0.3em";
                            labelGroupShiftX = tickLabelPadding;
                            labelGroupTransformY = -tickLabelPadding;
                            break;
                        case "center":
                            labelGroupShiftX = tickMarkLength + tickLabelPadding;
                            break;
                        case "bottom":
                            tickLabelAttrHash["dy"] = "1em";
                            labelGroupShiftX = tickLabelPadding;
                            labelGroupTransformY = tickLabelPadding;
                            break;
                    }
                }
                var tickMarkAttrHash = this._generateTickMarkAttrHash();
                switch (this._orientation) {
                    case "bottom":
                        tickLabelAttrHash["x"] = tickMarkAttrHash["x1"];
                        tickLabelAttrHash["dy"] = "0.95em";
                        labelGroupTransformY = tickMarkAttrHash["y1"] + labelGroupShiftY;
                        break;
                    case "top":
                        tickLabelAttrHash["x"] = tickMarkAttrHash["x1"];
                        tickLabelAttrHash["dy"] = "-.25em";
                        labelGroupTransformY = tickMarkAttrHash["y1"] - labelGroupShiftY;
                        break;
                    case "left":
                        tickLabelTextAnchor = "end";
                        labelGroupTransformX = tickMarkAttrHash["x1"] - labelGroupShiftX;
                        tickLabelAttrHash["y"] = tickMarkAttrHash["y1"];
                        break;
                    case "right":
                        tickLabelTextAnchor = "start";
                        labelGroupTransformX = tickMarkAttrHash["x1"] + labelGroupShiftX;
                        tickLabelAttrHash["y"] = tickMarkAttrHash["y1"];
                        break;
                }
                var tickLabelValues = this._getTickValues();
                var tickLabels = this._tickLabelContainer.selectAll("." + Plottable.Abstract.Axis.TICK_LABEL_CLASS).data(tickLabelValues);
                tickLabels.enter().append("text").classed(Plottable.Abstract.Axis.TICK_LABEL_CLASS, true);
                tickLabels.exit().remove();
                var formatFunction = function (d) { return _this._formatter.format(d); };
                tickLabels.style("text-anchor", tickLabelTextAnchor).style("visibility", "visible").attr(tickLabelAttrHash).text(formatFunction);
                var labelGroupTransform = "translate(" + labelGroupTransformX + ", " + labelGroupTransformY + ")";
                this._tickLabelContainer.attr("transform", labelGroupTransform);
                if (!this.showEndTickLabels()) {
                    this._hideEndTickLabels();
                }
                this._hideOverlappingTickLabels();
                return this;
            };
            Numeric.prototype.tickLabelPosition = function (position) {
                if (position == null) {
                    return this.tickLabelPositioning;
                }
                else {
                    var positionLC = position.toLowerCase();
                    if (this._isHorizontal()) {
                        if (!(positionLC === "left" || positionLC === "center" || positionLC === "right")) {
                            throw new Error(positionLC + " is not a valid tick label position for a horizontal NumericAxis");
                        }
                    }
                    else {
                        if (!(positionLC === "top" || positionLC === "center" || positionLC === "bottom")) {
                            throw new Error(positionLC + " is not a valid tick label position for a vertical NumericAxis");
                        }
                    }
                    this.tickLabelPositioning = positionLC;
                    this._invalidateLayout();
                    return this;
                }
            };
            Numeric.prototype.showEndTickLabel = function (orientation, show) {
                if ((this._isHorizontal() && orientation === "left") || (!this._isHorizontal() && orientation === "bottom")) {
                    if (show === undefined) {
                        return this.showFirstTickLabel;
                    }
                    else {
                        this.showFirstTickLabel = show;
                        return this._render();
                    }
                }
                else if ((this._isHorizontal() && orientation === "right") || (!this._isHorizontal() && orientation === "top")) {
                    if (show === undefined) {
                        return this.showLastTickLabel;
                    }
                    else {
                        this.showLastTickLabel = show;
                        return this._render();
                    }
                }
                else {
                    throw new Error("Attempt to show " + orientation + " tick label on a " + (this._isHorizontal() ? "horizontal" : "vertical") + " axis");
                }
            };
            return Numeric;
        })(Plottable.Abstract.Axis);
        Axis.Numeric = Numeric;
    })(Plottable.Axis || (Plottable.Axis = {}));
    var Axis = Plottable.Axis;
})(Plottable || (Plottable = {}));

var __extends = this.__extends || function (d, b) {
    for (var p in b) if (b.hasOwnProperty(p)) d[p] = b[p];
    function __() { this.constructor = d; }
    __.prototype = b.prototype;
    d.prototype = new __();
};
var Plottable;
(function (Plottable) {
    (function (Axis) {
        var Category = (function (_super) {
            __extends(Category, _super);
            function Category(scale, orientation, formatter) {
                if (orientation === void 0) { orientation = "bottom"; }
                if (formatter === void 0) { formatter = new Plottable.Formatter.Identity(); }
                _super.call(this, scale, orientation, formatter);
                var _this = this;
                this.classed("category-axis", true);
                if (scale.rangeType() !== "bands") {
                    throw new Error("Only rangeBands category axes are implemented");
                }
                this._scale.broadcaster.registerListener(this, function () { return _this._invalidateLayout(); });
            }
            Category.prototype._setup = function () {
                _super.prototype._setup.call(this);
                this.measurer = new Plottable.Util.Text.CachingCharacterMeasurer(this._tickLabelContainer);
                return this;
            };
            Category.prototype._requestedSpace = function (offeredWidth, offeredHeight) {
                var widthRequiredByTicks = this._isHorizontal() ? 0 : this.tickLength() + this.tickLabelPadding();
                var heightRequiredByTicks = this._isHorizontal() ? this.tickLength() + this.tickLabelPadding() : 0;
                if (offeredWidth < 0 || offeredHeight < 0) {
                    return {
                        width: offeredWidth,
                        height: offeredHeight,
                        wantsWidth: !this._isHorizontal(),
                        wantsHeight: this._isHorizontal()
                    };
                }
                if (this._scale.domain().length === 0) {
                    return {
                        width: 0,
                        height: 0,
                        wantsWidth: false,
                        wantsHeight: false
                    };
                }
                var fakeScale = this._scale.copy();
                if (this._isHorizontal()) {
                    fakeScale.range([0, offeredWidth]);
                }
                else {
                    fakeScale.range([offeredHeight, 0]);
                }
                var textResult = this.measureTicks(offeredWidth, offeredHeight, fakeScale, this._scale.domain());
                return {
                    width: textResult.usedWidth + widthRequiredByTicks,
                    height: textResult.usedHeight + heightRequiredByTicks,
                    wantsWidth: !textResult.textFits,
                    wantsHeight: !textResult.textFits
                };
            };
            Category.prototype._getTickValues = function () {
                return this._scale.domain();
            };
            Category.prototype.measureTicks = function (axisWidth, axisHeight, scale, dataOrTicks) {
                var draw = typeof dataOrTicks[0] !== "string";
                var self = this;
                var textWriteResults = [];
                var tm = function (s) { return self.measurer.measure(s); };
                var iterator = draw ? function (f) { return dataOrTicks.each(f); } : function (f) { return dataOrTicks.forEach(f); };
                iterator(function (d) {
                    var bandWidth = scale.fullBandStartAndWidth(d)[1];
                    var width = self._isHorizontal() ? bandWidth : axisWidth - self.tickLength() - self.tickLabelPadding();
                    var height = self._isHorizontal() ? axisHeight - self.tickLength() - self.tickLabelPadding() : bandWidth;
                    var textWriteResult;
                    var formatter = self._formatter;
                    if (draw) {
                        var d3this = d3.select(this);
                        var xAlign = { left: "right", right: "left", top: "center", bottom: "center" };
                        var yAlign = { left: "center", right: "center", top: "bottom", bottom: "top" };
                        textWriteResult = Plottable.Util.Text.writeText(formatter.format(d), width, height, tm, true, {
                            g: d3this,
                            xAlign: xAlign[self._orientation],
                            yAlign: yAlign[self._orientation]
                        });
                    }
                    else {
                        textWriteResult = Plottable.Util.Text.writeText(formatter.format(d), width, height, tm, true);
                    }
                    textWriteResults.push(textWriteResult);
                });
                var widthFn = this._isHorizontal() ? d3.sum : d3.max;
                var heightFn = this._isHorizontal() ? d3.max : d3.sum;
                return {
                    textFits: textWriteResults.every(function (t) { return t.textFits; }),
                    usedWidth: widthFn(textWriteResults, function (t) { return t.usedWidth; }),
                    usedHeight: heightFn(textWriteResults, function (t) { return t.usedHeight; })
                };
            };
            Category.prototype._doRender = function () {
                var _this = this;
                _super.prototype._doRender.call(this);
                var tickLabels = this._tickLabelContainer.selectAll("." + Plottable.Abstract.Axis.TICK_LABEL_CLASS).data(this._scale.domain(), function (d) { return d; });
                var getTickLabelTransform = function (d, i) {
                    var startAndWidth = _this._scale.fullBandStartAndWidth(d);
                    var bandStartPosition = startAndWidth[0];
                    var x = _this._isHorizontal() ? bandStartPosition : 0;
                    var y = _this._isHorizontal() ? 0 : bandStartPosition;
                    return "translate(" + x + "," + y + ")";
                };
                tickLabels.enter().append("g").classed(Plottable.Abstract.Axis.TICK_LABEL_CLASS, true);
                tickLabels.exit().remove();
                tickLabels.attr("transform", getTickLabelTransform);
                tickLabels.text("");
                this.measureTicks(this.availableWidth, this.availableHeight, this._scale, tickLabels);
                var translate = this._isHorizontal() ? [this._scale.rangeBand() / 2, 0] : [0, this._scale.rangeBand() / 2];
                var xTranslate = this._orientation === "right" ? this.tickLength() + this.tickLabelPadding() : 0;
                var yTranslate = this._orientation === "bottom" ? this.tickLength() + this.tickLabelPadding() : 0;
                Plottable.Util.DOM.translate(this._tickLabelContainer, xTranslate, yTranslate);
                Plottable.Util.DOM.translate(this._tickMarkContainer, translate[0], translate[1]);
                return this;
            };
            Category.prototype._computeLayout = function (xOrigin, yOrigin, availableWidth, availableHeight) {
                this.measurer.clear();
                return _super.prototype._computeLayout.call(this, xOrigin, yOrigin, availableWidth, availableHeight);
            };
            return Category;
        })(Plottable.Abstract.Axis);
        Axis.Category = Category;
    })(Plottable.Axis || (Plottable.Axis = {}));
    var Axis = Plottable.Axis;
})(Plottable || (Plottable = {}));

var __extends = this.__extends || function (d, b) {
    for (var p in b) if (b.hasOwnProperty(p)) d[p] = b[p];
    function __() { this.constructor = d; }
    __.prototype = b.prototype;
    d.prototype = new __();
};
var Plottable;
(function (Plottable) {
    (function (Component) {
        var Label = (function (_super) {
            __extends(Label, _super);
            function Label(displayText, orientation) {
                if (displayText === void 0) { displayText = ""; }
                if (orientation === void 0) { orientation = "horizontal"; }
                _super.call(this);
                this.classed("label", true);
                this.text(displayText);
                orientation = orientation.toLowerCase();
                if (orientation === "vertical-left") {
                    orientation = "left";
                }
                if (orientation === "vertical-right") {
                    orientation = "right";
                }
                if (orientation === "horizontal" || orientation === "left" || orientation === "right") {
                    this.orientation = orientation;
                }
                else {
                    throw new Error(orientation + " is not a valid orientation for LabelComponent");
                }
                this.xAlign("center").yAlign("center");
            }
            Label.prototype.xAlign = function (alignment) {
                var alignmentLC = alignment.toLowerCase();
                _super.prototype.xAlign.call(this, alignmentLC);
                this.xAlignment = alignmentLC;
                return this;
            };
            Label.prototype.yAlign = function (alignment) {
                var alignmentLC = alignment.toLowerCase();
                _super.prototype.yAlign.call(this, alignmentLC);
                this.yAlignment = alignmentLC;
                return this;
            };
            Label.prototype._requestedSpace = function (offeredWidth, offeredHeight) {
                var desiredWH = this.measurer(this._text);
                var desiredWidth = (this.orientation === "horizontal" ? desiredWH.width : desiredWH.height);
                var desiredHeight = (this.orientation === "horizontal" ? desiredWH.height : desiredWH.width);
                return {
                    width: Math.min(desiredWidth, offeredWidth),
                    height: Math.min(desiredHeight, offeredHeight),
                    wantsWidth: desiredWidth > offeredWidth,
                    wantsHeight: desiredHeight > offeredHeight
                };
            };
            Label.prototype._setup = function () {
                _super.prototype._setup.call(this);
                this.textContainer = this.content.append("g");
                this.measurer = Plottable.Util.Text.getTextMeasure(this.textContainer);
                this.text(this._text);
                return this;
            };
            Label.prototype.text = function (displayText) {
                if (displayText === undefined) {
                    return this._text;
                }
                else {
                    this._text = displayText;
                    this._invalidateLayout();
                    return this;
                }
            };
            Label.prototype._doRender = function () {
                _super.prototype._doRender.call(this);
                this.textContainer.selectAll("text").remove();
                var dimension = this.orientation === "horizontal" ? this.availableWidth : this.availableHeight;
                var truncatedText = Plottable.Util.Text.getTruncatedText(this._text, dimension, this.measurer);
                if (this.orientation === "horizontal") {
                    Plottable.Util.Text.writeLineHorizontally(truncatedText, this.textContainer, this.availableWidth, this.availableHeight, this.xAlignment, this.yAlignment);
                }
                else {
                    Plottable.Util.Text.writeLineVertically(truncatedText, this.textContainer, this.availableWidth, this.availableHeight, this.xAlignment, this.yAlignment, this.orientation);
                }
                return this;
            };
            Label.prototype._computeLayout = function (xOffset, yOffset, availableWidth, availableHeight) {
                _super.prototype._computeLayout.call(this, xOffset, yOffset, availableWidth, availableHeight);
                this.measurer = Plottable.Util.Text.getTextMeasure(this.textContainer);
                return this;
            };
            return Label;
        })(Plottable.Abstract.Component);
        Component.Label = Label;
        var TitleLabel = (function (_super) {
            __extends(TitleLabel, _super);
            function TitleLabel(text, orientation) {
                _super.call(this, text, orientation);
                this.classed("title-label", true);
            }
            return TitleLabel;
        })(Label);
        Component.TitleLabel = TitleLabel;
        var AxisLabel = (function (_super) {
            __extends(AxisLabel, _super);
            function AxisLabel(text, orientation) {
                _super.call(this, text, orientation);
                this.classed("axis-label", true);
            }
            return AxisLabel;
        })(Label);
        Component.AxisLabel = AxisLabel;
    })(Plottable.Component || (Plottable.Component = {}));
    var Component = Plottable.Component;
})(Plottable || (Plottable = {}));

var __extends = this.__extends || function (d, b) {
    for (var p in b) if (b.hasOwnProperty(p)) d[p] = b[p];
    function __() { this.constructor = d; }
    __.prototype = b.prototype;
    d.prototype = new __();
};
var Plottable;
(function (Plottable) {
    (function (Component) {
        var Legend = (function (_super) {
            __extends(Legend, _super);
            function Legend(colorScale) {
                _super.call(this);
                this.classed("legend", true);
                this.scale(colorScale);
                this.xAlign("RIGHT").yAlign("TOP");
                this.xOffset(5).yOffset(5);
            }
            Legend.prototype.remove = function () {
                _super.prototype.remove.call(this);
                if (this.colorScale != null) {
                    this.colorScale.broadcaster.deregisterListener(this);
                }
            };
            Legend.prototype.toggleCallback = function (callback) {
                if (callback !== undefined) {
                    this._toggleCallback = callback;
                    this.isOff = d3.set();
                    this.updateListeners();
                    this.updateClasses();
                    return this;
                }
                else {
                    return this._toggleCallback;
                }
            };
            Legend.prototype.hoverCallback = function (callback) {
                if (callback !== undefined) {
                    this._hoverCallback = callback;
                    this.datumCurrentlyFocusedOn = undefined;
                    this.updateListeners();
                    this.updateClasses();
                    return this;
                }
                else {
                    return this._hoverCallback;
                }
            };
            Legend.prototype.scale = function (scale) {
                var _this = this;
                if (scale != null) {
                    if (this.colorScale != null) {
                        this.colorScale.broadcaster.deregisterListener(this);
                    }
                    this.colorScale = scale;
                    this.colorScale.broadcaster.registerListener(this, function () { return _this.updateDomain(); });
                    this.updateDomain();
                    return this;
                }
                else {
                    return this.colorScale;
                }
            };
            Legend.prototype.updateDomain = function () {
                if (this._toggleCallback != null) {
                    this.isOff = Plottable.Util.Methods.intersection(this.isOff, d3.set(this.scale().domain()));
                }
                if (this._hoverCallback != null) {
                    this.datumCurrentlyFocusedOn = this.scale().domain().indexOf(this.datumCurrentlyFocusedOn) >= 0 ? this.datumCurrentlyFocusedOn : undefined;
                }
                this._invalidateLayout();
            };
            Legend.prototype._computeLayout = function (xOrigin, yOrigin, availableWidth, availableHeight) {
                _super.prototype._computeLayout.call(this, xOrigin, yOrigin, availableWidth, availableHeight);
                var textHeight = this.measureTextHeight();
                var totalNumRows = this.colorScale.domain().length;
                this.nRowsDrawn = Math.min(totalNumRows, Math.floor(this.availableHeight / textHeight));
                return this;
            };
            Legend.prototype._requestedSpace = function (offeredWidth, offeredY) {
                var textHeight = this.measureTextHeight();
                var totalNumRows = this.colorScale.domain().length;
                var rowsICanFit = Math.min(totalNumRows, Math.floor(offeredY / textHeight));
                var fakeLegendEl = this.content.append("g").classed(Legend.SUBELEMENT_CLASS, true);
                var fakeText = fakeLegendEl.append("text");
                var maxWidth = d3.max(this.colorScale.domain(), function (d) { return Plottable.Util.Text.getTextWidth(fakeText, d); });
                fakeLegendEl.remove();
                maxWidth = maxWidth === undefined ? 0 : maxWidth;
                var desiredWidth = maxWidth + textHeight + 2 * Legend.MARGIN;
                return {
                    width: Math.min(desiredWidth, offeredWidth),
                    height: rowsICanFit * textHeight,
                    wantsWidth: offeredWidth < desiredWidth,
                    wantsHeight: rowsICanFit < totalNumRows
                };
            };
            Legend.prototype.measureTextHeight = function () {
                var fakeLegendEl = this.content.append("g").classed(Legend.SUBELEMENT_CLASS, true);
                var textHeight = Plottable.Util.Text.getTextHeight(fakeLegendEl.append("text"));
                if (textHeight === 0) {
                    textHeight = 1;
                }
                fakeLegendEl.remove();
                return textHeight;
            };
            Legend.prototype._doRender = function () {
                _super.prototype._doRender.call(this);
                var domain = this.colorScale.domain().slice(0, this.nRowsDrawn);
                var textHeight = this.measureTextHeight();
                var availableWidth = this.availableWidth - textHeight - Legend.MARGIN;
                var r = textHeight / 2 - Legend.MARGIN;
                var legend = this.content.selectAll("." + Legend.SUBELEMENT_CLASS).data(domain, function (d) { return d; });
                var legendEnter = legend.enter().append("g").classed(Legend.SUBELEMENT_CLASS, true);
                legendEnter.append("circle").attr("cx", Legend.MARGIN + r).attr("cy", Legend.MARGIN + r).attr("r", r);
                legendEnter.append("text").attr("x", textHeight).attr("y", Legend.MARGIN + textHeight / 2);
                legend.exit().remove();
                legend.attr("transform", function (d) { return "translate(0," + domain.indexOf(d) * textHeight + ")"; });
                legend.selectAll("circle").attr("fill", this.colorScale._d3Scale);
                legend.selectAll("text").text(function (d) {
                    var measure = Plottable.Util.Text.getTextMeasure(d3.select(this));
                    return Plottable.Util.Text.getTruncatedText(d, availableWidth, measure);
                });
                this.updateClasses();
                this.updateListeners();
                return this;
            };
            Legend.prototype.updateListeners = function () {
                var _this = this;
                if (!this._isSetup) {
                    return;
                }
                var dataSelection = this.content.selectAll("." + Legend.SUBELEMENT_CLASS);
                if (this._hoverCallback != null) {
                    var hoverRow = function (mouseover) { return function (datum) {
                        _this.datumCurrentlyFocusedOn = mouseover ? datum : undefined;
                        _this._hoverCallback(_this.datumCurrentlyFocusedOn);
                        _this.updateClasses();
                    }; };
                    dataSelection.on("mouseover", hoverRow(true));
                    dataSelection.on("mouseout", hoverRow(false));
                }
                else {
                    dataSelection.on("mouseover", null);
                    dataSelection.on("mouseout", null);
                }
                if (this._toggleCallback != null) {
                    dataSelection.on("click", function (datum) {
                        var turningOn = _this.isOff.has(datum);
                        if (turningOn) {
                            _this.isOff.remove(datum);
                        }
                        else {
                            _this.isOff.add(datum);
                        }
                        _this._toggleCallback(datum, turningOn);
                        _this.updateClasses();
                    });
                }
                else {
                    dataSelection.on("click", null);
                }
            };
            Legend.prototype.updateClasses = function () {
                var _this = this;
                if (!this._isSetup) {
                    return;
                }
                var dataSelection = this.content.selectAll("." + Legend.SUBELEMENT_CLASS);
                if (this._hoverCallback != null) {
                    dataSelection.classed("focus", function (d) { return _this.datumCurrentlyFocusedOn === d; });
                    dataSelection.classed("hover", this.datumCurrentlyFocusedOn !== undefined);
                }
                else {
                    dataSelection.classed("hover", false);
                    dataSelection.classed("focus", false);
                }
                if (this._toggleCallback != null) {
                    dataSelection.classed("toggled-on", function (d) { return !_this.isOff.has(d); });
                    dataSelection.classed("toggled-off", function (d) { return _this.isOff.has(d); });
                }
                else {
                    dataSelection.classed("toggled-on", false);
                    dataSelection.classed("toggled-off", false);
                }
            };
            Legend.SUBELEMENT_CLASS = "legend-row";
            Legend.MARGIN = 5;
            return Legend;
        })(Plottable.Abstract.Component);
        Component.Legend = Legend;
    })(Plottable.Component || (Plottable.Component = {}));
    var Component = Plottable.Component;
})(Plottable || (Plottable = {}));

var __extends = this.__extends || function (d, b) {
    for (var p in b) if (b.hasOwnProperty(p)) d[p] = b[p];
    function __() { this.constructor = d; }
    __.prototype = b.prototype;
    d.prototype = new __();
};
var Plottable;
(function (Plottable) {
    (function (Component) {
        var Gridlines = (function (_super) {
            __extends(Gridlines, _super);
            function Gridlines(xScale, yScale) {
                _super.call(this);
                var _this = this;
                if (xScale == null && yScale == null) {
                    throw new Error("Gridlines must have at least one scale");
                }
                this.classed("gridlines", true);
                this.xScale = xScale;
                this.yScale = yScale;
                if (this.xScale != null) {
                    this.xScale.broadcaster.registerListener(this, function () { return _this._render(); });
                }
                if (this.yScale != null) {
                    this.yScale.broadcaster.registerListener(this, function () { return _this._render(); });
                }
            }
            Gridlines.prototype.remove = function () {
                _super.prototype.remove.call(this);
                if (this.xScale != null) {
                    this.xScale.broadcaster.deregisterListener(this);
                }
                if (this.yScale != null) {
                    this.yScale.broadcaster.deregisterListener(this);
                }
                return this;
            };
            Gridlines.prototype._setup = function () {
                _super.prototype._setup.call(this);
                this.xLinesContainer = this.content.append("g").classed("x-gridlines", true);
                this.yLinesContainer = this.content.append("g").classed("y-gridlines", true);
                return this;
            };
            Gridlines.prototype._doRender = function () {
                _super.prototype._doRender.call(this);
                this.redrawXLines();
                this.redrawYLines();
                return this;
            };
            Gridlines.prototype.redrawXLines = function () {
                var _this = this;
                if (this.xScale != null) {
                    var xTicks = this.xScale.ticks();
                    var getScaledXValue = function (tickVal) { return _this.xScale.scale(tickVal); };
                    var xLines = this.xLinesContainer.selectAll("line").data(xTicks);
                    xLines.enter().append("line");
                    xLines.attr("x1", getScaledXValue).attr("y1", 0).attr("x2", getScaledXValue).attr("y2", this.availableHeight).classed("zeroline", function (t) { return t === 0; });
                    xLines.exit().remove();
                }
            };
            Gridlines.prototype.redrawYLines = function () {
                var _this = this;
                if (this.yScale != null) {
                    var yTicks = this.yScale.ticks();
                    var getScaledYValue = function (tickVal) { return _this.yScale.scale(tickVal); };
                    var yLines = this.yLinesContainer.selectAll("line").data(yTicks);
                    yLines.enter().append("line");
                    yLines.attr("x1", 0).attr("y1", getScaledYValue).attr("x2", this.availableWidth).attr("y2", getScaledYValue).classed("zeroline", function (t) { return t === 0; });
                    yLines.exit().remove();
                }
            };
            return Gridlines;
        })(Plottable.Abstract.Component);
        Component.Gridlines = Gridlines;
    })(Plottable.Component || (Plottable.Component = {}));
    var Component = Plottable.Component;
})(Plottable || (Plottable = {}));

var Plottable;
(function (Plottable) {
    (function (Util) {
        (function (Axis) {
            Axis.ONE_DAY = 24 * 60 * 60 * 1000;
            function generateRelativeDateFormatter(baseValue, increment, label) {
                if (increment === void 0) { increment = Axis.ONE_DAY; }
                if (label === void 0) { label = ""; }
                var formatter = function (tickValue) {
                    var relativeDate = Math.round((tickValue.valueOf() - baseValue) / increment);
                    return relativeDate.toString() + label;
                };
                return formatter;
            }
            Axis.generateRelativeDateFormatter = generateRelativeDateFormatter;
        })(Util.Axis || (Util.Axis = {}));
        var Axis = Util.Axis;
    })(Plottable.Util || (Plottable.Util = {}));
    var Util = Plottable.Util;
})(Plottable || (Plottable = {}));

var __extends = this.__extends || function (d, b) {
    for (var p in b) if (b.hasOwnProperty(p)) d[p] = b[p];
    function __() { this.constructor = d; }
    __.prototype = b.prototype;
    d.prototype = new __();
};
var Plottable;
(function (Plottable) {
    (function (Abstract) {
        var XYPlot = (function (_super) {
            __extends(XYPlot, _super);
            function XYPlot(dataset, xScale, yScale) {
                _super.call(this, dataset);
                if (xScale == null || yScale == null) {
                    throw new Error("XYPlots require an xScale and yScale");
                }
                this.classed("xy-renderer", true);
                this.project("x", "x", xScale);
                this.project("y", "y", yScale);
            }
            XYPlot.prototype.project = function (attrToSet, accessor, scale) {
                if (attrToSet === "x" && scale != null) {
                    this.xScale = scale;
                    this._updateXDomainer();
                }
                if (attrToSet === "y" && scale != null) {
                    this.yScale = scale;
                    this._updateYDomainer();
                }
                _super.prototype.project.call(this, attrToSet, accessor, scale);
                return this;
            };
            XYPlot.prototype._computeLayout = function (xOffset, yOffset, availableWidth, availableHeight) {
                _super.prototype._computeLayout.call(this, xOffset, yOffset, availableWidth, availableHeight);
                this.xScale.range([0, this.availableWidth]);
                this.yScale.range([this.availableHeight, 0]);
                return this;
            };
            XYPlot.prototype._updateXDomainer = function () {
                if (this.xScale instanceof Abstract.QuantitativeScale) {
                    var scale = this.xScale;
                    if (!scale._userSetDomainer) {
                        scale.domainer().pad().nice();
                    }
                }
                return this;
            };
            XYPlot.prototype._updateYDomainer = function () {
                if (this.yScale instanceof Abstract.QuantitativeScale) {
                    var scale = this.yScale;
                    if (!scale._userSetDomainer) {
                        scale.domainer().pad().nice();
                    }
                }
                return this;
            };
            return XYPlot;
        })(Abstract.Plot);
        Abstract.XYPlot = XYPlot;
    })(Plottable.Abstract || (Plottable.Abstract = {}));
    var Abstract = Plottable.Abstract;
})(Plottable || (Plottable = {}));

var __extends = this.__extends || function (d, b) {
    for (var p in b) if (b.hasOwnProperty(p)) d[p] = b[p];
    function __() { this.constructor = d; }
    __.prototype = b.prototype;
    d.prototype = new __();
};
var Plottable;
(function (Plottable) {
    (function (Plot) {
        var Scatter = (function (_super) {
            __extends(Scatter, _super);
            function Scatter(dataset, xScale, yScale) {
                _super.call(this, dataset, xScale, yScale);
                this._animators = {
                    "circles-reset": new Plottable.Animator.Null(),
                    "circles": new Plottable.Animator.IterativeDelay().duration(250).delay(5)
                };
                this.classed("circle-renderer", true);
                this.project("r", 3);
                this.project("fill", function () { return "steelblue"; });
            }
            Scatter.prototype.project = function (attrToSet, accessor, scale) {
                attrToSet = attrToSet === "cx" ? "x" : attrToSet;
                attrToSet = attrToSet === "cy" ? "y" : attrToSet;
                _super.prototype.project.call(this, attrToSet, accessor, scale);
                return this;
            };
            Scatter.prototype._paint = function () {
                _super.prototype._paint.call(this);
                var attrToProjector = this._generateAttrToProjector();
                attrToProjector["cx"] = attrToProjector["x"];
                attrToProjector["cy"] = attrToProjector["y"];
                delete attrToProjector["x"];
                delete attrToProjector["y"];
                var circles = this.renderArea.selectAll("circle").data(this._dataSource.data());
                circles.enter().append("circle");
                if (this._dataChanged) {
                    var rFunction = attrToProjector["r"];
                    attrToProjector["r"] = function () { return 0; };
                    this._applyAnimatedAttributes(circles, "circles-reset", attrToProjector);
                    attrToProjector["r"] = rFunction;
                }
                this._applyAnimatedAttributes(circles, "circles", attrToProjector);
                circles.exit().remove();
            };
            return Scatter;
        })(Plottable.Abstract.XYPlot);
        Plot.Scatter = Scatter;
    })(Plottable.Plot || (Plottable.Plot = {}));
    var Plot = Plottable.Plot;
})(Plottable || (Plottable = {}));

var __extends = this.__extends || function (d, b) {
    for (var p in b) if (b.hasOwnProperty(p)) d[p] = b[p];
    function __() { this.constructor = d; }
    __.prototype = b.prototype;
    d.prototype = new __();
};
var Plottable;
(function (Plottable) {
    (function (Plot) {
        var Grid = (function (_super) {
            __extends(Grid, _super);
            function Grid(dataset, xScale, yScale, colorScale) {
                _super.call(this, dataset, xScale, yScale);
                this._animators = {
                    "cells": new Plottable.Animator.Null()
                };
                this.classed("grid-renderer", true);
                this.xScale.rangeType("bands", 0, 0);
                this.yScale.rangeType("bands", 0, 0);
                this.colorScale = colorScale;
                this.project("fill", "value", colorScale);
            }
            Grid.prototype.project = function (attrToSet, accessor, scale) {
                _super.prototype.project.call(this, attrToSet, accessor, scale);
                if (attrToSet === "fill") {
                    this.colorScale = this._projectors["fill"].scale;
                }
                return this;
            };
            Grid.prototype._paint = function () {
                _super.prototype._paint.call(this);
                var cells = this.renderArea.selectAll("rect").data(this._dataSource.data());
                cells.enter().append("rect");
                var xStep = this.xScale.rangeBand();
                var yStep = this.yScale.rangeBand();
                var attrToProjector = this._generateAttrToProjector();
                attrToProjector["width"] = function () { return xStep; };
                attrToProjector["height"] = function () { return yStep; };
                this._applyAnimatedAttributes(cells, "cells", attrToProjector);
                cells.exit().remove();
            };
            return Grid;
        })(Plottable.Abstract.XYPlot);
        Plot.Grid = Grid;
    })(Plottable.Plot || (Plottable.Plot = {}));
    var Plot = Plottable.Plot;
})(Plottable || (Plottable = {}));

var __extends = this.__extends || function (d, b) {
    for (var p in b) if (b.hasOwnProperty(p)) d[p] = b[p];
    function __() { this.constructor = d; }
    __.prototype = b.prototype;
    d.prototype = new __();
};
var Plottable;
(function (Plottable) {
    (function (Abstract) {
        var BarPlot = (function (_super) {
            __extends(BarPlot, _super);
            function BarPlot(dataset, xScale, yScale) {
                _super.call(this, dataset, xScale, yScale);
                this._baselineValue = 0;
                this._barAlignmentFactor = 0;
                this._animators = {
                    "bars-reset": new Plottable.Animator.Null(),
                    "bars": new Plottable.Animator.IterativeDelay(),
                    "baseline": new Plottable.Animator.Null()
                };
                this.classed("bar-renderer", true);
                this.project("fill", function () { return "steelblue"; });
                this.baseline(this._baselineValue);
            }
            BarPlot.prototype._setup = function () {
                _super.prototype._setup.call(this);
                this._baseline = this.renderArea.append("line").classed("baseline", true);
                this._bars = this.renderArea.selectAll("rect").data([]);
                return this;
            };
            BarPlot.prototype._paint = function () {
                _super.prototype._paint.call(this);
                this._bars = this.renderArea.selectAll("rect").data(this._dataSource.data());
                this._bars.enter().append("rect");
                var primaryScale = this._isVertical ? this.yScale : this.xScale;
                var scaledBaseline = primaryScale.scale(this._baselineValue);
                var positionAttr = this._isVertical ? "y" : "x";
                var dimensionAttr = this._isVertical ? "height" : "width";
                if (this._dataChanged && this._animate) {
                    var resetAttrToProjector = this._generateAttrToProjector();
                    resetAttrToProjector[positionAttr] = function () { return scaledBaseline; };
                    resetAttrToProjector[dimensionAttr] = function () { return 0; };
                    this._applyAnimatedAttributes(this._bars, "bars-reset", resetAttrToProjector);
                }
                var attrToProjector = this._generateAttrToProjector();
                if (attrToProjector["fill"] != null) {
                    this._bars.attr("fill", attrToProjector["fill"]);
                }
                this._applyAnimatedAttributes(this._bars, "bars", attrToProjector);
                this._bars.exit().remove();
                var baselineAttr = {
                    "x1": this._isVertical ? 0 : scaledBaseline,
                    "y1": this._isVertical ? scaledBaseline : 0,
                    "x2": this._isVertical ? this.availableWidth : scaledBaseline,
                    "y2": this._isVertical ? scaledBaseline : this.availableHeight
                };
                this._applyAnimatedAttributes(this._baseline, "baseline", baselineAttr);
            };
            BarPlot.prototype.baseline = function (value) {
                this._baselineValue = value;
                this._updateXDomainer();
                this._updateYDomainer();
                this._render();
                return this;
            };
            BarPlot.prototype.barAlignment = function (alignment) {
                var alignmentLC = alignment.toLowerCase();
                var align2factor = this.constructor._BarAlignmentToFactor;
                if (align2factor[alignmentLC] === undefined) {
                    throw new Error("unsupported bar alignment");
                }
                this._barAlignmentFactor = align2factor[alignmentLC];
                this._render();
                return this;
            };
            BarPlot.prototype.parseExtent = function (input) {
                if (typeof (input) === "number") {
                    return { min: input, max: input };
                }
                else if (input instanceof Object && "min" in input && "max" in input) {
                    return input;
                }
                else {
                    throw new Error("input '" + input + "' can't be parsed as an IExtent");
                }
            };
            BarPlot.prototype.selectBar = function (xValOrExtent, yValOrExtent, select) {
                if (select === void 0) { select = true; }
                if (!this._isSetup) {
                    return null;
                }
                var selectedBars = [];
                var xExtent = this.parseExtent(xValOrExtent);
                var yExtent = this.parseExtent(yValOrExtent);
                var tolerance = 0.5;
                this._bars.each(function (d) {
                    var bbox = this.getBBox();
                    if (bbox.x + bbox.width >= xExtent.min - tolerance && bbox.x <= xExtent.max + tolerance && bbox.y + bbox.height >= yExtent.min - tolerance && bbox.y <= yExtent.max + tolerance) {
                        selectedBars.push(this);
                    }
                });
                if (selectedBars.length > 0) {
                    var selection = d3.selectAll(selectedBars);
                    selection.classed("selected", select);
                    return selection;
                }
                else {
                    return null;
                }
            };
            BarPlot.prototype.deselectAll = function () {
                if (this._isSetup) {
                    this._bars.classed("selected", false);
                }
                return this;
            };
            BarPlot.prototype._updateDomainer = function (scale) {
                if (scale instanceof Abstract.QuantitativeScale) {
                    var qscale = scale;
                    if (!qscale._userSetDomainer) {
                        if (this._baselineValue != null) {
                            qscale.domainer().addPaddingException(this._baselineValue, "BAR_PLOT+" + this._plottableID).addIncludedValue(this._baselineValue, "BAR_PLOT+" + this._plottableID);
                        }
                        else {
                            qscale.domainer().removePaddingException("BAR_PLOT+" + this._plottableID).removeIncludedValue("BAR_PLOT+" + this._plottableID);
                        }
                    }
                    qscale._autoDomainIfAutomaticMode();
                }
                return this;
            };
            BarPlot.prototype._generateAttrToProjector = function () {
                var _this = this;
                var attrToProjector = _super.prototype._generateAttrToProjector.call(this);
                var primaryScale = this._isVertical ? this.yScale : this.xScale;
                var secondaryScale = this._isVertical ? this.xScale : this.yScale;
                var primaryAttr = this._isVertical ? "y" : "x";
                var secondaryAttr = this._isVertical ? "x" : "y";
                var bandsMode = (secondaryScale instanceof Plottable.Scale.Ordinal) && secondaryScale.rangeType() === "bands";
                var scaledBaseline = primaryScale.scale(this._baselineValue);
                if (attrToProjector["width"] == null) {
                    var constantWidth = bandsMode ? secondaryScale.rangeBand() : BarPlot.DEFAULT_WIDTH;
                    attrToProjector["width"] = function (d, i) { return constantWidth; };
                }
                var positionF = attrToProjector[secondaryAttr];
                var widthF = attrToProjector["width"];
                if (!bandsMode) {
                    attrToProjector[secondaryAttr] = function (d, i) { return positionF(d, i) - widthF(d, i) * _this._barAlignmentFactor; };
                }
                else {
                    var bandWidth = secondaryScale.rangeBand();
                    attrToProjector[secondaryAttr] = function (d, i) { return positionF(d, i) - widthF(d, i) / 2 + bandWidth / 2; };
                }
                var originalPositionFn = attrToProjector[primaryAttr];
                attrToProjector[primaryAttr] = function (d, i) {
                    var originalPos = originalPositionFn(d, i);
                    return (originalPos > scaledBaseline) ? scaledBaseline : originalPos;
                };
                attrToProjector["height"] = function (d, i) {
                    return Math.abs(scaledBaseline - originalPositionFn(d, i));
                };
                return attrToProjector;
            };
            BarPlot.DEFAULT_WIDTH = 10;
            BarPlot._BarAlignmentToFactor = {};
            return BarPlot;
        })(Abstract.XYPlot);
        Abstract.BarPlot = BarPlot;
    })(Plottable.Abstract || (Plottable.Abstract = {}));
    var Abstract = Plottable.Abstract;
})(Plottable || (Plottable = {}));

var __extends = this.__extends || function (d, b) {
    for (var p in b) if (b.hasOwnProperty(p)) d[p] = b[p];
    function __() { this.constructor = d; }
    __.prototype = b.prototype;
    d.prototype = new __();
};
var Plottable;
(function (Plottable) {
    (function (Plot) {
        var VerticalBar = (function (_super) {
            __extends(VerticalBar, _super);
            function VerticalBar(dataset, xScale, yScale) {
                _super.call(this, dataset, xScale, yScale);
                this._isVertical = true;
            }
            VerticalBar.prototype._updateYDomainer = function () {
                this._updateDomainer(this.yScale);
                return this;
            };
            VerticalBar._BarAlignmentToFactor = { "left": 0, "center": 0.5, "right": 1 };
            return VerticalBar;
        })(Plottable.Abstract.BarPlot);
        Plot.VerticalBar = VerticalBar;
    })(Plottable.Plot || (Plottable.Plot = {}));
    var Plot = Plottable.Plot;
})(Plottable || (Plottable = {}));

var __extends = this.__extends || function (d, b) {
    for (var p in b) if (b.hasOwnProperty(p)) d[p] = b[p];
    function __() { this.constructor = d; }
    __.prototype = b.prototype;
    d.prototype = new __();
};
var Plottable;
(function (Plottable) {
    (function (Plot) {
        var HorizontalBar = (function (_super) {
            __extends(HorizontalBar, _super);
            function HorizontalBar(dataset, xScale, yScale) {
                _super.call(this, dataset, xScale, yScale);
                this.isVertical = false;
            }
            HorizontalBar.prototype._updateXDomainer = function () {
                this._updateDomainer(this.xScale);
                return this;
            };
            HorizontalBar.prototype._generateAttrToProjector = function () {
                var attrToProjector = _super.prototype._generateAttrToProjector.call(this);
                var widthF = attrToProjector["width"];
                attrToProjector["width"] = attrToProjector["height"];
                attrToProjector["height"] = widthF;
                return attrToProjector;
            };
            HorizontalBar._BarAlignmentToFactor = { "top": 0, "center": 0.5, "bottom": 1 };
            return HorizontalBar;
        })(Plottable.Abstract.BarPlot);
        Plot.HorizontalBar = HorizontalBar;
    })(Plottable.Plot || (Plottable.Plot = {}));
    var Plot = Plottable.Plot;
})(Plottable || (Plottable = {}));

var __extends = this.__extends || function (d, b) {
    for (var p in b) if (b.hasOwnProperty(p)) d[p] = b[p];
    function __() { this.constructor = d; }
    __.prototype = b.prototype;
    d.prototype = new __();
};
var Plottable;
(function (Plottable) {
    (function (Plot) {
        var Line = (function (_super) {
            __extends(Line, _super);
            function Line(dataset, xScale, yScale) {
                _super.call(this, dataset, xScale, yScale);
                this._animators = {
                    "line-reset": new Plottable.Animator.Null(),
                    "line": new Plottable.Animator.Default().duration(600).easing("exp-in-out")
                };
                this.classed("line-renderer", true);
                this.project("stroke", function () { return "steelblue"; });
                this.project("stroke-width", function () { return "2px"; });
            }
            Line.prototype._setup = function () {
                _super.prototype._setup.call(this);
                this.linePath = this.renderArea.append("path").classed("line", true);
                return this;
            };
            Line.prototype._getResetYFunction = function () {
                var yDomain = this.yScale.domain();
                var domainMax = Math.max(yDomain[0], yDomain[1]);
                var domainMin = Math.min(yDomain[0], yDomain[1]);
                var startValue = 0;
                if (domainMax < 0) {
                    startValue = domainMax;
                }
                else if (domainMin > 0) {
                    startValue = domainMin;
                }
                var scaledStartValue = this.yScale.scale(startValue);
                return function (d, i) { return scaledStartValue; };
            };
            Line.prototype._paint = function () {
                _super.prototype._paint.call(this);
                var attrToProjector = this._generateAttrToProjector();
                var xFunction = attrToProjector["x"];
                var yFunction = attrToProjector["y"];
                delete attrToProjector["x"];
                delete attrToProjector["y"];
                this.linePath.datum(this._dataSource.data());
                if (this._dataChanged) {
                    attrToProjector["d"] = d3.svg.line().x(xFunction).y(this._getResetYFunction());
                    this._applyAnimatedAttributes(this.linePath, "line-reset", attrToProjector);
                }
                attrToProjector["d"] = d3.svg.line().x(xFunction).y(yFunction);
                this._applyAnimatedAttributes(this.linePath, "line", attrToProjector);
            };
            return Line;
        })(Plottable.Abstract.XYPlot);
        Plot.Line = Line;
    })(Plottable.Plot || (Plottable.Plot = {}));
    var Plot = Plottable.Plot;
})(Plottable || (Plottable = {}));

var __extends = this.__extends || function (d, b) {
    for (var p in b) if (b.hasOwnProperty(p)) d[p] = b[p];
    function __() { this.constructor = d; }
    __.prototype = b.prototype;
    d.prototype = new __();
};
var Plottable;
(function (Plottable) {
    (function (Plot) {
        var Area = (function (_super) {
            __extends(Area, _super);
            function Area(dataset, xScale, yScale) {
                _super.call(this, dataset, xScale, yScale);
                this.classed("area-renderer", true);
                this.project("y0", 0, yScale);
                this.project("fill", function () { return "steelblue"; });
                this.project("fill-opacity", function () { return 0.5; });
                this.project("stroke", function () { return "none"; });
                this._animators["area-reset"] = new Plottable.Animator.Null();
                this._animators["area"] = new Plottable.Animator.Default().duration(600).easing("exp-in-out");
            }
            Area.prototype._setup = function () {
                _super.prototype._setup.call(this);
                this.areaPath = this.renderArea.append("path").classed("area", true);
                return this;
            };
            Area.prototype._onDataSourceUpdate = function () {
                _super.prototype._onDataSourceUpdate.call(this);
                if (this.yScale != null) {
                    this._updateYDomainer();
                }
            };
            Area.prototype._updateYDomainer = function () {
                _super.prototype._updateYDomainer.call(this);
                var scale = this.yScale;
                var y0Projector = this._projectors["y0"];
                var y0Accessor = y0Projector != null ? y0Projector.accessor : null;
                var extent = y0Accessor != null ? this.dataSource()._getExtent(y0Accessor) : [];
                var constantBaseline = (extent.length === 2 && extent[0] === extent[1]) ? extent[0] : null;
                if (!scale._userSetDomainer) {
                    if (constantBaseline != null) {
                        scale.domainer().addPaddingException(constantBaseline, "AREA_PLOT+" + this._plottableID);
                    }
                    else {
                        scale.domainer().removePaddingException("AREA_PLOT+" + this._plottableID);
                    }
                    scale._autoDomainIfAutomaticMode();
                }
                return this;
            };
            Area.prototype.project = function (attrToSet, accessor, scale) {
                _super.prototype.project.call(this, attrToSet, accessor, scale);
                if (attrToSet === "y0") {
                    this._updateYDomainer();
                }
                return this;
            };
            Area.prototype._getResetYFunction = function () {
                return this._generateAttrToProjector()["y0"];
            };
            Area.prototype._paint = function () {
                _super.prototype._paint.call(this);
                var attrToProjector = this._generateAttrToProjector();
                var xFunction = attrToProjector["x"];
                var y0Function = attrToProjector["y0"];
                var yFunction = attrToProjector["y"];
                delete attrToProjector["x"];
                delete attrToProjector["y0"];
                delete attrToProjector["y"];
                this.areaPath.datum(this._dataSource.data());
                if (this._dataChanged) {
                    attrToProjector["d"] = d3.svg.area().x(xFunction).y0(y0Function).y1(this._getResetYFunction());
                    this._applyAnimatedAttributes(this.areaPath, "area-reset", attrToProjector);
                }
                attrToProjector["d"] = d3.svg.area().x(xFunction).y0(y0Function).y1(yFunction);
                this._applyAnimatedAttributes(this.areaPath, "area", attrToProjector);
            };
            return Area;
        })(Plot.Line);
        Plot.Area = Area;
    })(Plottable.Plot || (Plottable.Plot = {}));
    var Plot = Plottable.Plot;
})(Plottable || (Plottable = {}));

var Plottable;
(function (Plottable) {
    (function (Animator) {
        var Null = (function () {
            function Null() {
            }
            Null.prototype.animate = function (selection, attrToProjector, plot) {
                return selection.attr(attrToProjector);
            };
            return Null;
        })();
        Animator.Null = Null;
    })(Plottable.Animator || (Plottable.Animator = {}));
    var Animator = Plottable.Animator;
})(Plottable || (Plottable = {}));

var Plottable;
(function (Plottable) {
    (function (Animator) {
        var Default = (function () {
            function Default() {
                this._durationMsec = 300;
                this._delayMsec = 0;
                this._easing = "exp-out";
            }
            Default.prototype.animate = function (selection, attrToProjector, plot) {
                return selection.transition().ease(this._easing).duration(this._durationMsec).delay(this._delayMsec).attr(attrToProjector);
            };
            Default.prototype.duration = function (duration) {
                if (duration === undefined) {
                    return this._durationMsec;
                }
                else {
                    this._durationMsec = duration;
                    return this;
                }
            };
            Default.prototype.delay = function (delay) {
                if (delay === undefined) {
                    return this._delayMsec;
                }
                else {
                    this._delayMsec = delay;
                    return this;
                }
            };
            Default.prototype.easing = function (easing) {
                if (easing === undefined) {
                    return this._easing;
                }
                else {
                    this._easing = easing;
                    return this;
                }
            };
            return Default;
        })();
        Animator.Default = Default;
    })(Plottable.Animator || (Plottable.Animator = {}));
    var Animator = Plottable.Animator;
})(Plottable || (Plottable = {}));

var __extends = this.__extends || function (d, b) {
    for (var p in b) if (b.hasOwnProperty(p)) d[p] = b[p];
    function __() { this.constructor = d; }
    __.prototype = b.prototype;
    d.prototype = new __();
};
var Plottable;
(function (Plottable) {
    (function (Animator) {
        var IterativeDelay = (function (_super) {
            __extends(IterativeDelay, _super);
            function IterativeDelay() {
                _super.apply(this, arguments);
                this._delayMsec = 15;
            }
            IterativeDelay.prototype.animate = function (selection, attrToProjector, plot) {
                var _this = this;
                return selection.transition().ease(this._easing).duration(this._durationMsec).delay(function (d, i) { return i * _this._delayMsec; }).attr(attrToProjector);
            };
            return IterativeDelay;
        })(Animator.Default);
        Animator.IterativeDelay = IterativeDelay;
    })(Plottable.Animator || (Plottable.Animator = {}));
    var Animator = Plottable.Animator;
})(Plottable || (Plottable = {}));

var Plottable;
(function (Plottable) {
    (function (Core) {
        (function (KeyEventListener) {
            var _initialized = false;
            var _callbacks = [];
            function initialize() {
                if (_initialized) {
                    return;
                }
                d3.select(document).on("keydown", processEvent);
                _initialized = true;
            }
            KeyEventListener.initialize = initialize;
            function addCallback(keyCode, cb) {
                if (!_initialized) {
                    initialize();
                }
                if (_callbacks[keyCode] == null) {
                    _callbacks[keyCode] = [];
                }
                _callbacks[keyCode].push(cb);
            }
            KeyEventListener.addCallback = addCallback;
            function processEvent() {
                if (_callbacks[d3.event.keyCode] == null) {
                    return;
                }
                _callbacks[d3.event.keyCode].forEach(function (cb) {
                    cb(d3.event);
                });
            }
        })(Core.KeyEventListener || (Core.KeyEventListener = {}));
        var KeyEventListener = Core.KeyEventListener;
    })(Plottable.Core || (Plottable.Core = {}));
    var Core = Plottable.Core;
})(Plottable || (Plottable = {}));

var Plottable;
(function (Plottable) {
    (function (Abstract) {
        var Interaction = (function () {
            function Interaction(componentToListenTo) {
                if (componentToListenTo == null) {
                    throw new Error("Interactions require a component to listen to");
                }
                this.componentToListenTo = componentToListenTo;
            }
            Interaction.prototype._anchor = function (hitBox) {
                this.hitBox = hitBox;
            };
            Interaction.prototype.registerWithComponent = function () {
                this.componentToListenTo.registerInteraction(this);
                return this;
            };
            return Interaction;
        })();
        Abstract.Interaction = Interaction;
    })(Plottable.Abstract || (Plottable.Abstract = {}));
    var Abstract = Plottable.Abstract;
})(Plottable || (Plottable = {}));

var __extends = this.__extends || function (d, b) {
    for (var p in b) if (b.hasOwnProperty(p)) d[p] = b[p];
    function __() { this.constructor = d; }
    __.prototype = b.prototype;
    d.prototype = new __();
};
var Plottable;
(function (Plottable) {
    (function (Interaction) {
        var Click = (function (_super) {
            __extends(Click, _super);
            function Click(componentToListenTo) {
                _super.call(this, componentToListenTo);
            }
            Click.prototype._anchor = function (hitBox) {
                var _this = this;
                _super.prototype._anchor.call(this, hitBox);
                hitBox.on(this._listenTo(), function () {
                    var xy = d3.mouse(hitBox.node());
                    var x = xy[0];
                    var y = xy[1];
                    _this._callback(x, y);
                });
            };
            Click.prototype._listenTo = function () {
                return "click";
            };
            Click.prototype.callback = function (cb) {
                this._callback = cb;
                return this;
            };
            return Click;
        })(Plottable.Abstract.Interaction);
        Interaction.Click = Click;
        var DoubleClick = (function (_super) {
            __extends(DoubleClick, _super);
            function DoubleClick(componentToListenTo) {
                _super.call(this, componentToListenTo);
            }
            DoubleClick.prototype._listenTo = function () {
                return "dblclick";
            };
            return DoubleClick;
        })(Click);
        Interaction.DoubleClick = DoubleClick;
    })(Plottable.Interaction || (Plottable.Interaction = {}));
    var Interaction = Plottable.Interaction;
})(Plottable || (Plottable = {}));

var __extends = this.__extends || function (d, b) {
    for (var p in b) if (b.hasOwnProperty(p)) d[p] = b[p];
    function __() { this.constructor = d; }
    __.prototype = b.prototype;
    d.prototype = new __();
};
var Plottable;
(function (Plottable) {
    (function (Interaction) {
        var Mousemove = (function (_super) {
            __extends(Mousemove, _super);
            function Mousemove(componentToListenTo) {
                _super.call(this, componentToListenTo);
            }
            Mousemove.prototype._anchor = function (hitBox) {
                var _this = this;
                _super.prototype._anchor.call(this, hitBox);
                hitBox.on("mousemove", function () {
                    var xy = d3.mouse(hitBox.node());
                    var x = xy[0];
                    var y = xy[1];
                    _this.mousemove(x, y);
                });
            };
            Mousemove.prototype.mousemove = function (x, y) {
                return;
            };
            return Mousemove;
        })(Plottable.Abstract.Interaction);
        Interaction.Mousemove = Mousemove;
    })(Plottable.Interaction || (Plottable.Interaction = {}));
    var Interaction = Plottable.Interaction;
})(Plottable || (Plottable = {}));

var __extends = this.__extends || function (d, b) {
    for (var p in b) if (b.hasOwnProperty(p)) d[p] = b[p];
    function __() { this.constructor = d; }
    __.prototype = b.prototype;
    d.prototype = new __();
};
var Plottable;
(function (Plottable) {
    (function (Interaction) {
        var Key = (function (_super) {
            __extends(Key, _super);
            function Key(componentToListenTo, keyCode) {
                _super.call(this, componentToListenTo);
                this.activated = false;
                this.keyCode = keyCode;
            }
            Key.prototype._anchor = function (hitBox) {
                var _this = this;
                _super.prototype._anchor.call(this, hitBox);
                hitBox.on("mouseover", function () {
                    _this.activated = true;
                });
                hitBox.on("mouseout", function () {
                    _this.activated = false;
                });
                Plottable.Core.KeyEventListener.addCallback(this.keyCode, function (e) {
                    if (_this.activated && _this._callback != null) {
                        _this._callback();
                    }
                });
            };
            Key.prototype.callback = function (cb) {
                this._callback = cb;
                return this;
            };
            return Key;
        })(Plottable.Abstract.Interaction);
        Interaction.Key = Key;
    })(Plottable.Interaction || (Plottable.Interaction = {}));
    var Interaction = Plottable.Interaction;
})(Plottable || (Plottable = {}));

var __extends = this.__extends || function (d, b) {
    for (var p in b) if (b.hasOwnProperty(p)) d[p] = b[p];
    function __() { this.constructor = d; }
    __.prototype = b.prototype;
    d.prototype = new __();
};
var Plottable;
(function (Plottable) {
    (function (Interaction) {
        var PanZoom = (function (_super) {
            __extends(PanZoom, _super);
            function PanZoom(componentToListenTo, xScale, yScale) {
                _super.call(this, componentToListenTo);
                var _this = this;
                if (xScale == null || yScale == null) {
                    throw new Error("panZoomInteractions require an xScale and yScale");
                }
                this.xScale = xScale;
                this.yScale = yScale;
                this.zoom = d3.behavior.zoom();
                this.zoom.x(this.xScale._d3Scale);
                this.zoom.y(this.yScale._d3Scale);
                this.zoom.on("zoom", function () { return _this.rerenderZoomed(); });
            }
            PanZoom.prototype.resetZoom = function () {
                var _this = this;
                this.zoom = d3.behavior.zoom();
                this.zoom.x(this.xScale._d3Scale);
                this.zoom.y(this.yScale._d3Scale);
                this.zoom.on("zoom", function () { return _this.rerenderZoomed(); });
                this.zoom(this.hitBox);
            };
            PanZoom.prototype._anchor = function (hitBox) {
                _super.prototype._anchor.call(this, hitBox);
                this.zoom(hitBox);
            };
            PanZoom.prototype.rerenderZoomed = function () {
                var xDomain = this.xScale._d3Scale.domain();
                var yDomain = this.yScale._d3Scale.domain();
                this.xScale.domain(xDomain);
                this.yScale.domain(yDomain);
            };
            return PanZoom;
        })(Plottable.Abstract.Interaction);
        Interaction.PanZoom = PanZoom;
    })(Plottable.Interaction || (Plottable.Interaction = {}));
    var Interaction = Plottable.Interaction;
})(Plottable || (Plottable = {}));

var __extends = this.__extends || function (d, b) {
    for (var p in b) if (b.hasOwnProperty(p)) d[p] = b[p];
    function __() { this.constructor = d; }
    __.prototype = b.prototype;
    d.prototype = new __();
};
var Plottable;
(function (Plottable) {
    (function (Interaction) {
        var Drag = (function (_super) {
            __extends(Drag, _super);
            function Drag(componentToListenTo) {
                _super.call(this, componentToListenTo);
                var _this = this;
                this.dragInitialized = false;
                this.origin = [0, 0];
                this.location = [0, 0];
                this.dragBehavior = d3.behavior.drag();
                this.dragBehavior.on("dragstart", function () { return _this._dragstart(); });
                this.dragBehavior.on("drag", function () { return _this._drag(); });
                this.dragBehavior.on("dragend", function () { return _this._dragend(); });
            }
            Drag.prototype.callback = function (cb) {
                this.callbackToCall = cb;
                return this;
            };
            Drag.prototype._dragstart = function () {
                var availableWidth = this.componentToListenTo.availableWidth;
                var availableHeight = this.componentToListenTo.availableHeight;
                var constraintFunction = function (min, max) { return function (x) { return Math.min(Math.max(x, min), max); }; };
                this.constrainX = constraintFunction(0, availableWidth);
                this.constrainY = constraintFunction(0, availableHeight);
            };
            Drag.prototype._drag = function () {
                if (!this.dragInitialized) {
                    this.origin = [d3.event.x, d3.event.y];
                    this.dragInitialized = true;
                }
                this.location = [this.constrainX(d3.event.x), this.constrainY(d3.event.y)];
            };
            Drag.prototype._dragend = function () {
                if (!this.dragInitialized) {
                    return;
                }
                this.dragInitialized = false;
                this._doDragend();
            };
            Drag.prototype._doDragend = function () {
                if (this.callbackToCall != null) {
                    this.callbackToCall([this.origin, this.location]);
                }
            };
            Drag.prototype._anchor = function (hitBox) {
                _super.prototype._anchor.call(this, hitBox);
                hitBox.call(this.dragBehavior);
                return this;
            };
            Drag.prototype.setupZoomCallback = function (xScale, yScale) {
                var xDomainOriginal = xScale != null ? xScale.domain() : null;
                var yDomainOriginal = yScale != null ? yScale.domain() : null;
                var resetOnNextClick = false;
                function callback(pixelArea) {
                    if (pixelArea == null) {
                        if (resetOnNextClick) {
                            if (xScale != null) {
                                xScale.domain(xDomainOriginal);
                            }
                            if (yScale != null) {
                                yScale.domain(yDomainOriginal);
                            }
                        }
                        resetOnNextClick = !resetOnNextClick;
                        return;
                    }
                    resetOnNextClick = false;
                    if (xScale != null) {
                        xScale.domain([xScale.invert(pixelArea.xMin), xScale.invert(pixelArea.xMax)]);
                    }
                    if (yScale != null) {
                        yScale.domain([yScale.invert(pixelArea.yMax), yScale.invert(pixelArea.yMin)]);
                    }
                    this.clearBox();
                    return;
                }
                this.callback(callback);
                return this;
            };
            return Drag;
        })(Plottable.Abstract.Interaction);
        Interaction.Drag = Drag;
    })(Plottable.Interaction || (Plottable.Interaction = {}));
    var Interaction = Plottable.Interaction;
})(Plottable || (Plottable = {}));

var __extends = this.__extends || function (d, b) {
    for (var p in b) if (b.hasOwnProperty(p)) d[p] = b[p];
    function __() { this.constructor = d; }
    __.prototype = b.prototype;
    d.prototype = new __();
};
var Plottable;
(function (Plottable) {
    (function (Interaction) {
        var DragBox = (function (_super) {
            __extends(DragBox, _super);
            function DragBox() {
                _super.apply(this, arguments);
                this.boxIsDrawn = false;
            }
            DragBox.prototype._dragstart = function () {
                _super.prototype._dragstart.call(this);
                if (this.callbackToCall != null) {
                    this.callbackToCall(null);
                }
                this.clearBox();
            };
            DragBox.prototype.clearBox = function () {
                if (this.dragBox == null) {
                    return;
                }
                this.dragBox.attr("height", 0).attr("width", 0);
                this.boxIsDrawn = false;
                return this;
            };
            DragBox.prototype.setBox = function (x0, x1, y0, y1) {
                if (this.dragBox == null) {
                    return;
                }
                var w = Math.abs(x0 - x1);
                var h = Math.abs(y0 - y1);
                var xo = Math.min(x0, x1);
                var yo = Math.min(y0, y1);
                this.dragBox.attr({ x: xo, y: yo, width: w, height: h });
                this.boxIsDrawn = (w > 0 && h > 0);
                return this;
            };
            DragBox.prototype._anchor = function (hitBox) {
                _super.prototype._anchor.call(this, hitBox);
                var cname = DragBox.CLASS_DRAG_BOX;
                var foreground = this.componentToListenTo.foregroundContainer;
                this.dragBox = foreground.append("rect").classed(cname, true).attr("x", 0).attr("y", 0);
                return this;
            };
            DragBox.CLASS_DRAG_BOX = "drag-box";
            return DragBox;
        })(Interaction.Drag);
        Interaction.DragBox = DragBox;
    })(Plottable.Interaction || (Plottable.Interaction = {}));
    var Interaction = Plottable.Interaction;
})(Plottable || (Plottable = {}));

var __extends = this.__extends || function (d, b) {
    for (var p in b) if (b.hasOwnProperty(p)) d[p] = b[p];
    function __() { this.constructor = d; }
    __.prototype = b.prototype;
    d.prototype = new __();
};
var Plottable;
(function (Plottable) {
    (function (Interaction) {
        var XDragBox = (function (_super) {
            __extends(XDragBox, _super);
            function XDragBox() {
                _super.apply(this, arguments);
            }
            XDragBox.prototype._drag = function () {
                _super.prototype._drag.call(this);
                this.setBox(this.origin[0], this.location[0]);
            };
            XDragBox.prototype._doDragend = function () {
                if (this.callbackToCall == null) {
                    return;
                }
                var xMin = Math.min(this.origin[0], this.location[0]);
                var xMax = Math.max(this.origin[0], this.location[0]);
                var pixelArea = { xMin: xMin, xMax: xMax };
                this.callbackToCall(pixelArea);
            };
            XDragBox.prototype.setBox = function (x0, x1) {
                _super.prototype.setBox.call(this, x0, x1, 0, this.componentToListenTo.availableHeight);
                return this;
            };
            return XDragBox;
        })(Interaction.DragBox);
        Interaction.XDragBox = XDragBox;
    })(Plottable.Interaction || (Plottable.Interaction = {}));
    var Interaction = Plottable.Interaction;
})(Plottable || (Plottable = {}));

var __extends = this.__extends || function (d, b) {
    for (var p in b) if (b.hasOwnProperty(p)) d[p] = b[p];
    function __() { this.constructor = d; }
    __.prototype = b.prototype;
    d.prototype = new __();
};
var Plottable;
(function (Plottable) {
    (function (Interaction) {
        var XYDragBox = (function (_super) {
            __extends(XYDragBox, _super);
            function XYDragBox() {
                _super.apply(this, arguments);
            }
            XYDragBox.prototype._drag = function () {
                _super.prototype._drag.call(this);
                this.setBox(this.origin[0], this.location[0], this.origin[1], this.location[1]);
            };
            XYDragBox.prototype._doDragend = function () {
                if (this.callbackToCall == null) {
                    return;
                }
                var xMin = Math.min(this.origin[0], this.location[0]);
                var xMax = Math.max(this.origin[0], this.location[0]);
                var yMin = Math.min(this.origin[1], this.location[1]);
                var yMax = Math.max(this.origin[1], this.location[1]);
                var pixelArea = { xMin: xMin, xMax: xMax, yMin: yMin, yMax: yMax };
                this.callbackToCall(pixelArea);
            };
            return XYDragBox;
        })(Interaction.DragBox);
        Interaction.XYDragBox = XYDragBox;
    })(Plottable.Interaction || (Plottable.Interaction = {}));
    var Interaction = Plottable.Interaction;
})(Plottable || (Plottable = {}));

var __extends = this.__extends || function (d, b) {
    for (var p in b) if (b.hasOwnProperty(p)) d[p] = b[p];
    function __() { this.constructor = d; }
    __.prototype = b.prototype;
    d.prototype = new __();
};
var Plottable;
(function (Plottable) {
    (function (Interaction) {
        var YDragBox = (function (_super) {
            __extends(YDragBox, _super);
            function YDragBox() {
                _super.apply(this, arguments);
            }
            YDragBox.prototype._drag = function () {
                _super.prototype._drag.call(this);
                this.setBox(this.origin[1], this.location[1]);
            };
            YDragBox.prototype._doDragend = function () {
                if (this.callbackToCall == null) {
                    return;
                }
                var yMin = Math.min(this.origin[1], this.location[1]);
                var yMax = Math.max(this.origin[1], this.location[1]);
                var pixelArea = { yMin: yMin, yMax: yMax };
                this.callbackToCall(pixelArea);
            };
            YDragBox.prototype.setBox = function (y0, y1) {
                _super.prototype.setBox.call(this, 0, this.componentToListenTo.availableWidth, y0, y1);
                return this;
            };
            return YDragBox;
        })(Interaction.DragBox);
        Interaction.YDragBox = YDragBox;
    })(Plottable.Interaction || (Plottable.Interaction = {}));
    var Interaction = Plottable.Interaction;
})(Plottable || (Plottable = {}));

var __extends = this.__extends || function (d, b) {
    for (var p in b) if (b.hasOwnProperty(p)) d[p] = b[p];
    function __() { this.constructor = d; }
    __.prototype = b.prototype;
    d.prototype = new __();
};
var Plottable;
(function (Plottable) {
    (function (Template) {
        var StandardChart = (function (_super) {
            __extends(StandardChart, _super);
            function StandardChart() {
                _super.call(this);
                this.xTable = new Plottable.Component.Table();
                this.yTable = new Plottable.Component.Table();
                this.centerComponent = new Plottable.Component.Group();
                this.xyTable = new Plottable.Component.Table().addComponent(0, 0, this.yTable).addComponent(1, 1, this.xTable).addComponent(0, 1, this.centerComponent);
                this.addComponent(1, 0, this.xyTable);
            }
            StandardChart.prototype.yAxis = function (y) {
                if (y != null) {
                    if (this._yAxis != null) {
                        throw new Error("yAxis already assigned!");
                    }
                    this._yAxis = y;
                    this.yTable.addComponent(0, 1, this._yAxis);
                    return this;
                }
                else {
                    return this._yAxis;
                }
            };
            StandardChart.prototype.xAxis = function (x) {
                if (x != null) {
                    if (this._xAxis != null) {
                        throw new Error("xAxis already assigned!");
                    }
                    this._xAxis = x;
                    this.xTable.addComponent(0, 0, this._xAxis);
                    return this;
                }
                else {
                    return this._xAxis;
                }
            };
            StandardChart.prototype.yLabel = function (y) {
                if (y != null) {
                    if (this._yLabel != null) {
                        if (typeof (y) === "string") {
                            this._yLabel.text(y);
                            return this;
                        }
                        else {
                            throw new Error("yLabel already assigned!");
                        }
                    }
                    if (typeof (y) === "string") {
                        y = new Plottable.Component.AxisLabel(y, "vertical-left");
                    }
                    this._yLabel = y;
                    this.yTable.addComponent(0, 0, this._yLabel);
                    return this;
                }
                else {
                    return this._yLabel;
                }
            };
            StandardChart.prototype.xLabel = function (x) {
                if (x != null) {
                    if (this._xLabel != null) {
                        if (typeof (x) === "string") {
                            this._xLabel.text(x);
                            return this;
                        }
                        else {
                            throw new Error("xLabel already assigned!");
                        }
                    }
                    if (typeof (x) === "string") {
                        x = new Plottable.Component.AxisLabel(x, "horizontal");
                    }
                    this._xLabel = x;
                    this.xTable.addComponent(1, 0, this._xLabel);
                    return this;
                }
                else {
                    return this._xLabel;
                }
            };
            StandardChart.prototype.titleLabel = function (x) {
                if (x != null) {
                    if (this._titleLabel != null) {
                        if (typeof (x) === "string") {
                            this._titleLabel.text(x);
                            return this;
                        }
                        else {
                            throw new Error("titleLabel already assigned!");
                        }
                    }
                    if (typeof (x) === "string") {
                        x = new Plottable.Component.TitleLabel(x, "horizontal");
                    }
                    this._titleLabel = x;
                    this.addComponent(0, 0, this._titleLabel);
                    return this;
                }
                else {
                    return this._titleLabel;
                }
            };
            StandardChart.prototype.center = function (c) {
                this.centerComponent.merge(c);
                return this;
            };
            return StandardChart;
        })(Plottable.Component.Table);
        Template.StandardChart = StandardChart;
    })(Plottable.Template || (Plottable.Template = {}));
    var Template = Plottable.Template;
})(Plottable || (Plottable = {}));<|MERGE_RESOLUTION|>--- conflicted
+++ resolved
@@ -3502,19 +3502,9 @@
                     Plottable.Util.DOM.translate(textSelection, xTranslate, yTranslate);
                 }
                 tickLabels.exit().remove();
-<<<<<<< HEAD
                 tickLabels.attr("transform", function (d) { return "translate(" + _this._scale.scale(d) + ",0)"; });
-                var anchor = shouldCenterText ? "middle" : "left";
+                var anchor = shouldCenterText ? "middle" : "start";
                 tickLabels.selectAll("text").text(function (d) { return d3.time.format(interval.formatString)(d); }).style("text-anchor", anchor);
-=======
-                tickLabels.attr("transform", function (d) {
-                    return "translate(" + _this._scale.scale(d) + ",0)";
-                });
-                var anchor = shouldCenterText ? "middle" : "start";
-                tickLabels.selectAll("text").text(function (d) {
-                    return d3.time.format(interval.formatString)(d);
-                }).style("text-anchor", anchor);
->>>>>>> 4a5b5623
             };
             Time.prototype.canFitLabelFilter = function (container, position, label, isCentered) {
                 var endPosition;
