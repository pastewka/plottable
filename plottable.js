--- conflicted
+++ resolved
@@ -4428,20 +4428,10 @@
                 return _super.prototype.orient.call(this, orientation); // maintains getter-setter functionality
             };
             Time.prototype._computeHeight = function () {
-<<<<<<< HEAD
                 var _this = this;
-                var textHeight = this._measureTextHeight();
+                var textHeight = this._measurer.measure().height;
                 this._tierHeights = this._tierLabelPositions.map(function (pos) { return textHeight + _this.tickLabelPadding() + ((pos === "between") ? 0 : _this._maxLabelTickLength()); });
                 this._computedHeight = d3.sum(this._tierHeights);
-=======
-                if (this._computedHeight !== null) {
-                    return this._computedHeight;
-                }
-                var textHeight = this._measurer.measure().height * 2;
-                this.tickLength(textHeight);
-                this.endTickLength(textHeight);
-                this._computedHeight = this._maxLabelTickLength() + 2 * this.tickLabelPadding();
->>>>>>> c4efb565
                 return this._computedHeight;
             };
             Time.prototype._getIntervalLength = function (config) {
@@ -4487,18 +4477,10 @@
                 var _this = this;
                 return this._possibleTimeAxisConfigurations[this._mostPreciseConfigIndex].tierConfigurations.reduce(function (ticks, config) { return ticks.concat(_this._getTickIntervalValues(config)); }, []);
             };
-<<<<<<< HEAD
-            Time.prototype._measureTextHeight = function () {
-                return this._measurer(Plottable._Util.Text.HEIGHT_TEXT).height;
-            };
             Time.prototype._cleanTier = function (index) {
                 this._tierLabelContainers[index].selectAll("." + Axis.AbstractAxis.TICK_LABEL_CLASS).remove();
                 this._tierMarkContainers[index].selectAll("." + Axis.AbstractAxis.TICK_MARK_CLASS).remove();
                 this._tierBaselines[index].style("visibility", "hidden");
-=======
-            Time.prototype._cleanContainer = function (container) {
-                container.selectAll("." + Axis.AbstractAxis.TICK_LABEL_CLASS).remove();
->>>>>>> c4efb565
             };
             Time.prototype._renderTierLabels = function (container, config, index) {
                 var _this = this;
@@ -4529,7 +4511,7 @@
                 var tickLabelsEnter = tickLabels.enter().append("g").classed(Axis.AbstractAxis.TICK_LABEL_CLASS, true);
                 tickLabelsEnter.append("text");
                 var xTranslate = (this._tierLabelPositions[index] === "center" || config.step === 1) ? 0 : this.tickLabelPadding();
-                var markLength = this._measureTextHeight();
+                var markLength = this._measurer.measure().height;
                 var yTranslate = d3.sum(this._tierHeights.slice(0, index + 1));
                 yTranslate -= this.tickLabelPadding();
                 var textSelection = tickLabels.selectAll("text");
@@ -4548,11 +4530,7 @@
                 }
                 var endPosition;
                 var startPosition;
-<<<<<<< HEAD
-                var width = this._measurer(config.formatter(position)).width + ((config.step !== 1) ? this.tickLabelPadding() : 0);
-=======
-                var width = this._measurer.measure(label).width + this.tickLabelPadding();
->>>>>>> c4efb565
+                var width = this._measurer.measure(config.formatter(position)).width + ((config.step !== 1) ? this.tickLabelPadding() : 0);
                 var leftBound = this._scale.scale(bounds[0]);
                 var rightBound = this._scale.scale(bounds[1]);
                 if (labelPosition === "center" || config.step === 1) {
