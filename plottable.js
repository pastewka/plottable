--- conflicted
+++ resolved
@@ -73,15 +73,7 @@
                 return function (d, i) { return activatedAccessor(d, i, plot.dataSource().metadata()); };
             }
             Methods._applyAccessor = _applyAccessor;
-<<<<<<< HEAD
-            function uniq(strings) {
-                return d3.set(strings).values();
-            }
-            Methods.uniq = uniq;
-            function uniqNumbers(a) {
-=======
             function uniq(arr) {
->>>>>>> acf84d71
                 var seen = d3.set();
                 var result = [];
                 arr.forEach(function (x) {
@@ -131,7 +123,6 @@
                 return arrayEq(keysA, keysB) && arrayEq(valuesA, valuesB);
             }
             Methods.objEq = objEq;
-<<<<<<< HEAD
             function max(arr, one, two) {
                 if (one === void 0) { one = 0; }
                 if (two === void 0) { two = 0; }
@@ -159,19 +150,6 @@
                     }
                 }
                 var acc = typeof (one) === "function" ? one : typeof (two) === "function" ? two : undefined;
-=======
-            function max(arr, default_val, acc) {
-                if (arr.length === 0) {
-                    return default_val === undefined ? 0 : default_val;
-                }
-                return acc === undefined ? d3.max(arr) : d3.max(arr, acc);
-            }
-            Methods.max = max;
-            function min(arr, default_val, acc) {
-                if (arr.length === 0) {
-                    return default_val === undefined ? 0 : default_val;
-                }
->>>>>>> acf84d71
                 return acc === undefined ? d3.min(arr) : d3.min(arr, acc);
             }
             Methods.min = min;
@@ -366,11 +344,7 @@
                     var whs = s.trim().split("").map(tm);
                     return {
                         width: d3.sum(whs, function (wh) { return wh.width; }),
-<<<<<<< HEAD
                         height: Util.Methods.max(whs, function (wh) { return wh.height; })
-=======
-                        height: Util.Methods.max(whs, 0, function (wh) { return wh.height; })
->>>>>>> acf84d71
                     };
                 };
             }
@@ -388,11 +362,7 @@
                         });
                         return {
                             width: d3.sum(whs, function (x) { return x.width; }),
-<<<<<<< HEAD
                             height: Util.Methods.max(whs, function (x) { return x.height; })
-=======
-                            height: Util.Methods.max(whs, 0, function (x) { return x.height; })
->>>>>>> acf84d71
                         };
                     }
                     else {
@@ -543,17 +513,8 @@
                 }
                 var usedWidth, usedHeight;
                 if (write == null) {
-<<<<<<< HEAD
                     var widthFn = orientHorizontally ? Util.Methods.max : d3.sum;
                     var heightFn = orientHorizontally ? d3.sum : Util.Methods.max;
-=======
-                    function max(arr, f) {
-                        return Util.Methods.max(arr, 0, f);
-                    }
-                    ;
-                    var widthFn = orientHorizontally ? max : d3.sum;
-                    var heightFn = orientHorizontally ? d3.sum : max;
->>>>>>> acf84d71
                     usedWidth = widthFn(wrappedText.lines, function (line) { return tm(line).width; });
                     usedHeight = heightFn(wrappedText.lines, function (line) { return tm(line).height; });
                 }
@@ -1561,13 +1522,8 @@
             Group.prototype._requestedSpace = function (offeredWidth, offeredHeight) {
                 var requests = this._components.map(function (c) { return c._requestedSpace(offeredWidth, offeredHeight); });
                 return {
-<<<<<<< HEAD
                     width: Plottable.Util.Methods.max(requests, function (request) { return request.width; }),
                     height: Plottable.Util.Methods.max(requests, function (request) { return request.height; }),
-=======
-                    width: Plottable.Util.Methods.max(requests, 0, function (request) { return request.width; }),
-                    height: Plottable.Util.Methods.max(requests, 0, function (request) { return request.height; }),
->>>>>>> acf84d71
                     wantsWidth: requests.map(function (r) { return r.wantsWidth; }).some(function (x) { return x; }),
                     wantsHeight: requests.map(function (r) { return r.wantsHeight; }).some(function (x) { return x; })
                 };
@@ -2446,11 +2402,7 @@
                 domain = scale._defaultExtent();
             }
             else {
-<<<<<<< HEAD
                 domain = [Plottable.Util.Methods.min(extents, function (e) { return e[0]; }), Plottable.Util.Methods.max(extents, function (e) { return e[1]; })];
-=======
-                domain = [Plottable.Util.Methods.min(extents, 0, function (e) { return e[0]; }), Plottable.Util.Methods.max(extents, 0, function (e) { return e[1]; })];
->>>>>>> acf84d71
             }
             domain = this.includeDomain(domain);
             domain = this.padDomain(scale, domain);
@@ -2504,11 +2456,7 @@
             return this;
         };
         Domainer.defaultCombineExtents = function (extents) {
-<<<<<<< HEAD
             return [Plottable.Util.Methods.min(extents, function (e) { return e[0]; }, 0), Plottable.Util.Methods.max(extents, function (e) { return e[1]; }, 1)];
-=======
-            return [Plottable.Util.Methods.min(extents, 0, function (e) { return e[0]; }), Plottable.Util.Methods.max(extents, 1, function (e) { return e[1]; })];
->>>>>>> acf84d71
         };
         Domainer.prototype.padDomain = function (scale, domain) {
             var min = domain[0];
@@ -3115,11 +3063,7 @@
             InterpolatedColor.prototype.autoDomain = function () {
                 var extents = this._getAllExtents();
                 if (extents.length > 0) {
-<<<<<<< HEAD
                     this._setDomain([Plottable.Util.Methods.min(extents, function (x) { return x[0]; }), Plottable.Util.Methods.max(extents, function (x) { return x[1]; })]);
-=======
-                    this._setDomain([Plottable.Util.Methods.min(extents, 0, function (x) { return x[0]; }), Plottable.Util.Methods.max(extents, 0, function (x) { return x[1]; })]);
->>>>>>> acf84d71
                 }
                 return this;
             };
@@ -4100,17 +4044,8 @@
                     }
                     textWriteResults.push(textWriteResult);
                 });
-<<<<<<< HEAD
                 var widthFn = this._isHorizontal() ? d3.sum : Plottable.Util.Methods.max;
                 var heightFn = this._isHorizontal() ? Plottable.Util.Methods.max : d3.sum;
-=======
-                function max(arr, f) {
-                    return Plottable.Util.Methods.max(arr, 0, f);
-                }
-                ;
-                var widthFn = this._isHorizontal() ? d3.sum : max;
-                var heightFn = this._isHorizontal() ? max : d3.sum;
->>>>>>> acf84d71
                 return {
                     textFits: textWriteResults.every(function (t) { return t.textFits; }),
                     usedWidth: widthFn(textWriteResults, function (t) { return t.usedWidth; }),
@@ -4351,11 +4286,7 @@
                 var rowsICanFit = Math.min(totalNumRows, Math.floor((offeredHeight - 2 * Legend.MARGIN) / textHeight));
                 var fakeLegendEl = this.content.append("g").classed(Legend.SUBELEMENT_CLASS, true);
                 var measure = Plottable.Util.Text.getTextMeasurer(fakeLegendEl.append("text"));
-<<<<<<< HEAD
                 var maxWidth = Plottable.Util.Methods.max(this.colorScale.domain(), function (d) { return measure(d).width; });
-=======
-                var maxWidth = Plottable.Util.Methods.max(this.colorScale.domain(), 0, function (d) { return measure(d).width; });
->>>>>>> acf84d71
                 fakeLegendEl.remove();
                 maxWidth = maxWidth === undefined ? 0 : maxWidth;
                 var desiredWidth = rowsICanFit === 0 ? 0 : maxWidth + textHeight + 2 * Legend.MARGIN;
