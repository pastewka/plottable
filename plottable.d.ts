
declare module Plottable {
    module _Util {
        module Methods {
            /**
             * Checks if x is between a and b.
             *
             * @param {number} x The value to test if in range
             * @param {number} a The beginning of the (inclusive) range
             * @param {number} b The ending of the (inclusive) range
             * @return {boolean} Whether x is in [a, b]
             */
            function inRange(x: number, a: number, b: number): boolean;
            /** Print a warning message to the console, if it is available.
             *
             * @param {string} The warnings to print
             */
            function warn(warning: string): void;
            /**
             * Takes two arrays of numbers and adds them together
             *
             * @param {number[]} alist The first array of numbers
             * @param {number[]} blist The second array of numbers
             * @return {number[]} An array of numbers where x[i] = alist[i] + blist[i]
             */
            function addArrays(alist: number[], blist: number[]): number[];
            /**
             * Takes two sets and returns the intersection
             *
             * Due to the fact that D3.Sets store strings internally, return type is always a string set
             *
             * @param {D3.Set<T>} set1 The first set
             * @param {D3.Set<T>} set2 The second set
             * @return {D3.Set<string>} A set that contains elements that appear in both set1 and set2
             */
            function intersection<T>(set1: D3.Set<T>, set2: D3.Set<T>): D3.Set<string>;
            /**
             * Take an accessor object (may be a string to be made into a key, or a value, or a color code)
             * and "activate" it by turning it into a function in (datum, index, metadata)
             */
            function accessorize(accessor: any): _Accessor;
            /**
             * Takes two sets and returns the union
             *
             * Due to the fact that D3.Sets store strings internally, return type is always a string set
             *
             * @param {D3.Set<T>} set1 The first set
             * @param {D3.Set<T>} set2 The second set
             * @return {D3.Set<string>} A set that contains elements that appear in either set1 or set2
             */
            function union<T>(set1: D3.Set<T>, set2: D3.Set<T>): D3.Set<string>;
            /**
             * Populates a map from an array of keys and a transformation function.
             *
             * @param {string[]} keys The array of keys.
             * @param {(string, number) => T} transform A transformation function to apply to the keys.
             * @return {D3.Map<T>} A map mapping keys to their transformed values.
             */
            function populateMap<T>(keys: string[], transform: (key: string, index: number) => T): D3.Map<T>;
            /**
             * Take an array of values, and return the unique values.
             * Will work iff ∀ a, b, a.toString() == b.toString() => a == b; will break on Object inputs
             *
             * @param {T[]} values The values to find uniqueness for
             * @return {T[]} The unique values
             */
            function uniq<T>(arr: T[]): T[];
            /**
             * Creates an array of length `count`, filled with value or (if value is a function), value()
             *
             * @param {T | ((index?: number) => T)} value The value to fill the array with or a value generator (called with index as arg)
             * @param {number} count The length of the array to generate
             * @return {any[]}
             */
            function createFilledArray<T>(value: T | ((index?: number) => T), count: number): T[];
            /**
             * @param {T[][]} a The 2D array that will have its elements joined together.
             * @return {T[]} Every array in a, concatenated together in the order they appear.
             */
            function flatten<T>(a: T[][]): T[];
            /**
             * Check if two arrays are equal by strict equality.
             */
            function arrayEq<T>(a: T[], b: T[]): boolean;
            /**
             * @param {any} a Object to check against b for equality.
             * @param {any} b Object to check against a for equality.
             *
             * @returns {boolean} whether or not two objects share the same keys, and
             *          values associated with those keys. Values will be compared
             *          with ===.
             */
            function objEq(a: any, b: any): boolean;
            /**
             * Computes the max value from the array.
             *
             * If type is not comparable then t will be converted to a comparable before computing max.
             */
            function max<C>(arr: C[], default_val: C): C;
            function max<T, C>(arr: T[], acc: (x?: T, i?: number) => C, default_val: C): C;
            /**
             * Computes the min value from the array.
             *
             * If type is not comparable then t will be converted to a comparable before computing min.
             */
            function min<C>(arr: C[], default_val: C): C;
            function min<T, C>(arr: T[], acc: (x?: T, i?: number) => C, default_val: C): C;
            /**
             * Creates shallow copy of map.
             * @param {{ [key: string]: any }} oldMap Map to copy
             *
             * @returns {[{ [key: string]: any }} coppied map.
             */
            function copyMap<T>(oldMap: {
                [key: string]: T;
            }): {
                [key: string]: T;
            };
            function range(start: number, stop: number, step?: number): number[];
            /** Is like setTimeout, but activates synchronously if time=0
             * We special case 0 because of an observed issue where calling setTimeout causes visible flickering.
             * We believe this is because when requestAnimationFrame calls into the paint function, as soon as that function finishes
             * evaluating, the results are painted to the screen. As a result, if we want something to occur immediately but call setTimeout
             * with time=0, then it is pushed to the call stack and rendered in the next frame, so the component that was rendered via
             * setTimeout appears out-of-sync with the rest of the plot.
             */
            function setTimeout(f: Function, time: number, ...args: any[]): number;
            function colorTest(colorTester: D3.Selection, className: string): string;
            function lightenColor(color: string, factor: number): string;
            function darkenColor(color: string, factor: number, darkenAmount: number): string;
        }
    }
}


declare module Plottable {
    module _Util {
        module OpenSource {
            /**
             * Returns the sortedIndex for inserting a value into an array.
             * Takes a number and an array of numbers OR an array of objects and an accessor that returns a number.
             * @param {number} value: The numerical value to insert
             * @param {any[]} arr: Array to find insertion index, can be number[] or any[] (if accessor provided)
             * @param {_Accessor} accessor: If provided, this function is called on members of arr to determine insertion index
             * @returns {number} The insertion index.
             * The behavior is undefined for arrays that are unsorted
             * If there are multiple valid insertion indices that maintain sorted order (e.g. addign 1 to [1,1,1,1,1]) then
             * the behavior must satisfy that the array is sorted post-insertion, but is otherwise unspecified.
             * This is a modified version of Underscore.js's implementation of sortedIndex.
             * Underscore.js is released under the MIT License:
             *  Copyright (c) 2009-2014 Jeremy Ashkenas, DocumentCloud and Investigative
             *  Reporters & Editors
             *
             *  Permission is hereby granted, free of charge, to any person
             *  obtaining a copy of this software and associated documentation
             *  files (the "Software"), to deal in the Software without
             *  restriction, including without limitation the rights to use,
             *  copy, modify, merge, publish, distribute, sublicense, and/or sell
             *  copies of the Software, and to permit persons to whom the
             *  Software is furnished to do so, subject to the following
             *  conditions:
             *
             *  The above copyright notice and this permission notice shall be
             *  included in all copies or substantial portions of the Software.
             *
             *  THE SOFTWARE IS PROVIDED "AS IS", WITHOUT WARRANTY OF ANY KIND,
             *  EXPRESS OR IMPLIED, INCLUDING BUT NOT LIMITED TO THE WARRANTIES
             *  OF MERCHANTABILITY, FITNESS FOR A PARTICULAR PURPOSE AND
             *  NONINFRINGEMENT. IN NO EVENT SHALL THE AUTHORS OR COPYRIGHT
             *  HOLDERS BE LIABLE FOR ANY CLAIM, DAMAGES OR OTHER LIABILITY,
             *  WHETHER IN AN ACTION OF CONTRACT, TORT OR OTHERWISE, ARISING
             *  FROM, OUT OF OR IN CONNECTION WITH THE SOFTWARE OR THE USE OR
             *  OTHER DEALINGS IN THE SOFTWARE.
             */
            function sortedIndex(val: number, arr: number[]): number;
            function sortedIndex(val: number, arr: any[], accessor: _Accessor): number;
        }
    }
}


declare module Plottable {
    module _Util {
        class IDCounter {
            increment(id: any): number;
            decrement(id: any): number;
            get(id: any): number;
        }
    }
}


declare module Plottable {
    module _Util {
        /**
         * An associative array that can be keyed by anything (inc objects).
         * Uses pointer equality checks which is why this works.
         * This power has a price: everything is linear time since it is actually backed by an array...
         */
        class StrictEqualityAssociativeArray {
            /**
             * Set a new key/value pair in the store.
             *
             * @param {any} key Key to set in the store
             * @param {any} value Value to set in the store
             * @return {boolean} True if key already in store, false otherwise
             */
            set(key: any, value: any): boolean;
            /**
             * Get a value from the store, given a key.
             *
             * @param {any} key Key associated with value to retrieve
             * @return {any} Value if found, undefined otherwise
             */
            get(key: any): any;
            /**
             * Test whether store has a value associated with given key.
             *
             * Will return true if there is a key/value entry,
             * even if the value is explicitly `undefined`.
             *
             * @param {any} key Key to test for presence of an entry
             * @return {boolean} Whether there was a matching entry for that key
             */
            has(key: any): boolean;
            /**
             * Return an array of the values in the key-value store
             *
             * @return {any[]} The values in the store
             */
            values(): any[];
            /**
             * Return an array of keys in the key-value store
             *
             * @return {any[]} The keys in the store
             */
            keys(): any[];
            /**
             * Execute a callback for each entry in the array.
             *
             * @param {(key: any, val?: any, index?: number) => any} callback The callback to eecute
             * @return {any[]} The results of mapping the callback over the entries
             */
            map(cb: (key?: any, val?: any, index?: number) => any): any[];
            /**
             * Delete a key from the key-value store. Return whether the key was present.
             *
             * @param {any} The key to remove
             * @return {boolean} Whether a matching entry was found and removed
             */
            delete(key: any): boolean;
        }
    }
}

declare module Plottable {
    module _Util {
        module DOM {
            /**
             * Gets the bounding box of an element.
             * @param {D3.Selection} element
             * @returns {SVGRed} The bounding box.
             */
            function getBBox(element: D3.Selection): SVGRect;
            var POLYFILL_TIMEOUT_MSEC: number;
            function requestAnimationFramePolyfill(fn: () => any): void;
            function isSelectionRemovedFromSVG(selection: D3.Selection): boolean;
            function getElementWidth(elem: HTMLScriptElement): number;
            function getElementHeight(elem: HTMLScriptElement): number;
            function getSVGPixelWidth(svg: D3.Selection): number;
            function translate(s: D3.Selection, x?: number, y?: number): any;
            function boxesOverlap(boxA: ClientRect, boxB: ClientRect): boolean;
            function boxIsInside(inner: ClientRect, outer: ClientRect): boolean;
        }
    }
}


declare module Plottable {
    module _Util {
        module Color {
            /**
             * Return contrast ratio between two colors
             * Based on implementation from chroma.js by Gregor Aisch (gka) (licensed under BSD)
             * chroma.js may be found here: https://github.com/gka/chroma.js
             * License may be found here: https://github.com/gka/chroma.js/blob/master/LICENSE
             * see http://www.w3.org/TR/2008/REC-WCAG20-20081211/#contrast-ratiodef
             */
            function contrast(a: string, b: string): number;
            /**
             * Converts an RGB color value to HSL. Conversion formula
             * adapted from http://en.wikipedia.org/wiki/HSL_color_space.
             * Assumes r, g, and b are contained in the set [0, 255] and
             * returns h, s, and l in the set [0, 1].
             * Source: https://stackoverflow.com/questions/2353211/hsl-to-rgb-color-conversion
             *
             * @param   Number  r       The red color value
             * @param   Number  g       The green color value
             * @param   Number  b       The blue color value
             * @return  Array           The HSL representation
             */
            function rgbToHsl(r: number, g: number, b: number): number[];
            /**
             * Converts an HSL color value to RGB. Conversion formula
             * adapted from http://en.wikipedia.org/wiki/HSL_color_space.
             * Assumes h, s, and l are contained in the set [0, 1] and
             * returns r, g, and b in the set [0, 255].
             * Source: https://stackoverflow.com/questions/2353211/hsl-to-rgb-color-conversion
             *
             * @param   Number  h       The hue
             * @param   Number  s       The saturation
             * @param   Number  l       The lightness
             * @return  Array           The RGB representation
             */
            function hslToRgb(h: number, s: number, l: number): number[];
        }
    }
}


declare module Plottable {
    type Formatter = (d: any) => string;
    var MILLISECONDS_IN_ONE_DAY: number;
    module Formatters {
        /**
         * Creates a formatter for currency values.
         *
         * @param {number} [precision] The number of decimal places to show (default 2).
         * @param {string} [symbol] The currency symbol to use (default "$").
         * @param {boolean} [prefix] Whether to prepend or append the currency symbol (default true).
         * @param {boolean} [onlyShowUnchanged] Whether to return a value if value changes after formatting (default true).
         *
         * @returns {Formatter} A formatter for currency values.
         */
        function currency(precision?: number, symbol?: string, prefix?: boolean): (d: any) => string;
        /**
         * Creates a formatter that displays exactly [precision] decimal places.
         *
         * @param {number} [precision] The number of decimal places to show (default 3).
         * @param {boolean} [onlyShowUnchanged] Whether to return a value if value changes after formatting (default true).
         *
         * @returns {Formatter} A formatter that displays exactly [precision] decimal places.
         */
        function fixed(precision?: number): (d: any) => string;
        /**
         * Creates a formatter that formats numbers to show no more than
         * [precision] decimal places. All other values are stringified.
         *
         * @param {number} [precision] The number of decimal places to show (default 3).
         * @param {boolean} [onlyShowUnchanged] Whether to return a value if value changes after formatting (default true).
         *
         * @returns {Formatter} A formatter for general values.
         */
        function general(precision?: number): (d: any) => string;
        /**
         * Creates a formatter that stringifies its input.
         *
         * @returns {Formatter} A formatter that stringifies its input.
         */
        function identity(): (d: any) => string;
        /**
         * Creates a formatter for percentage values.
         * Multiplies the input by 100 and appends "%".
         *
         * @param {number} [precision] The number of decimal places to show (default 0).
         * @param {boolean} [onlyShowUnchanged] Whether to return a value if value changes after formatting (default true).
         *
         * @returns {Formatter} A formatter for percentage values.
         */
        function percentage(precision?: number): (d: any) => string;
        /**
         * Creates a formatter for values that displays [precision] significant figures
         * and puts SI notation.
         *
         * @param {number} [precision] The number of significant figures to show (default 3).
         *
         * @returns {Formatter} A formatter for SI values.
         */
        function siSuffix(precision?: number): (d: any) => string;
        /**
         * Creates a multi time formatter that displays dates.
         *
         * @returns {Formatter} A formatter for time/date values.
         */
        function multiTime(): (d: any) => string;
        /**
         * Creates a time formatter that displays time/date using given specifier.
         *
         * List of directives can be found on: https://github.com/mbostock/d3/wiki/Time-Formatting#format
         *
         * @param {string} [specifier] The specifier for the formatter.
         *
         * @returns {Formatter} A formatter for time/date values.
         */
        function time(specifier: string): Formatter;
        /**
         * Creates a formatter for relative dates.
         *
         * @param {number} baseValue The start date (as epoch time) used in computing relative dates (default 0)
         * @param {number} increment The unit used in calculating relative date values (default MILLISECONDS_IN_ONE_DAY)
         * @param {string} label The label to append to the formatted string (default "")
         *
         * @returns {Formatter} A formatter for time/date values.
         */
        function relativeDate(baseValue?: number, increment?: number, label?: string): (d: any) => string;
    }
}


declare module Plottable {
    module Config {
        /**
         * Specifies if Plottable should show warnings.
         */
        var SHOW_WARNINGS: boolean;
    }
}


declare module Plottable {
    var version: string;
}


declare module Plottable {
    module Core {
        /**
         * Colors we use as defaults on a number of graphs.
         */
        class Colors {
            static CORAL_RED: string;
            static INDIGO: string;
            static ROBINS_EGG_BLUE: string;
            static FERN: string;
            static BURNING_ORANGE: string;
            static ROYAL_HEATH: string;
            static CONIFER: string;
            static CERISE_RED: string;
            static BRIGHT_SUN: string;
            static JACARTA: string;
            static PLOTTABLE_COLORS: string[];
        }
    }
}


declare module Plottable {
    module Core {
        /**
         * A class most other Plottable classes inherit from, in order to have a
         * unique ID.
         */
        class PlottableObject {
            getID(): number;
        }
    }
}


declare module Plottable {
    module Core {
        /**
         * This interface represents anything in Plottable which can have a listener attached.
         * Listeners attach by referencing the Listenable's broadcaster, and calling registerListener
         * on it.
         *
         * e.g.:
         * listenable: Plottable.Listenable;
         * listenable.broadcaster.registerListener(callbackToCallOnBroadcast)
         */
        interface Listenable {
            broadcaster: Broadcaster;
        }
        /**
         * This interface represents the callback that should be passed to the Broadcaster on a Listenable.
         *
         * The callback will be called with the attached Listenable as the first object, and optional arguments
         * as the subsequent arguments.
         *
         * The Listenable is passed as the first argument so that it is easy for the callback to reference the
         * current state of the Listenable in the resolution logic.
         */
        type BroadcasterCallback = (listenable: Listenable, ...args: any[]) => any;
        /**
         * The Broadcaster class is owned by an Listenable. Third parties can register and deregister listeners
         * from the broadcaster. When the broadcaster.broadcast method is activated, all registered callbacks are
         * called. The registered callbacks are called with the registered Listenable that the broadcaster is attached
         * to, along with optional arguments passed to the `broadcast` method.
         *
         * The listeners are called synchronously.
         */
        class Broadcaster extends Core.PlottableObject {
            listenable: Listenable;
            /**
             * Constructs a broadcaster, taking the Listenable that the broadcaster will be attached to.
             *
             * @constructor
             * @param {Listenable} listenable The Listenable-object that this broadcaster is attached to.
             */
            constructor(listenable: Listenable);
            /**
             * Registers a callback to be called when the broadcast method is called. Also takes a key which
             * is used to support deregistering the same callback later, by passing in the same key.
             * If there is already a callback associated with that key, then the callback will be replaced.
             *
             * @param key The key associated with the callback. Key uniqueness is determined by deep equality.
             * @param {BroadcasterCallback} callback A callback to be called when the Scale's domain changes.
             * @returns {Broadcaster} this object
             */
            registerListener(key: any, callback: BroadcasterCallback): Broadcaster;
            /**
             * Call all listening callbacks, optionally with arguments passed through.
             *
             * @param ...args A variable number of optional arguments
             * @returns {Broadcaster} this object
             */
            broadcast(...args: any[]): Broadcaster;
            /**
             * Deregisters the callback associated with a key.
             *
             * @param key The key to deregister.
             * @returns {Broadcaster} this object
             */
            deregisterListener(key: any): Broadcaster;
            /**
             * Deregisters all listeners and callbacks associated with the broadcaster.
             *
             * @returns {Broadcaster} this object
             */
            deregisterAllListeners(): void;
        }
    }
}


declare module Plottable {
    class Dataset extends Core.PlottableObject implements Core.Listenable {
        broadcaster: Core.Broadcaster;
        /**
         * Constructs a new set.
         *
         * A Dataset is mostly just a wrapper around an any[], Dataset is the
         * data you're going to plot.
         *
         * @constructor
         * @param {any[]} data The data for this DataSource (default = []).
         * @param {any} metadata An object containing additional information (default = {}).
         */
        constructor(data?: any[], metadata?: any);
        /**
         * Gets the data.
         *
         * @returns {DataSource|any[]} The calling DataSource, or the current data.
         */
        data(): any[];
        /**
         * Sets the data.
         *
         * @param {any[]} data The new data.
         * @returns {Dataset} The calling Dataset.
         */
        data(data: any[]): Dataset;
        /**
         * Get the metadata.
         *
         * @returns {any} the current
         * metadata.
         */
        metadata(): any;
        /**
         * Set the metadata.
         *
         * @param {any} metadata The new metadata.
         * @returns {Dataset} The calling Dataset.
         */
        metadata(metadata: any): Dataset;
        _getExtent(accessor: _Accessor, typeCoercer: (d: any) => any, plotMetadata?: any): any[];
    }
}


declare module Plottable {
    module Core {
        module RenderController {
            module RenderPolicy {
                /**
                 * A policy to render components.
                 */
                interface RenderPolicy {
                    render(): any;
                }
                /**
                 * Never queue anything, render everything immediately. Useful for
                 * debugging, horrible for performance.
                 */
                class Immediate implements RenderPolicy {
                    render(): void;
                }
                /**
                 * The default way to render, which only tries to render every frame
                 * (usually, 1/60th of a second).
                 */
                class AnimationFrame implements RenderPolicy {
                    render(): void;
                }
                /**
                 * Renders with `setTimeout`. This is generally an inferior way to render
                 * compared to `requestAnimationFrame`, but it's still there if you want
                 * it.
                 */
                class Timeout implements RenderPolicy {
                    _timeoutMsec: number;
                    render(): void;
                }
            }
        }
    }
}


declare module Plottable {
    module Core {
        /**
         * The RenderController is responsible for enqueueing and synchronizing
         * layout and render calls for Plottable components.
         *
         * Layouts and renders occur inside an animation callback
         * (window.requestAnimationFrame if available).
         *
         * If you require immediate rendering, call RenderController.flush() to
         * perform enqueued layout and rendering serially.
         *
         * If you want to always have immediate rendering (useful for debugging),
         * call
         * ```typescript
         * Plottable.Core.RenderController.setRenderPolicy(
         *   new Plottable.Core.RenderController.RenderPolicy.Immediate()
         * );
         * ```
         */
        module RenderController {
            var _renderPolicy: RenderPolicy.RenderPolicy;
            function setRenderPolicy(policy: string | RenderPolicy.RenderPolicy): void;
            /**
             * If the RenderController is enabled, we enqueue the component for
             * render. Otherwise, it is rendered immediately.
             *
             * @param {AbstractComponent} component Any Plottable component.
             */
            function registerToRender(c: Component.AbstractComponent): void;
            /**
             * If the RenderController is enabled, we enqueue the component for
             * layout and render. Otherwise, it is rendered immediately.
             *
             * @param {AbstractComponent} component Any Plottable component.
             */
            function registerToComputeLayout(c: Component.AbstractComponent): void;
            /**
             * Render everything that is waiting to be rendered right now, instead of
             * waiting until the next frame.
             *
             * Useful to call when debugging.
             */
            function flush(): void;
        }
    }
}


declare module Plottable {
    module Core {
        /**
         * The ResizeBroadcaster will broadcast a notification to any registered
         * components when the window is resized.
         *
         * The broadcaster and single event listener are lazily constructed.
         *
         * Upon resize, the _resized flag will be set to true until after the next
         * flush of the RenderController. This is used, for example, to disable
         * animations during resize.
         */
        module ResizeBroadcaster {
            /**
             * Checks if the window has been resized and the RenderController
             * has not yet been flushed.
             *
             * @returns {boolean} If the window has been resized/RenderController
             * has not yet been flushed.
             */
            function resizing(): boolean;
            /**
             * Sets that it is not resizing anymore. Good if it stubbornly thinks
             * it is still resizing, or for cancelling the effects of resizing
             * prematurely.
             */
            function clearResizing(): void;
            /**
             * Registers a component.
             *
             * When the window is resized, ._invalidateLayout() is invoked on the
             * component, which will enqueue the component for layout and rendering
             * with the RenderController.
             *
             * @param {Component} component Any Plottable component.
             */
            function register(c: Component.AbstractComponent): void;
            /**
             * Deregisters the components.
             *
             * The component will no longer receive updates on window resize.
             *
             * @param {Component} component Any Plottable component.
             */
            function deregister(c: Component.AbstractComponent): void;
        }
    }
}

declare module Plottable {
    /**
     * Access specific datum property.
     */
    type _Accessor = (datum: any, index?: number, userMetadata?: any, plotMetadata?: Plot.PlotMetadata) => any;
    /**
     * Retrieves scaled datum property.
     */
    type _Projector = (datum: any, index: number, userMetadata: any, plotMetadata: Plot.PlotMetadata) => any;
    /**
     * Projector with applied user and plot metadata
     */
    type _AppliedProjector = (datum: any, index: number) => any;
    /**
     * Defines a way how specific attribute needs be retrieved before rendering.
     */
    type _Projection = {
        accessor: _Accessor;
        scale?: Scale.AbstractScale<any, any>;
        attribute: string;
    };
    /**
     * A mapping from attributes ("x", "fill", etc.) to the functions that get
     * that information out of the data.
     *
     * So if my data looks like `{foo: 5, bar: 6}` and I want the radius to scale
     * with both `foo` and `bar`, an entry in this type might be `{"r":
     * function(d) { return foo + bar; }`.
     */
    type AttributeToProjector = {
        [attrToSet: string]: _Projector;
    };
    type _AttributeToAppliedProjector = {
        [attrToSet: string]: _AppliedProjector;
    };
    /**
     * A simple bounding box.
     */
    type SelectionArea = {
        xMin: number;
        xMax: number;
        yMin: number;
        yMax: number;
    };
    type _SpaceRequest = {
        width: number;
        height: number;
        wantsWidth: boolean;
        wantsHeight: boolean;
    };
    type _PixelArea = {
        xMin: number;
        xMax: number;
        yMin: number;
        yMax: number;
    };
    /**
     * The range of your current data. For example, [1, 2, 6, -5] has the Extent
     * `{min: -5, max: 6}`.
     *
     * The point of this type is to hopefully replace the less-elegant `[min,
     * max]` extents produced by d3.
     */
    type Extent = {
        min: number;
        max: number;
    };
    /**
     * A simple location on the screen.
     */
    type Point = {
        x: number;
        y: number;
    };
}


declare module Plottable {
    class Domainer {
        /**
         * Constructs a new Domainer.
         *
         * @constructor
         * @param {(extents: any[][]) => any[]} combineExtents
         *        If present, this function will be used by the Domainer to merge
         *        all the extents that are present on a scale.
         *
         *        A plot may draw multiple things relative to a scale, e.g.
         *        different stocks over time. The plot computes their extents,
         *        which are a [min, max] pair. combineExtents is responsible for
         *        merging them all into one [min, max] pair. It defaults to taking
         *        the min of the first elements and the max of the second arguments.
         */
        constructor(combineExtents?: (extents: any[][]) => any[]);
        /**
         * @param {any[][]} extents The list of extents to be reduced to a single
         *        extent.
         * @param {QuantitativeScale} scale
         *        Since nice() must do different things depending on Linear, Log,
         *        or Time scale, the scale must be passed in for nice() to work.
         * @returns {any[]} The domain, as a merging of all exents, as a [min, max]
         *                 pair.
         */
        computeDomain(extents: any[][], scale: Scale.AbstractQuantitative<any>): any[];
        /**
         * Sets the Domainer to pad by a given ratio.
         *
         * @param {number} padProportion Proportionally how much bigger the
         *         new domain should be (0.05 = 5% larger).
         *
         *         A domainer will pad equal visual amounts on each side.
         *         On a linear scale, this means both sides are padded the same
         *         amount: [10, 20] will be padded to [5, 25].
         *         On a log scale, the top will be padded more than the bottom, so
         *         [10, 100] will be padded to [1, 1000].
         *
         * @returns {Domainer} The calling Domainer.
         */
        pad(padProportion?: number): Domainer;
        /**
         * Adds a padding exception, a value that will not be padded at either end of the domain.
         *
         * Eg, if a padding exception is added at x=0, then [0, 100] will pad to [0, 105] instead of [-2.5, 102.5].
         * If a key is provided, it will be registered under that key with standard map semantics. (Overwrite / remove by key)
         * If a key is not provided, it will be added with set semantics (Can be removed by value)
         *
         * @param {any} exception The padding exception to add.
         * @param {string} key The key to register the exception under.
         * @returns {Domainer} The calling domainer
         */
        addPaddingException(exception: any, key?: string): Domainer;
        /**
         * Removes a padding exception, allowing the domain to pad out that value again.
         *
         * If a string is provided, it is assumed to be a key and the exception associated with that key is removed.
         * If a non-string is provdied, it is assumed to be an unkeyed exception and that exception is removed.
         *
         * @param {any} keyOrException The key for the value to remove, or the value to remove
         * @return {Domainer} The calling domainer
         */
        removePaddingException(keyOrException: any): Domainer;
        /**
         * Adds an included value, a value that must be included inside the domain.
         *
         * Eg, if a value exception is added at x=0, then [50, 100] will expand to [0, 100] rather than [50, 100].
         * If a key is provided, it will be registered under that key with standard map semantics. (Overwrite / remove by key)
         * If a key is not provided, it will be added with set semantics (Can be removed by value)
         *
         * @param {any} value The included value to add.
         * @param {string} key The key to register the value under.
         * @returns {Domainer} The calling domainer
         */
        addIncludedValue(value: any, key?: string): Domainer;
        /**
         * Remove an included value, allowing the domain to not include that value gain again.
         *
         * If a string is provided, it is assumed to be a key and the value associated with that key is removed.
         * If a non-string is provdied, it is assumed to be an unkeyed value and that value is removed.
         *
         * @param {any} keyOrException The key for the value to remove, or the value to remove
         * @return {Domainer} The calling domainer
         */
        removeIncludedValue(valueOrKey: any): Domainer;
        /**
         * Extends the scale's domain so it starts and ends with "nice" values.
         *
         * @param {number} count The number of ticks that should fit inside the new domain.
         * @return {Domainer} The calling Domainer.
         */
        nice(count?: number): Domainer;
    }
}


declare module Plottable {
    module Scale {
        class AbstractScale<D, R> extends Core.PlottableObject implements Core.Listenable {
            protected _d3Scale: D3.Scale.Scale;
            broadcaster: Core.Broadcaster;
            _typeCoercer: (d: any) => any;
            /**
             * Constructs a new Scale.
             *
             * A Scale is a wrapper around a D3.Scale.Scale. A Scale is really just a
             * function. Scales have a domain (input), a range (output), and a function
             * from domain to range.
             *
             * @constructor
             * @param {D3.Scale.Scale} scale The D3 scale backing the Scale.
             */
            constructor(scale: D3.Scale.Scale);
            protected _getAllExtents(): D[][];
            protected _getExtent(): D[];
            /**
             * Modifies the domain on the scale so that it includes the extent of all
             * perspectives it depends on. This will normally happen automatically, but
             * if you set domain explicitly with `plot.domain(x)`, you will need to
             * call this function if you want the domain to neccessarily include all
             * the data.
             *
             * Extent: The [min, max] pair for a Scale.Quantitative, all covered
             * strings for a Scale.Ordinal.
             *
             * Perspective: A combination of a Dataset and an Accessor that
             * represents a view in to the data.
             *
             * @returns {Scale} The calling Scale.
             */
            autoDomain(): AbstractScale<D, R>;
            _autoDomainIfAutomaticMode(): void;
            /**
             * Computes the range value corresponding to a given domain value. In other
             * words, apply the function to value.
             *
             * @param {R} value A domain value to be scaled.
             * @returns {R} The range value corresponding to the supplied domain value.
             */
            scale(value: D): R;
            /**
             * Gets the domain.
             *
             * @returns {D[]} The current domain.
             */
            domain(): D[];
            /**
             * Sets the domain.
             *
             * @param {D[]} values If provided, the new value for the domain. On
             * a QuantitativeScale, this is a [min, max] pair, or a [max, min] pair to
             * make the function decreasing. On Scale.Ordinal, this is an array of all
             * input values.
             * @returns {Scale} The calling Scale.
             */
            domain(values: D[]): AbstractScale<D, R>;
            protected _getDomain(): any[];
            protected _setDomain(values: D[]): void;
            /**
             * Gets the range.
             *
             * In the case of having a numeric range, it will be a [min, max] pair. In
             * the case of string range (e.g. Scale.InterpolatedColor), it will be a
             * list of all possible outputs.
             *
             * @returns {R[]} The current range.
             */
            range(): R[];
            /**
             * Sets the range.
             *
             * In the case of having a numeric range, it will be a [min, max] pair. In
             * the case of string range (e.g. Scale.InterpolatedColor), it will be a
             * list of all possible outputs.
             *
             * @param {R[]} values If provided, the new values for the range.
             * @returns {Scale} The calling Scale.
             */
            range(values: R[]): AbstractScale<D, R>;
            /**
             * Constructs a copy of the Scale with the same domain and range but without
             * any registered listeners.
             *
             * @returns {Scale} A copy of the calling Scale.
             */
            copy(): AbstractScale<D, R>;
            /**
             * When a renderer determines that the extent of a projector has changed,
             * it will call this function. This function should ensure that
             * the scale has a domain at least large enough to include extent.
             *
             * @param {number} rendererID A unique indentifier of the renderer sending
             *                 the new extent.
             * @param {string} attr The attribute being projected, e.g. "x", "y0", "r"
             * @param {D[]} extent The new extent to be included in the scale.
             */
            _updateExtent(plotProvidedKey: string, attr: string, extent: D[]): AbstractScale<D, R>;
            _removeExtent(plotProvidedKey: string, attr: string): AbstractScale<D, R>;
        }
    }
}


declare module Plottable {
    module Scale {
        class AbstractQuantitative<D> extends AbstractScale<D, number> {
            protected _d3Scale: D3.Scale.QuantitativeScale;
            _userSetDomainer: boolean;
            _typeCoercer: (d: any) => number;
            /**
             * Constructs a new QuantitativeScale.
             *
             * A QuantitativeScale is a Scale that maps anys to numbers. It
             * is invertible and continuous.
             *
             * @constructor
             * @param {D3.Scale.QuantitativeScale} scale The D3 QuantitativeScale
             * backing the QuantitativeScale.
             */
            constructor(scale: D3.Scale.QuantitativeScale);
            protected _getExtent(): D[];
            /**
             * Retrieves the domain value corresponding to a supplied range value.
             *
             * @param {number} value: A value from the Scale's range.
             * @returns {D} The domain value corresponding to the supplied range value.
             */
            invert(value: number): D;
            /**
             * Creates a copy of the QuantitativeScale with the same domain and range but without any registered list.
             *
             * @returns {AbstractQuantitative} A copy of the calling QuantitativeScale.
             */
            copy(): AbstractQuantitative<D>;
            domain(): D[];
            domain(values: D[]): AbstractQuantitative<D>;
            protected _setDomain(values: D[]): void;
            /**
             * Sets or gets the QuantitativeScale's output interpolator
             *
             * @param {D3.Transition.Interpolate} [factory] The output interpolator to use.
             * @returns {D3.Transition.Interpolate|AbstractQuantitative} The current output interpolator, or the calling QuantitativeScale.
             */
            interpolate(): D3.Transition.Interpolate;
            interpolate(factory: D3.Transition.Interpolate): AbstractQuantitative<D>;
            /**
             * Sets the range of the QuantitativeScale and sets the interpolator to d3.interpolateRound.
             *
             * @param {number[]} values The new range value for the range.
             */
            rangeRound(values: number[]): AbstractQuantitative<D>;
            /**
             * Gets ticks generated by the default algorithm.
             */
            getDefaultTicks(): D[];
            /**
             * Gets the clamp status of the QuantitativeScale (whether to cut off values outside the ouput range).
             *
             * @returns {boolean} The current clamp status.
             */
            clamp(): boolean;
            /**
             * Sets the clamp status of the QuantitativeScale (whether to cut off values outside the ouput range).
             *
             * @param {boolean} clamp Whether or not to clamp the QuantitativeScale.
             * @returns {AbstractQuantitative} The calling QuantitativeScale.
             */
            clamp(clamp: boolean): AbstractQuantitative<D>;
            /**
             * Gets a set of tick values spanning the domain.
             *
             * @returns {any[]} The generated ticks.
             */
            ticks(): any[];
            /**
             * Gets the default number of ticks.
             *
             * @returns {number} The default number of ticks.
             */
            numTicks(): number;
            /**
             * Sets the default number of ticks to generate.
             *
             * @param {number} count The new default number of ticks.
             * @returns {Quantitative} The calling QuantitativeScale.
             */
            numTicks(count: number): AbstractQuantitative<D>;
            /**
             * Given a domain, expands its domain onto "nice" values, e.g. whole
             * numbers.
             */
            _niceDomain(domain: any[], count?: number): any[];
            /**
             * Gets a Domainer of a scale. A Domainer is responsible for combining
             * multiple extents into a single domain.
             *
             * @return {Domainer} The scale's current domainer.
             */
            domainer(): Domainer;
            /**
             * Sets a Domainer of a scale. A Domainer is responsible for combining
             * multiple extents into a single domain.
             *
             * When you set domainer, we assume that you know what you want the domain
             * to look like better that we do. Ensuring that the domain is padded,
             * includes 0, etc., will be the responsability of the new domainer.
             *
             * @param {Domainer} domainer If provided, the new domainer.
             * @return {AbstractQuantitative} The calling QuantitativeScale.
             */
            domainer(domainer: Domainer): AbstractQuantitative<D>;
            _defaultExtent(): any[];
            /**
             * Gets the tick generator of the AbstractQuantitative.
             *
             * @returns {TickGenerator} The current tick generator.
             */
            tickGenerator(): TickGenerators.TickGenerator<D>;
            /**
             * Sets a tick generator
             *
             * @param {TickGenerator} generator, the new tick generator.
             * @return {AbstractQuantitative} The calling AbstractQuantitative.
             */
            tickGenerator(generator: TickGenerators.TickGenerator<D>): AbstractQuantitative<D>;
        }
    }
}


declare module Plottable {
    module Scale {
        class Linear extends AbstractQuantitative<number> {
            /**
             * Constructs a new LinearScale.
             *
             * This scale maps from domain to range with a simple `mx + b` formula.
             *
             * @constructor
             * @param {D3.Scale.LinearScale} [scale] The D3 LinearScale backing the
             * LinearScale. If not supplied, uses a default scale.
             */
            constructor();
            constructor(scale: D3.Scale.LinearScale);
            /**
             * Constructs a copy of the LinearScale with the same domain and range but
             * without any registered listeners.
             *
             * @returns {Linear} A copy of the calling LinearScale.
             */
            copy(): Linear;
        }
    }
}


declare module Plottable {
    module Scale {
        class Log extends AbstractQuantitative<number> {
            /**
             * Constructs a new Scale.Log.
             *
             * Warning: Log is deprecated; if possible, use ModifiedLog. Log scales are
             * very unstable due to the fact that they can't handle 0 or negative
             * numbers. The only time when you would want to use a Log scale over a
             * ModifiedLog scale is if you're plotting very small data, such as all
             * data < 1.
             *
             * @constructor
             * @param {D3.Scale.LogScale} [scale] The D3 Scale.Log backing the Scale.Log. If not supplied, uses a default scale.
             */
            constructor();
            constructor(scale: D3.Scale.LogScale);
            /**
             * Creates a copy of the Scale.Log with the same domain and range but without any registered listeners.
             *
             * @returns {Log} A copy of the calling Log.
             */
            copy(): Log;
            _defaultExtent(): number[];
        }
    }
}


declare module Plottable {
    module Scale {
        class ModifiedLog extends AbstractQuantitative<number> {
            /**
             * Creates a new Scale.ModifiedLog.
             *
             * A ModifiedLog scale acts as a regular log scale for large numbers.
             * As it approaches 0, it gradually becomes linear. This means that the
             * scale won't freak out if you give it 0 or a negative number, where an
             * ordinary Log scale would.
             *
             * However, it does mean that scale will be effectively linear as values
             * approach 0. If you want very small values on a log scale, you should use
             * an ordinary Scale.Log instead.
             *
             * @constructor
             * @param {number} [base]
             *        The base of the log. Defaults to 10, and must be > 1.
             *
             *        For base <= x, scale(x) = log(x).
             *
             *        For 0 < x < base, scale(x) will become more and more
             *        linear as it approaches 0.
             *
             *        At x == 0, scale(x) == 0.
             *
             *        For negative values, scale(-x) = -scale(x).
             */
            constructor(base?: number);
            scale(x: number): number;
            invert(x: number): number;
            protected _getDomain(): number[];
            protected _setDomain(values: number[]): void;
            ticks(count?: number): number[];
            copy(): ModifiedLog;
            _niceDomain(domain: any[], count?: number): any[];
            /**
             * Gets whether or not to return tick values other than powers of base.
             *
             * This defaults to false, so you'll normally only see ticks like
             * [10, 100, 1000]. If you turn it on, you might see ticks values
             * like [10, 50, 100, 500, 1000].
             * @returns {boolean} the current setting.
             */
            showIntermediateTicks(): boolean;
            /**
             * Sets whether or not to return ticks values other than powers or base.
             *
             * @param {boolean} show If provided, the desired setting.
             * @returns {ModifiedLog} The calling ModifiedLog.
             */
            showIntermediateTicks(show: boolean): ModifiedLog;
        }
    }
}


declare module Plottable {
    module Scale {
        class Ordinal extends AbstractScale<string, number> {
            protected _d3Scale: D3.Scale.OrdinalScale;
            _typeCoercer: (d: any) => any;
            /**
             * Creates an OrdinalScale.
             *
             * An OrdinalScale maps strings to numbers. A common use is to map the
             * labels of a bar plot (strings) to their pixel locations (numbers).
             *
             * @constructor
             */
            constructor(scale?: D3.Scale.OrdinalScale);
            protected _getExtent(): string[];
            domain(): string[];
            domain(values: string[]): Ordinal;
            protected _setDomain(values: string[]): void;
            range(): number[];
            range(values: number[]): Ordinal;
            /**
             * Returns the width of the range band.
             *
             * @returns {number} The range band width
             */
            rangeBand(): number;
            /**
             * Returns the step width of the scale.
             *
             * The step width is defined as the entire space for a band to occupy,
             * including the padding in between the bands.
             *
             * @returns {number} the full band width of the scale
             */
            stepWidth(): number;
            /**
             * Returns the inner padding of the scale.
             *
             * The inner padding is defined as the padding in between bands on the scale.
             * Units are a proportion of the band width (value returned by rangeBand()).
             *
             * @returns {number} The inner padding of the scale
             */
            innerPadding(): number;
            /**
             * Sets the inner padding of the scale.
             *
             * The inner padding of the scale is defined as the padding in between bands on the scale.
             * Units are a proportion of the band width (value returned by rangeBand()).
             *
             * @returns {Ordinal} The calling Scale.Ordinal
             */
            innerPadding(innerPadding: number): Ordinal;
            /**
             * Returns the outer padding of the scale.
             *
             * The outer padding is defined as the padding in between the outer bands and the edges on the scale.
             * Units are a proportion of the band width (value returned by rangeBand()).
             *
             * @returns {number} The outer padding of the scale
             */
            outerPadding(): number;
            /**
             * Sets the outer padding of the scale.
             *
             * The inner padding of the scale is defined as the padding in between bands on the scale.
             * Units are a proportion of the band width (value returned by rangeBand()).
             *
             * @returns {Ordinal} The calling Scale.Ordinal
             */
            outerPadding(outerPadding: number): Ordinal;
            copy(): Ordinal;
            scale(value: string): number;
        }
    }
}


declare module Plottable {
    module Scale {
        class Color extends AbstractScale<string, string> {
            /**
             * Constructs a ColorScale.
             *
             * @constructor
             * @param {string} [scaleType] the type of color scale to create
             *     (Category10/Category20/Category20b/Category20c).
             * See https://github.com/mbostock/d3/wiki/Ordinal-Scales#categorical-colors
             */
            constructor(scaleType?: string);
            protected _getExtent(): string[];
            scale(value: string): string;
        }
    }
}


declare module Plottable {
    module Scale {
        class Time extends AbstractQuantitative<any> {
            _typeCoercer: (d: any) => any;
            /**
             * Constructs a TimeScale.
             *
             * A TimeScale maps Date objects to numbers.
             *
             * @constructor
             * @param {D3.Scale.Time} scale The D3 LinearScale backing the Scale.Time. If not supplied, uses a default scale.
             */
            constructor();
            constructor(scale: D3.Scale.LinearScale);
            tickInterval(interval: D3.Time.Interval, step?: number): any[];
            protected _setDomain(values: any[]): void;
            copy(): Time;
            _defaultExtent(): any[];
        }
    }
}


declare module Plottable {
    module Scale {
        /**
         * This class implements a color scale that takes quantitive input and
         * interpolates between a list of color values. It returns a hex string
         * representing the interpolated color.
         *
         * By default it generates a linear scale internally.
         */
        class InterpolatedColor extends AbstractScale<number, string> {
            /**
             * Constructs an InterpolatedColorScale.
             *
             * An InterpolatedColorScale maps numbers evenly to color strings.
             *
             * @constructor
             * @param {string|string[]} colorRange the type of color scale to
             *     create. Default is "reds". @see {@link colorRange} for further
             *     options.
             * @param {string} scaleType the type of underlying scale to use
             *     (linear/pow/log/sqrt). Default is "linear". @see {@link scaleType}
             *     for further options.
             */
            constructor(colorRange?: any, scaleType?: string);
            /**
             * Gets the color range.
             *
             * @returns {string[]} the current color values for the range as strings.
             */
            colorRange(): string[];
            /**
             * Sets the color range.
             *
             * @param {string|string[]} [colorRange]. If provided and if colorRange is one of
             * (reds/blues/posneg), uses the built-in color groups. If colorRange is an
             * array of strings with at least 2 values (e.g. ["#FF00FF", "red",
             * "dodgerblue"], the resulting scale will interpolate between the color
             * values across the domain.
             * @returns {InterpolatedColor} The calling InterpolatedColor.
             */
            colorRange(colorRange: string | string[]): InterpolatedColor;
            /**
             * Gets the internal scale type.
             *
             * @returns {string} The current scale type.
             */
            scaleType(): string;
            /**
             * Sets the internal scale type.
             *
             * @param {string} scaleType If provided, the type of d3 scale to use internally.  (linear/log/sqrt/pow).
             * @returns {InterpolatedColor} The calling InterpolatedColor.
             */
            scaleType(scaleType: string): InterpolatedColor;
            autoDomain(): InterpolatedColor;
        }
    }
}


declare module Plottable {
    module _Util {
        class ScaleDomainCoordinator<D> {
            /**
             * Constructs a ScaleDomainCoordinator.
             *
             * @constructor
             * @param {Scale[]} scales A list of scales whose domains should be linked.
             */
            constructor(scales: Scale.AbstractScale<D, any>[]);
            rescale(scale: Scale.AbstractScale<D, any>): void;
        }
    }
}


declare module Plottable {
    module Scale {
        module TickGenerators {
            interface TickGenerator<D> {
                (scale: Plottable.Scale.AbstractQuantitative<D>): D[];
            }
            /**
             * Creates a tick generator using the specified interval.
             *
             * Generates ticks at multiples of the interval while also including the domain boundaries.
             *
             * @param {number} interval The interval between two ticks (not including the end ticks).
             *
             * @returns {TickGenerator} A tick generator using the specified interval.
             */
            function intervalTickGenerator(interval: number): TickGenerator<number>;
            /**
             * Creates a tick generator that will filter for only the integers in defaultTicks and return them.
             *
             * Will also include the end ticks.
             *
             * @returns {TickGenerator} A tick generator returning only integer ticks.
             */
            function integerTickGenerator(): TickGenerator<number>;
        }
    }
}


declare module Plottable {
    module _Drawer {
        /**
         * A step for the drawer to draw.
         *
         * Specifies how AttributeToProjector needs to be animated.
         */
        type DrawStep = {
            attrToProjector: AttributeToProjector;
            animator: Animator.PlotAnimator;
        };
        type AppliedDrawStep = {
            attrToProjector: _AttributeToAppliedProjector;
            animator: Animator.PlotAnimator;
        };
        class AbstractDrawer {
            protected _className: string;
            key: string;
            /**
             * Sets the class, which needs to be applied to bound elements.
             *
             * @param{string} className The class name to be applied.
             */
            setClass(className: string): AbstractDrawer;
            /**
             * Constructs a Drawer
             *
             * @constructor
             * @param{string} key The key associated with this Drawer
             */
            constructor(key: string);
            setup(area: D3.Selection): void;
            /**
             * Removes the Drawer and its renderArea
             */
            remove(): void;
            /**
             * Enter new data to render area and creates binding
             *
             * @param{any[]} data The data to be drawn
             */
            protected _enterData(data: any[]): void;
            /**
             * Draws data using one step
             *
             * @param{AppliedDrawStep} step The step, how data should be drawn.
             */
            protected _drawStep(step: AppliedDrawStep): void;
            protected _numberOfAnimationIterations(data: any[]): number;
            protected _prepareDrawSteps(drawSteps: AppliedDrawStep[]): void;
            protected _prepareData(data: any[], drawSteps: AppliedDrawStep[]): any[];
            /**
             * Draws the data into the renderArea using the spefic steps and metadata
             *
             * @param{any[]} data The data to be drawn
             * @param{DrawStep[]} drawSteps The list of steps, which needs to be drawn
             * @param{any} userMetadata The metadata provided by user
             * @param{any} plotMetadata The metadata provided by plot
             */
            draw(data: any[], drawSteps: DrawStep[], userMetadata: any, plotMetadata: Plot.PlotMetadata): number;
            /**
             * Retrieves the renderArea selection for the drawer
             *
             * @returns {D3.Selection} the renderArea selection
             */
            _getRenderArea(): D3.Selection;
            _getSelector(): string;
        }
    }
}


declare module Plottable {
    module _Drawer {
        class Line extends AbstractDrawer {
            protected _enterData(data: any[]): void;
            setup(area: D3.Selection): void;
            protected _numberOfAnimationIterations(data: any[]): number;
            protected _drawStep(step: AppliedDrawStep): void;
            _getSelector(): string;
        }
    }
}


declare module Plottable {
    module _Drawer {
        class Area extends Line {
            protected _enterData(data: any[]): void;
            /**
             * Sets the value determining if line should be drawn.
             *
             * @param{boolean} draw The value determing if line should be drawn.
             */
            drawLine(draw: boolean): Area;
            setup(area: D3.Selection): void;
            protected _drawStep(step: AppliedDrawStep): void;
            _getSelector(): string;
        }
    }
}


declare module Plottable {
    module _Drawer {
        class Element extends AbstractDrawer {
            protected _svgElement: string;
            /**
             * Sets the svg element, which needs to be bind to data
             *
             * @param{string} tag The svg element to be bind
             */
            svgElement(tag: string): Element;
            protected _drawStep(step: AppliedDrawStep): void;
            protected _enterData(data: any[]): void;
            protected _prepareDrawSteps(drawSteps: AppliedDrawStep[]): void;
            protected _prepareData(data: any[], drawSteps: AppliedDrawStep[]): any[];
            _getSelector(): string;
        }
    }
}


declare module Plottable {
    module _Drawer {
        class Rect extends Element {
            constructor(key: string, isVertical: boolean);
            setup(area: D3.Selection): void;
            removeLabels(): void;
            _getIfLabelsTooWide(): boolean;
            drawText(data: any[], attrToProjector: AttributeToProjector, userMetadata: any, plotMetadata: Plot.PlotMetadata): void;
        }
    }
}


declare module Plottable {
    module _Drawer {
        class Arc extends Element {
            constructor(key: string);
            _drawStep(step: AppliedDrawStep): void;
            draw(data: any[], drawSteps: DrawStep[], userMetadata: any, plotMetadata: Plot.PlotMetadata): number;
        }
    }
}


declare module Plottable {
    module Component {
        class AbstractComponent extends Core.PlottableObject {
            static AUTORESIZE_BY_DEFAULT: boolean;
            protected _element: D3.Selection;
            protected _content: D3.Selection;
            protected _boundingBox: D3.Selection;
            clipPathEnabled: boolean;
            _parent: AbstractComponentContainer;
            protected _fixedHeightFlag: boolean;
            protected _fixedWidthFlag: boolean;
            protected _isSetup: boolean;
            protected _isAnchored: boolean;
            /**
             * Attaches the Component as a child of a given a DOM element. Usually only directly invoked on root-level Components.
             *
             * @param {D3.Selection} element A D3 selection consisting of the element to anchor under.
             */
            _anchor(element: D3.Selection): void;
            /**
             * Creates additional elements as necessary for the Component to function.
             * Called during _anchor() if the Component's element has not been created yet.
             * Override in subclasses to provide additional functionality.
             */
            protected _setup(): void;
            _requestedSpace(availableWidth: number, availableHeight: number): _SpaceRequest;
            /**
             * Computes the size, position, and alignment from the specified values.
             * If no parameters are supplied and the Component is a root node,
             * they are inferred from the size of the Component's element.
             *
             * @param {number} offeredXOrigin x-coordinate of the origin of the space offered the Component
             * @param {number} offeredYOrigin y-coordinate of the origin of the space offered the Component
             * @param {number} availableWidth available width for the Component to render in
             * @param {number} availableHeight available height for the Component to render in
             */
            _computeLayout(offeredXOrigin?: number, offeredYOrigin?: number, availableWidth?: number, availableHeight?: number): void;
            _render(): void;
            _doRender(): void;
            _useLastCalculatedLayout(): boolean;
            _useLastCalculatedLayout(useLast: boolean): AbstractComponent;
            _invalidateLayout(): void;
            /**
             * Renders the Component into a given DOM element. The element must be as <svg>.
             *
             * @param {String|D3.Selection} element A D3 selection or a selector for getting the element to render into.
             * @returns {Component} The calling component.
             */
            renderTo(element: String | D3.Selection): AbstractComponent;
            /**
             * Causes the Component to recompute layout and redraw. If passed arguments, will resize the root SVG it lives in.
             *
             * This function should be called when CSS changes could influence the size
             * of the components, e.g. changing the font size.
             *
             * @param {number} [availableWidth]  - the width of the container element
             * @param {number} [availableHeight] - the height of the container element
             * @returns {Component} The calling component.
             */
            resize(width?: number, height?: number): AbstractComponent;
            /**
             * Enables or disables resize on window resizes.
             *
             * If enabled, window resizes will enqueue this component for a re-layout
             * and re-render. Animations are disabled during window resizes when auto-
             * resize is enabled.
             *
             * @param {boolean} flag Enable (true) or disable (false) auto-resize.
             * @returns {Component} The calling component.
             */
            autoResize(flag: boolean): AbstractComponent;
            /**
             * Sets the x alignment of the Component. This will be used if the
             * Component is given more space than it needs.
             *
             * For example, you may want to make a Legend postition itself it the top
             * right, so you would call `legend.xAlign("right")` and
             * `legend.yAlign("top")`.
             *
             * @param {string} alignment The x alignment of the Component (one of ["left", "center", "right"]).
             * @returns {Component} The calling Component.
             */
            xAlign(alignment: string): AbstractComponent;
            /**
             * Sets the y alignment of the Component. This will be used if the
             * Component is given more space than it needs.
             *
             * For example, you may want to make a Legend postition itself it the top
             * right, so you would call `legend.xAlign("right")` and
             * `legend.yAlign("top")`.
             *
             * @param {string} alignment The x alignment of the Component (one of ["top", "center", "bottom"]).
             * @returns {Component} The calling Component.
             */
            yAlign(alignment: string): AbstractComponent;
            /**
             * Sets the x offset of the Component. This will be used if the Component
             * is given more space than it needs.
             *
             * @param {number} offset The desired x offset, in pixels, from the left
             * side of the container.
             * @returns {Component} The calling Component.
             */
            xOffset(offset: number): AbstractComponent;
            /**
             * Sets the y offset of the Component. This will be used if the Component
             * is given more space than it needs.
             *
             * @param {number} offset The desired y offset, in pixels, from the top
             * side of the container.
             * @returns {Component} The calling Component.
             */
            yOffset(offset: number): AbstractComponent;
            /**
             * Attaches an Interaction to the Component, so that the Interaction will listen for events on the Component.
             *
             * @param {Interaction} interaction The Interaction to attach to the Component.
             * @returns {Component} The calling Component.
             */
            registerInteraction(interaction: Interaction.AbstractInteraction): AbstractComponent;
            /**
             * Adds/removes a given CSS class to/from the Component, or checks if the Component has a particular CSS class.
             *
             * @param {string} cssClass The CSS class to add/remove/check for.
             * @param {boolean} addClass Whether to add or remove the CSS class. If not supplied, checks for the CSS class.
             * @returns {boolean|Component} Whether the Component has the given CSS class, or the calling Component (if addClass is supplied).
             */
            classed(cssClass: string): boolean;
            classed(cssClass: string, addClass: boolean): AbstractComponent;
            /**
             * Checks if the Component has a fixed width or false if it grows to fill available space.
             * Returns false by default on the base Component class.
             *
             * @returns {boolean} Whether the component has a fixed width.
             */
            _isFixedWidth(): boolean;
            /**
             * Checks if the Component has a fixed height or false if it grows to fill available space.
             * Returns false by default on the base Component class.
             *
             * @returns {boolean} Whether the component has a fixed height.
             */
            _isFixedHeight(): boolean;
            /**
             * Merges this Component with another Component, returning a
             * ComponentGroup. This is used to layer Components on top of each other.
             *
             * There are four cases:
             * Component + Component: Returns a ComponentGroup with both components inside it.
             * ComponentGroup + Component: Returns the ComponentGroup with the Component appended.
             * Component + ComponentGroup: Returns the ComponentGroup with the Component prepended.
             * ComponentGroup + ComponentGroup: Returns a new ComponentGroup with two ComponentGroups inside it.
             *
             * @param {Component} c The component to merge in.
             * @returns {ComponentGroup} The relevant ComponentGroup out of the above four cases.
             */
            merge(c: AbstractComponent): Component.Group;
            /**
             * Detaches a Component from the DOM. The component can be reused.
             *
             * This should only be used if you plan on reusing the calling
             * Components. Otherwise, use remove().
             *
             * @returns The calling Component.
             */
            detach(): AbstractComponent;
            /**
             * Removes a Component from the DOM and disconnects it from everything it's
             * listening to (effectively destroying it).
             */
            remove(): void;
            /**
             * Return the width of the component
             *
             * @return {number} width of the component
             */
            width(): number;
            /**
             * Return the height of the component
             *
             * @return {number} height of the component
             */
            height(): number;
            /**
             * Gets the origin of the Component relative to its parent.
             *
             * @return {Point} The x-y position of the Component relative to its parent.
             */
            origin(): Point;
            /**
             * Gets the origin of the Component relative to the root <svg>.
             *
             * @return {Point} The x-y position of the Component relative to the root <svg>
             */
            originToSVG(): Point;
            /**
             * Returns the foreground selection for the component
             * (A selection covering the front of the component)
             *
             * Will return undefined if the component has not been anchored
             *
             * @return {D3.Selection} foreground selection for the component
             */
            foreground(): D3.Selection;
            /**
             * Returns the background selection for the component
             * (A selection appearing behind of the component)
             *
             * Will return undefined if the component has not been anchored
             *
             * @return {D3.Selection} background selection for the component
             */
            background(): D3.Selection;
            /**
             * Returns the hitbox selection for the component
             * (A selection in front of the foreground used mainly for interactions)
             *
             * Will return undefined if the component has not been anchored
             *
             * @return {D3.Selection} hitbox selection for the component
             */
            hitBox(): D3.Selection;
        }
    }
}


declare module Plottable {
    module Component {
        class AbstractComponentContainer extends AbstractComponent {
            _anchor(element: D3.Selection): void;
            _render(): void;
            _removeComponent(c: AbstractComponent): void;
            _addComponent(c: AbstractComponent, prepend?: boolean): boolean;
            /**
             * Returns a list of components in the ComponentContainer.
             *
             * @returns {Component[]} the contained Components
             */
            components(): AbstractComponent[];
            /**
             * Returns true iff the ComponentContainer is empty.
             *
             * @returns {boolean} Whether the calling ComponentContainer is empty.
             */
            empty(): boolean;
            /**
             * Detaches all components contained in the ComponentContainer, and
             * empties the ComponentContainer.
             *
             * @returns {ComponentContainer} The calling ComponentContainer
             */
            detachAll(): AbstractComponentContainer;
            remove(): void;
            _useLastCalculatedLayout(): boolean;
            _useLastCalculatedLayout(calculated: boolean): AbstractComponent;
        }
    }
}


declare module Plottable {
    module Component {
        class Group extends AbstractComponentContainer {
            /**
             * Constructs a GroupComponent.
             *
             * A GroupComponent is a set of Components that will be rendered on top of
             * each other. When you call Component.merge(Component), it creates and
             * returns a GroupComponent.
             *
             * @constructor
             * @param {Component[]} components The Components in the Group (default = []).
             */
            constructor(components?: AbstractComponent[]);
            _requestedSpace(offeredWidth: number, offeredHeight: number): _SpaceRequest;
            merge(c: AbstractComponent): Group;
            _computeLayout(offeredXOrigin?: number, offeredYOrigin?: number, availableWidth?: number, availableHeight?: number): Group;
            _isFixedWidth(): boolean;
            _isFixedHeight(): boolean;
        }
    }
}


declare module Plottable {
    module Axis {
        class AbstractAxis extends Component.AbstractComponent {
            /**
             * The css class applied to each end tick mark (the line on the end tick).
             */
            static END_TICK_MARK_CLASS: string;
            /**
             * The css class applied to each tick mark (the line on the tick).
             */
            static TICK_MARK_CLASS: string;
            /**
             * The css class applied to each tick label (the text associated with the tick).
             */
            static TICK_LABEL_CLASS: string;
            protected _tickMarkContainer: D3.Selection;
            protected _tickLabelContainer: D3.Selection;
            protected _baseline: D3.Selection;
            protected _scale: Scale.AbstractScale<any, number>;
            protected _computedWidth: number;
            protected _computedHeight: number;
            /**
             * Constructs an axis. An axis is a wrapper around a scale for rendering.
             *
             * @constructor
             * @param {Scale} scale The scale for this axis to render.
             * @param {string} orientation One of ["top", "left", "bottom", "right"];
             * on which side the axis will appear. On most axes, this is either "left"
             * or "bottom".
             * @param {Formatter} Data is passed through this formatter before being
             * displayed.
             */
            constructor(scale: Scale.AbstractScale<any, number>, orientation: string, formatter?: (d: any) => string);
            remove(): void;
            protected _isHorizontal(): boolean;
            protected _computeWidth(): number;
            protected _computeHeight(): number;
            _requestedSpace(offeredWidth: number, offeredHeight: number): _SpaceRequest;
            _isFixedHeight(): boolean;
            _isFixedWidth(): boolean;
            protected _rescale(): void;
            _computeLayout(offeredXOrigin?: number, offeredYOrigin?: number, availableWidth?: number, availableHeight?: number): void;
            protected _setup(): void;
            protected _getTickValues(): any[];
            _doRender(): void;
            protected _generateBaselineAttrHash(): {
                x1: number;
                y1: number;
                x2: number;
                y2: number;
            };
            protected _generateTickMarkAttrHash(isEndTickMark?: boolean): {
                x1: any;
                y1: any;
                x2: any;
                y2: any;
            };
            _invalidateLayout(): void;
            protected _setDefaultAlignment(): void;
            /**
             * Gets the current formatter on the axis. Data is passed through the
             * formatter before being displayed.
             *
             * @returns {Formatter} The calling Axis, or the current
             * Formatter.
             */
            formatter(): Formatter;
            /**
             * Sets the current formatter on the axis. Data is passed through the
             * formatter before being displayed.
             *
             * @param {Formatter} formatter If provided, data will be passed though `formatter(data)`.
             * @returns {Axis} The calling Axis.
             */
            formatter(formatter: Formatter): AbstractAxis;
            /**
             * Gets the current tick mark length.
             *
             * @returns {number} the current tick mark length.
             */
            tickLength(): number;
            /**
             * Sets the current tick mark length.
             *
             * @param {number} length If provided, length of each tick.
             * @returns {Axis} The calling Axis.
             */
            tickLength(length: number): AbstractAxis;
            /**
             * Gets the current end tick mark length.
             *
             * @returns {number} The current end tick mark length.
             */
            endTickLength(): number;
            /**
             * Sets the end tick mark length.
             *
             * @param {number} length If provided, the length of the end ticks.
             * @returns {BaseAxis} The calling Axis.
             */
            endTickLength(length: number): AbstractAxis;
            protected _maxLabelTickLength(): number;
            /**
             * Gets the padding between each tick mark and its associated label.
             *
             * @returns {number} the current padding.
             * length.
             */
            tickLabelPadding(): number;
            /**
             * Sets the padding between each tick mark and its associated label.
             *
             * @param {number} padding If provided, the desired padding.
             * @returns {Axis} The calling Axis.
             */
            tickLabelPadding(padding: number): AbstractAxis;
            /**
             * Gets the size of the gutter (the extra space between the tick
             * labels and the outer edge of the axis).
             *
             * @returns {number} the current gutter.
             * length.
             */
            gutter(): number;
            /**
             * Sets the size of the gutter (the extra space between the tick
             * labels and the outer edge of the axis).
             *
             * @param {number} size If provided, the desired gutter.
             * @returns {Axis} The calling Axis.
             */
            gutter(size: number): AbstractAxis;
            /**
             * Gets the orientation of the Axis.
             *
             * @returns {number} the current orientation.
             */
            orient(): string;
            /**
             * Sets the orientation of the Axis.
             *
             * @param {number} newOrientation If provided, the desired orientation
             * (top/bottom/left/right).
             * @returns {Axis} The calling Axis.
             */
            orient(newOrientation: string): AbstractAxis;
            /**
             * Gets whether the Axis is currently set to show the first and last
             * tick labels.
             *
             * @returns {boolean} whether or not the last
             * tick labels are showing.
             */
            showEndTickLabels(): boolean;
            /**
             * Sets whether the Axis is currently set to show the first and last tick
             * labels.
             *
             * @param {boolean} show Whether or not to show the first and last
             * labels.
             * @returns {Axis} The calling Axis.
             */
            showEndTickLabels(show: boolean): AbstractAxis;
            protected _hideEndTickLabels(): void;
            protected _hideOverflowingTickLabels(): void;
            protected _hideOverlappingTickLabels(): void;
        }
    }
}


declare module Plottable {
    module Axis {
        /**
         * Defines a configuration for a time axis tier.
         * For details on how ticks are generated see: https://github.com/mbostock/d3/wiki/Time-Scales#ticks
         * interval - A time unit associated with this configuration (seconds, minutes, hours, etc).
         * step - number of intervals between each tick.
         * formatter - formatter used to format tick labels.
         */
        type TimeAxisTierConfiguration = {
            interval: D3.Time.Interval;
            step: number;
            formatter: Formatter;
        };
        /**
         * An array of linked TimeAxisTierConfigurations.
         * Each configuration will be shown on a different tier.
         * Currently, up to two tiers are supported.
         */
        type TimeAxisConfiguration = TimeAxisTierConfiguration[];
        class Time extends AbstractAxis {
            /**
             * Constructs a TimeAxis.
             *
             * A TimeAxis is used for rendering a TimeScale.
             *
             * @constructor
             * @param {TimeScale} scale The scale to base the Axis on.
             * @param {string} orientation The orientation of the Axis (top/bottom)
             */
            constructor(scale: Scale.Time, orientation: string);
            tierLabelPositions(): string[];
            tierLabelPositions(newPositions: string[]): Time;
            /**
             * Gets the possible Axis configurations.
             *
             * @returns {TimeAxisConfiguration[]} The possible tier configurations.
             */
            axisConfigurations(): TimeAxisConfiguration[];
            /**
             * Sets possible Axis configurations.
             * The axis will choose the most precise configuration that will display in
             * its current width.
             *
             * @param {TimeAxisConfiguration[]} configurations Possible axis configurations.
             * @returns {Axis.Time} The calling Axis.Time.
             */
            axisConfigurations(configurations: TimeAxisConfiguration[]): Time;
            orient(): string;
            orient(orientation: string): Time;
            _computeHeight(): number;
            protected _setup(): void;
            protected _getTickValues(): any[];
            _doRender(): Time;
        }
    }
}

declare module Plottable {
    module Axis {
        class Numeric extends AbstractAxis {
            /**
             * Constructs a NumericAxis.
             *
             * Just as an CategoryAxis is for rendering an OrdinalScale, a NumericAxis
             * is for rendering a QuantitativeScale.
             *
             * @constructor
             * @param {QuantitativeScale} scale The QuantitativeScale to base the axis on.
             * @param {string} orientation The orientation of the QuantitativeScale (top/bottom/left/right)
             * @param {Formatter} formatter A function to format tick labels (default Formatters.general()).
             */
            constructor(scale: Scale.AbstractQuantitative<number>, orientation: string, formatter?: (d: any) => string);
            protected _setup(): void;
            _computeWidth(): number;
            _computeHeight(): number;
            protected _getTickValues(): any[];
            protected _rescale(): void;
            _doRender(): void;
            /**
             * Gets the tick label position relative to the tick marks.
             *
             * @returns {string} The current tick label position.
             */
            tickLabelPosition(): string;
            /**
             * Sets the tick label position relative to the tick marks.
             *
             * @param {string} position If provided, the relative position of the tick label.
             *                          [top/center/bottom] for a vertical NumericAxis,
             *                          [left/center/right] for a horizontal NumericAxis.
             *                          Defaults to center.
             * @returns {Numeric} The calling Axis.Numeric.
             */
            tickLabelPosition(position: string): Numeric;
            /**
             * Gets whether or not the tick labels at the end of the graph are
             * displayed when partially cut off.
             *
             * @param {string} orientation Where on the scale to change tick labels.
             *                 On a "top" or "bottom" axis, this can be "left" or
             *                 "right". On a "left" or "right" axis, this can be "top"
             *                 or "bottom".
             * @returns {boolean} The current setting.
             */
            showEndTickLabel(orientation: string): boolean;
            /**
             * Sets whether or not the tick labels at the end of the graph are
             * displayed when partially cut off.
             *
             * @param {string} orientation If provided, where on the scale to change tick labels.
             *                 On a "top" or "bottom" axis, this can be "left" or
             *                 "right". On a "left" or "right" axis, this can be "top"
             *                 or "bottom".
             * @param {boolean} show Whether or not the given tick should be
             * displayed.
             * @returns {Numeric} The calling NumericAxis.
             */
            showEndTickLabel(orientation: string, show: boolean): Numeric;
        }
    }
}


declare module Plottable {
    module Axis {
        class Category extends AbstractAxis {
            /**
             * Constructs a CategoryAxis.
             *
             * A CategoryAxis takes an OrdinalScale and includes word-wrapping
             * algorithms and advanced layout logic to try to display the scale as
             * efficiently as possible.
             *
             * @constructor
             * @param {OrdinalScale} scale The scale to base the Axis on.
             * @param {string} orientation The orientation of the Axis (top/bottom/left/right) (default = "bottom").
             * @param {Formatter} formatter The Formatter for the Axis (default Formatters.identity())
             */
            constructor(scale: Scale.Ordinal, orientation?: string, formatter?: (d: any) => string);
            protected _setup(): void;
            protected _rescale(): void;
            _requestedSpace(offeredWidth: number, offeredHeight: number): _SpaceRequest;
            protected _getTickValues(): string[];
            /**
             * Sets the angle for the tick labels. Right now vertical-left (-90), horizontal (0), and vertical-right (90) are the only options.
             * @param {number} angle The angle for the ticks
             * @returns {Category} The calling Category Axis.
             *
             * Warning - this is not currently well supported and is likely to behave badly unless all the tick labels are short.
             * See tracking at https://github.com/palantir/plottable/issues/504
             */
            tickLabelAngle(angle: number): Category;
            /**
             * Gets the tick label angle
             * @returns {number} the tick label angle
             */
            tickLabelAngle(): number;
            _doRender(): Category;
            _computeLayout(offeredXOrigin?: number, offeredYOrigin?: number, availableWidth?: number, availableHeight?: number): void;
        }
    }
}


declare module Plottable {
    module Component {
        class Label extends AbstractComponent {
            /**
             * Creates a Label.
             *
             * A label is component that renders just text. The most common use of
             * labels is to create a title or axis labels.
             *
             * @constructor
             * @param {string} displayText The text of the Label (default = "").
             * @param {string} orientation The orientation of the Label (horizontal/left/right) (default = "horizontal").
             */
            constructor(displayText?: string, orientation?: string);
            /**
             * Sets the horizontal side the label will go to given the label is given more space that it needs
             *
             * @param {string} alignment The new setting, one of `["left", "center",
             * "right"]`. Defaults to `"center"`.
             * @returns {Label} The calling Label.
             */
            xAlign(alignment: string): Label;
            /**
             * Sets the vertical side the label will go to given the label is given more space that it needs
             *
             * @param {string} alignment The new setting, one of `["top", "center",
             * "bottom"]`. Defaults to `"center"`.
             * @returns {Label} The calling Label.
             */
            yAlign(alignment: string): Label;
            _requestedSpace(offeredWidth: number, offeredHeight: number): _SpaceRequest;
            protected _setup(): void;
            /**
             * Gets the current text on the Label.
             *
             * @returns {string} the text on the label.
             */
            text(): string;
            /**
             * Sets the current text on the Label.
             *
             * @param {string} displayText If provided, the new text for the Label.
             * @returns {Label} The calling Label.
             */
            text(displayText: string): Label;
            /**
             * Gets the orientation of the Label.
             *
             * @returns {string} the current orientation.
             */
            orient(): string;
            /**
             * Sets the orientation of the Label.
             *
             * @param {string} newOrientation If provided, the desired orientation
             * (horizontal/left/right).
             * @returns {Label} The calling Label.
             */
            orient(newOrientation: string): Label;
            /**
             * Gets the amount of padding in pixels around the Label.
             *
             * @returns {number} the current padding amount.
             */
            padding(): number;
            /**
             * Sets the amount of padding in pixels around the Label.
             *
             * @param {number} padAmount The desired padding amount in pixel values
             * @returns {Label} The calling Label.
             */
            padding(padAmount: number): Label;
            _doRender(): void;
        }
        class TitleLabel extends Label {
            /**
             * Creates a TitleLabel, a type of label made for rendering titles.
             *
             * @constructor
             */
            constructor(text?: string, orientation?: string);
        }
        class AxisLabel extends Label {
            /**
             * Creates a AxisLabel, a type of label made for rendering axis labels.
             *
             * @constructor
             */
            constructor(text?: string, orientation?: string);
        }
    }
}


declare module Plottable {
    module Component {
        class Legend extends AbstractComponent {
            /**
             * The css class applied to each legend row
             */
            static LEGEND_ROW_CLASS: string;
            /**
             * The css class applied to each legend entry
             */
            static LEGEND_ENTRY_CLASS: string;
            /**
             * Creates a Legend.
             *
             * The legend consists of a series of legend entries, each with a color and label taken from the `colorScale`.
             * The entries will be displayed in the order of the `colorScale` domain.
             *
             * @constructor
             * @param {Scale.Color} colorScale
             */
            constructor(colorScale: Scale.Color);
            protected _setup(): void;
            /**
             * Gets the current max number of entries in Legend row.
             * @returns {number} The current max number of entries in row.
             */
            maxEntriesPerRow(): number;
            /**
             * Sets a new max number of entries in Legend row.
             *
             * @param {number} numEntries If provided, the new max number of entries in row.
             * @returns {Legend} The calling Legend.
             */
            maxEntriesPerRow(numEntries: number): Legend;
            /**
             * Gets the current sort function for Legend's entries.
             * @returns {(a: string, b: string) => number} The current sort function.
             */
            sortFunction(): (a: string, b: string) => number;
            /**
             * Sets a new sort function for Legend's entires.
             *
             * @param {(a: string, b: string) => number} newFn If provided, the new compare function.
             * @returns {Legend} The calling Legend.
             */
            sortFunction(newFn: (a: string, b: string) => number): Legend;
            /**
             * Gets the current color scale from the Legend.
             *
             * @returns {ColorScale} The current color scale.
             */
            scale(): Scale.Color;
            /**
             * Assigns a new color scale to the Legend.
             *
             * @param {Scale.Color} scale If provided, the new scale.
             * @returns {Legend} The calling Legend.
             */
            scale(scale: Scale.Color): Legend;
            remove(): void;
            _requestedSpace(offeredWidth: number, offeredHeight: number): _SpaceRequest;
            /**
             * Gets the legend entry under the given pixel position.
             *
             * @param {Point} position The pixel position.
             * @returns {D3.Selection} The selected entry, or null selection if no entry was selected.
             */
            getEntry(position: Point): D3.Selection;
            _doRender(): void;
        }
    }
}


declare module Plottable {
    module Component {
        class InterpolatedColorLegend extends AbstractComponent {
            /**
             * The css class applied to the legend labels.
             */
            static LEGEND_LABEL_CLASS: string;
            /**
             * Creates an InterpolatedColorLegend.
             *
             * The InterpolatedColorLegend consists of a sequence of swatches, showing the
             * associated Scale.InterpolatedColor sampled at various points. Two labels
             * show the maximum and minimum values of the Scale.InterpolatedColor.
             *
             * @constructor
             * @param {Scale.InterpolatedColor} interpolatedColorScale
             * @param {string} orientation (horizontal/left/right).
             * @param {Formatter} The labels are formatted using this function.
             */
            constructor(interpolatedColorScale: Scale.InterpolatedColor, orientation?: string, formatter?: (d: any) => string);
            remove(): void;
            /**
             * Gets the current formatter on the InterpolatedColorLegend.
             *
             * @returns {Formatter} The current Formatter.
             */
            formatter(): Formatter;
            /**
             * Sets the current formatter on the InterpolatedColorLegend.
             *
             * @param {Formatter} formatter If provided, data will be passed though `formatter(data)`.
             * @returns {InterpolatedColorLegend} The calling InterpolatedColorLegend.
             */
            formatter(formatter: Formatter): InterpolatedColorLegend;
            /**
             * Gets the orientation of the InterpolatedColorLegend.
             *
             * @returns {string} The current orientation.
             */
            orient(): string;
            /**
             * Sets the orientation of the InterpolatedColorLegend.
             *
             * @param {string} newOrientation The desired orientation (horizontal/left/right).
             *
             * @returns {InterpolatedColorLegend} The calling InterpolatedColorLegend.
             */
            orient(newOrientation: string): InterpolatedColorLegend;
            protected _setup(): void;
            _requestedSpace(offeredWidth: number, offeredHeight: number): _SpaceRequest;
            _doRender(): void;
        }
    }
}


declare module Plottable {
    module Component {
        class Gridlines extends AbstractComponent {
            /**
             * Creates a set of Gridlines.
             * @constructor
             *
             * @param {QuantitativeScale} xScale The scale to base the x gridlines on. Pass null if no gridlines are desired.
             * @param {QuantitativeScale} yScale The scale to base the y gridlines on. Pass null if no gridlines are desired.
             */
            constructor(xScale: Scale.AbstractQuantitative<any>, yScale: Scale.AbstractQuantitative<any>);
            remove(): Gridlines;
            protected _setup(): void;
            _doRender(): void;
        }
    }
}


declare module Plottable {
    module Component {
        type _IterateLayoutResult = {
            colProportionalSpace: number[];
            rowProportionalSpace: number[];
            guaranteedWidths: number[];
            guaranteedHeights: number[];
            wantsWidth: boolean;
            wantsHeight: boolean;
        };
        class Table extends AbstractComponentContainer {
            /**
             * Constructs a Table.
             *
             * A Table is used to combine multiple Components in the form of a grid. A
             * common case is combining a y-axis, x-axis, and the plotted data via
             * ```typescript
             * new Table([[yAxis, plot],
             *            [null,  xAxis]]);
             * ```
             *
             * @constructor
             * @param {Component[][]} [rows] A 2-D array of the Components to place in the table.
             * null can be used if a cell is empty. (default = [])
             */
            constructor(rows?: AbstractComponent[][]);
            /**
             * Adds a Component in the specified cell. The cell must be unoccupied.
             *
             * For example, instead of calling `new Table([[a, b], [null, c]])`, you
             * could call
             * ```typescript
             * var table = new Table();
             * table.addComponent(0, 0, a);
             * table.addComponent(0, 1, b);
             * table.addComponent(1, 1, c);
             * ```
             *
             * @param {number} row The row in which to add the Component.
             * @param {number} col The column in which to add the Component.
             * @param {Component} component The Component to be added.
             * @returns {Table} The calling Table.
             */
            addComponent(row: number, col: number, component: AbstractComponent): Table;
            _removeComponent(component: AbstractComponent): void;
            _requestedSpace(offeredWidth: number, offeredHeight: number): _SpaceRequest;
            _computeLayout(offeredXOrigin?: number, offeredYOrigin?: number, availableWidth?: number, availableHeight?: number): void;
            /**
             * Sets the row and column padding on the Table.
             *
             * @param {number} rowPadding The padding above and below each row, in pixels.
             * @param {number} colPadding the padding to the left and right of each column, in pixels.
             * @returns {Table} The calling Table.
             */
            padding(rowPadding: number, colPadding: number): Table;
            /**
             * Sets the layout weight of a particular row.
             * Space is allocated to rows based on their weight. Rows with higher weights receive proportionally more space.
             *
             * A common case would be to have one row take up 2/3rds of the space,
             * and the other row take up 1/3rd.
             *
             * Example:
             *
             * ```JavaScript
             * plot = new Plottable.Component.Table([
             *  [row1],
             *  [row2]
             * ]);
             *
             * // assign twice as much space to the first row
             * plot
             *  .rowWeight(0, 2)
             *  .rowWeight(1, 1)
             * ```
             *
             * @param {number} index The index of the row.
             * @param {number} weight The weight to be set on the row.
             * @returns {Table} The calling Table.
             */
            rowWeight(index: number, weight: number): Table;
            /**
             * Sets the layout weight of a particular column.
             * Space is allocated to columns based on their weight. Columns with higher weights receive proportionally more space.
             *
             * Please see `rowWeight` docs for an example.
             *
             * @param {number} index The index of the column.
             * @param {number} weight The weight to be set on the column.
             * @returns {Table} The calling Table.
             */
            colWeight(index: number, weight: number): Table;
            _isFixedWidth(): boolean;
            _isFixedHeight(): boolean;
        }
    }
}


declare module Plottable {
    module Plot {
        /**
         * A key that is also coupled with a dataset, a drawer and a metadata in Plot.
         */
        type PlotDatasetKey = {
            dataset: Dataset;
            drawer: _Drawer.AbstractDrawer;
            plotMetadata: PlotMetadata;
            key: string;
        };
        interface PlotMetadata {
            datasetKey: string;
        }
        class AbstractPlot extends Component.AbstractComponent {
            protected _dataChanged: boolean;
            protected _key2PlotDatasetKey: D3.Map<PlotDatasetKey>;
            protected _datasetKeysInOrder: string[];
            protected _renderArea: D3.Selection;
            protected _projections: {
                [attrToSet: string]: _Projection;
            };
            protected _animate: boolean;
            protected _animateOnNextRender: boolean;
            /**
             * Constructs a Plot.
             *
             * Plots render data. Common example include Plot.Scatter, Plot.Bar, and Plot.Line.
             *
             * A bare Plot has a DataSource and any number of projectors, which take
             * data and "project" it onto the Plot, such as "x", "y", "fill", "r".
             *
             * @constructor
             * @param {any[]|Dataset} [dataset] If provided, the data or Dataset to be associated with this Plot.
             */
            constructor();
            _anchor(element: D3.Selection): void;
            protected _setup(): void;
            remove(): void;
            /**
             * Adds a dataset to this plot. Identify this dataset with a key.
             *
             * A key is automatically generated if not supplied.
             *
             * @param {string} [key] The key of the dataset.
             * @param {Dataset | any[]} dataset dataset to add.
             * @returns {Plot} The calling Plot.
             */
            addDataset(dataset: Dataset | any[]): AbstractPlot;
            addDataset(key: string, dataset: Dataset | any[]): AbstractPlot;
            protected _getDrawer(key: string): _Drawer.AbstractDrawer;
            protected _getAnimator(key: string): Animator.PlotAnimator;
            protected _onDatasetUpdate(): void;
            /**
             * Sets an attribute of every data point.
             *
             * Here's a common use case:
             * ```typescript
             * plot.attr("r", function(d) { return d.foo; });
             * ```
             * This will set the radius of each datum `d` to be `d.foo`.
             *
             * @param {string} attrToSet The attribute to set across each data
             * point. Popular examples include "x", "y", "r". Scales that inherit from
             * Plot define their meaning.
             *
             * @param {Function|string|any} accessor Function to apply to each element
             * of the dataSource. If a Function, use `accessor(d, i)`. If a string,
             * `d[accessor]` is used. If anything else, use `accessor` as a constant
             * across all data points.
             *
             * @param {Scale.AbstractScale} scale If provided, the result of the accessor
             * is passed through the scale, such as `scale.scale(accessor(d, i))`.
             *
             * @returns {Plot} The calling Plot.
             */
            attr(attrToSet: string, accessor: any, scale?: Scale.AbstractScale<any, any>): AbstractPlot;
            /**
             * Identical to plot.attr
             */
            project(attrToSet: string, accessor: any, scale?: Scale.AbstractScale<any, any>): AbstractPlot;
            protected _generateAttrToProjector(): AttributeToProjector;
            _doRender(): void;
            /**
             * Enables or disables animation.
             *
             * @param {boolean} enabled Whether or not to animate.
             */
            animate(enabled: boolean): AbstractPlot;
            detach(): AbstractPlot;
            /**
             * This function makes sure that all of the scales in this._projections
             * have an extent that includes all the data that is projected onto them.
             */
            protected _updateScaleExtents(): void;
            _updateScaleExtent(attr: string): void;
            /**
             * Get the animator associated with the specified Animator key.
             *
             * @return {PlotAnimator} The Animator for the specified key.
             */
            animator(animatorKey: string): Animator.PlotAnimator;
            /**
             * Set the animator associated with the specified Animator key.
             *
             * @param {string} animatorKey The key for the Animator.
             * @param {PlotAnimator} animator An Animator to be assigned to
             * the specified key.
             * @returns {Plot} The calling Plot.
             */
            animator(animatorKey: string, animator: Animator.PlotAnimator): AbstractPlot;
            /**
             * Gets the dataset order by key
             *
             * @returns {string[]} A string array of the keys in order
             */
            datasetOrder(): string[];
            /**
             * Sets the dataset order by key
             *
             * @param {string[]} order If provided, a string array which represents the order of the keys.
             * This must be a permutation of existing keys.
             *
             * @returns {Plot} The calling Plot.
             */
            datasetOrder(order: string[]): AbstractPlot;
            /**
             * Removes a dataset by string key
             *
             * @param {string} key The key of the dataset
             * @return {Plot} The calling Plot.
             */
            removeDataset(key: string): AbstractPlot;
            /**
             * Remove a dataset given the dataset itself
             *
             * @param {Dataset} dataset The dataset to remove
             * @return {Plot} The calling Plot.
             */
            removeDataset(dataset: Dataset): AbstractPlot;
            /**
             * Remove a dataset given the underlying data array
             *
             * @param {any[]} dataArray The data to remove
             * @return {Plot} The calling Plot.
             */
            removeDataset(dataArray: any[]): AbstractPlot;
            datasets(): Dataset[];
            protected _getDrawersInOrder(): _Drawer.AbstractDrawer[];
            protected _generateDrawSteps(): _Drawer.DrawStep[];
            protected _additionalPaint(time: number): void;
            protected _getDataToDraw(): D3.Map<any[]>;
            /**
             * Gets the new plot metadata for new dataset with provided key
             *
             * @param {string} key The key of new dataset
             */
            protected _getPlotMetadataForDataset(key: string): PlotMetadata;
            getAllSelections(): D3.Selection;
        }
    }
}


declare module Plottable {
    module Plot {
        class Pie extends AbstractPlot {
            /**
             * Constructs a PiePlot.
             *
             * @constructor
             */
            constructor();
            _computeLayout(offeredXOrigin?: number, offeredYOrigin?: number, availableWidth?: number, availableHeight?: number): void;
            addDataset(keyOrDataset: any, dataset?: any): Pie;
            protected _generateAttrToProjector(): AttributeToProjector;
            protected _getDrawer(key: string): _Drawer.AbstractDrawer;
        }
    }
}


declare module Plottable {
    module Plot {
        class AbstractXYPlot<X, Y> extends AbstractPlot {
            protected _xScale: Scale.AbstractScale<X, number>;
            protected _yScale: Scale.AbstractScale<Y, number>;
            /**
             * Constructs an XYPlot.
             *
             * An XYPlot is a plot from drawing 2-dimensional data. Common examples
             * include Scale.Line and Scale.Bar.
             *
             * @constructor
             * @param {any[]|Dataset} [dataset] The data or Dataset to be associated with this Renderer.
             * @param {Scale} xScale The x scale to use.
             * @param {Scale} yScale The y scale to use.
             */
            constructor(xScale: Scale.AbstractScale<X, number>, yScale: Scale.AbstractScale<Y, number>);
            /**
             * @param {string} attrToSet One of ["x", "y"] which determines the point's
             * x and y position in the Plot.
             */
            project(attrToSet: string, accessor: any, scale?: Scale.AbstractScale<any, any>): AbstractXYPlot<X, Y>;
            remove(): AbstractXYPlot<X, Y>;
            /**
             * Sets the automatic domain adjustment over visible points for y scale.
             *
             * If autoAdjustment is true adjustment is immediately performend.
             *
             * @param {boolean} autoAdjustment The new value for the automatic adjustment domain for y scale.
             * @returns {AbstractXYPlot} The calling AbstractXYPlot.
             */
            automaticallyAdjustYScaleOverVisiblePoints(autoAdjustment: boolean): AbstractXYPlot<X, Y>;
            /**
             * Sets the automatic domain adjustment over visible points for x scale.
             *
             * If autoAdjustment is true adjustment is immediately performend.
             *
             * @param {boolean} autoAdjustment The new value for the automatic adjustment domain for x scale.
             * @returns {AbstractXYPlot} The calling AbstractXYPlot.
             */
            automaticallyAdjustXScaleOverVisiblePoints(autoAdjustment: boolean): AbstractXYPlot<X, Y>;
            protected _generateAttrToProjector(): AttributeToProjector;
            _computeLayout(offeredXOrigin?: number, offeredYOffset?: number, availableWidth?: number, availableHeight?: number): void;
            protected _updateXDomainer(): void;
            protected _updateYDomainer(): void;
            /**
             * Adjusts both domains' extents to show all datasets.
             *
             * This call does not override auto domain adjustment behavior over visible points.
             */
            showAllData(): void;
            protected _normalizeDatasets<A, B>(fromX: boolean): {
                a: A;
                b: B;
            }[];
            protected _projectorsReady(): {
                accessor: (datum: any, index?: number, userMetadata?: any, plotMetadata?: PlotMetadata) => any;
                scale?: Scale.AbstractScale<any, any>;
                attribute: string;
            };
        }
    }
}


declare module Plottable {
    module Plot {
        class Scatter<X, Y> extends AbstractXYPlot<X, Y> implements Interaction.Hoverable {
            /**
             * Constructs a ScatterPlot.
             *
             * @constructor
             * @param {Scale} xScale The x scale to use.
             * @param {Scale} yScale The y scale to use.
             */
            constructor(xScale: Scale.AbstractScale<X, number>, yScale: Scale.AbstractScale<Y, number>);
            /**
             * @param {string} attrToSet One of ["x", "y", "cx", "cy", "r",
             * "fill"]. "cx" and "cy" are aliases for "x" and "y". "r" is the datum's
             * radius, and "fill" is the CSS color of the datum.
             */
            project(attrToSet: string, accessor: any, scale?: Scale.AbstractScale<any, any>): Scatter<X, Y>;
            protected _getDrawer(key: string): _Drawer.Element;
            protected _generateAttrToProjector(): {
                [attrToSet: string]: (datum: any, index: number, userMetadata: any, plotMetadata: PlotMetadata) => any;
            };
            protected _generateDrawSteps(): _Drawer.DrawStep[];
            protected _getClosestStruckPoint(p: Point, range: number): Interaction.HoverData;
            _hoverOverComponent(p: Point): void;
            _hoverOutComponent(p: Point): void;
            _doHover(p: Point): Interaction.HoverData;
        }
    }
}


declare module Plottable {
    module Plot {
        class Grid extends AbstractXYPlot<string, string> {
            /**
             * Constructs a GridPlot.
             *
             * A GridPlot is used to shade a grid of data. Each datum is a cell on the
             * grid, and the datum can control what color it is.
             *
             * @constructor
             * @param {Scale.Ordinal} xScale The x scale to use.
             * @param {Scale.Ordinal} yScale The y scale to use.
             * @param {Scale.Color|Scale.InterpolatedColor} colorScale The color scale
             * to use for each grid cell.
             */
            constructor(xScale: Scale.Ordinal, yScale: Scale.Ordinal, colorScale: Scale.AbstractScale<any, string>);
            addDataset(keyOrDataset: any, dataset?: any): Grid;
            protected _getDrawer(key: string): _Drawer.Element;
            /**
             * @param {string} attrToSet One of ["x", "y", "fill"]. If "fill" is used,
             * the data should return a valid CSS color.
             */
            project(attrToSet: string, accessor: any, scale?: Scale.AbstractScale<any, any>): Grid;
            protected _generateAttrToProjector(): {
                [attrToSet: string]: (datum: any, index: number, userMetadata: any, plotMetadata: PlotMetadata) => any;
            };
            protected _generateDrawSteps(): _Drawer.DrawStep[];
        }
    }
}


declare module Plottable {
    module Plot {
        class Bar<X, Y> extends AbstractXYPlot<X, Y> implements Interaction.Hoverable {
            protected static _BarAlignmentToFactor: {
                [alignment: string]: number;
            };
            protected static _DEFAULT_WIDTH: number;
            protected _isVertical: boolean;
            /**
             * Constructs a BarPlot.
             *
             * @constructor
             * @param {Scale} xScale The x scale to use.
             * @param {Scale} yScale The y scale to use.
             * @param {boolean} isVertical if the plot if vertical.
             */
            constructor(xScale: Scale.AbstractScale<X, number>, yScale: Scale.AbstractScale<Y, number>, isVertical?: boolean);
            protected _getDrawer(key: string): _Drawer.Rect;
            protected _setup(): void;
            /**
             * Gets the baseline value for the bars
             *
             * The baseline is the line that the bars are drawn from, defaulting to 0.
             *
             * @returns {number} The baseline value.
             */
            baseline(): number;
            /**
             * Sets the baseline for the bars to the specified value.
             *
             * The baseline is the line that the bars are drawn from, defaulting to 0.
             *
             * @param {number} value The value to position the baseline at.
             * @returns {Bar} The calling Bar.
             */
            baseline(value: number): Bar<X, Y>;
            /**
             * Sets the bar alignment relative to the independent axis.
             * VerticalBarPlot supports "left", "center", "right"
             * HorizontalBarPlot supports "top", "center", "bottom"
             *
             * @param {string} alignment The desired alignment.
             * @returns {Bar} The calling Bar.
             */
            barAlignment(alignment: string): Bar<X, Y>;
            /**
             * Get whether bar labels are enabled.
             *
             * @returns {boolean} Whether bars should display labels or not.
             */
            barLabelsEnabled(): boolean;
            /**
             * Set whether bar labels are enabled.
             * @param {boolean} Whether bars should display labels or not.
             *
             * @returns {Bar} The calling plot.
             */
            barLabelsEnabled(enabled: boolean): Bar<X, Y>;
            /**
             * Get the formatter for bar labels.
             *
             * @returns {Formatter} The formatting function for bar labels.
             */
            barLabelFormatter(): Formatter;
            /**
             * Change the formatting function for bar labels.
             * @param {Formatter} The formatting function for bar labels.
             *
             * @returns {Bar} The calling plot.
             */
            barLabelFormatter(formatter: Formatter): Bar<X, Y>;
            /**
             * Gets the bar under the given pixel position (if [xValOrExtent]
             * and [yValOrExtent] are {number}s), under a given line (if only one
             * of [xValOrExtent] or [yValOrExtent] are {Extent}s) or are under a
             * 2D area (if [xValOrExtent] and [yValOrExtent] are both {Extent}s).
             *
             * @param {number | Extent} xValOrExtent The pixel x position, or range of x values.
             * @param {number | Extent} yValOrExtent The pixel y position, or range of y values.
             * @returns {D3.Selection} The selected bar, or null if no bar was selected.
             */
            getBars(xValOrExtent: number | Extent, yValOrExtent: number | Extent): D3.Selection;
            protected _updateDomainer(scale: Scale.AbstractScale<any, number>): void;
            protected _updateYDomainer(): void;
            protected _updateXDomainer(): void;
            protected _additionalPaint(time: number): void;
            protected _drawLabels(): void;
            protected _generateDrawSteps(): _Drawer.DrawStep[];
            protected _generateAttrToProjector(): {
                [attrToSet: string]: (datum: any, index: number, userMetadata: any, plotMetadata: PlotMetadata) => any;
            };
            /**
             * Computes the barPixelWidth of all the bars in the plot.
             *
             * If the position scale of the plot is an OrdinalScale and in bands mode, then the rangeBands function will be used.
             * If the position scale of the plot is an OrdinalScale and in points mode, then
             *   from https://github.com/mbostock/d3/wiki/Ordinal-Scales#ordinal_rangePoints, the max barPixelWidth is step * padding
             * If the position scale of the plot is a QuantitativeScale, then _getMinimumDataWidth is scaled to compute the barPixelWidth
             */
            protected _getBarPixelWidth(): number;
            hoverMode(): string;
            /**
             * Sets the hover mode for hover interactions. There are two modes:
             *     - "point": Selects the bar under the mouse cursor (default).
             *     - "line" : Selects any bar that would be hit by a line extending
             *                in the same direction as the bar and passing through
             *                the cursor.
             *
             * @param {string} mode The desired hover mode.
             * @return {Bar} The calling Bar Plot.
             */
            hoverMode(mode: String): Bar<X, Y>;
            _hoverOverComponent(p: Point): void;
            _hoverOutComponent(p: Point): void;
            _doHover(p: Point): Interaction.HoverData;
        }
    }
}


declare module Plottable {
    module Plot {
        class Line<X> extends AbstractXYPlot<X, number> implements Interaction.Hoverable {
            protected _yScale: Scale.AbstractQuantitative<number>;
            /**
             * Constructs a LinePlot.
             *
             * @constructor
             * @param {QuantitativeScale} xScale The x scale to use.
             * @param {QuantitativeScale} yScale The y scale to use.
             */
            constructor(xScale: Scale.AbstractQuantitative<X>, yScale: Scale.AbstractQuantitative<number>);
            protected _setup(): void;
            protected _rejectNullsAndNaNs(d: any, i: number, userMetdata: any, plotMetadata: any, accessor: _Accessor): boolean;
            protected _getDrawer(key: string): _Drawer.Line;
            protected _getResetYFunction(): (d: any, i: number, u: any, m: PlotMetadata) => number;
            protected _generateDrawSteps(): _Drawer.DrawStep[];
            protected _generateAttrToProjector(): {
                [attrToSet: string]: (datum: any, index: number, userMetadata: any, plotMetadata: PlotMetadata) => any;
            };
            protected _wholeDatumAttributes(): string[];
            protected _getClosestWithinRange(p: Point, range: number): {
                closestValue: any;
                closestPoint: {
                    x: number;
                    y: number;
                };
            };
            _hoverOverComponent(p: Point): void;
            _hoverOutComponent(p: Point): void;
            _doHover(p: Point): Interaction.HoverData;
        }
    }
}


declare module Plottable {
    module Plot {
        /**
         * An AreaPlot draws a filled region (area) between the plot's projected "y" and projected "y0" values.
         */
        class Area<X> extends Line<X> {
            /**
             * Constructs an AreaPlot.
             *
             * @constructor
             * @param {QuantitativeScale} xScale The x scale to use.
             * @param {QuantitativeScale} yScale The y scale to use.
             */
            constructor(xScale: Scale.AbstractQuantitative<X>, yScale: Scale.AbstractQuantitative<number>);
            protected _onDatasetUpdate(): void;
            protected _getDrawer(key: string): _Drawer.Area;
            protected _updateYDomainer(): void;
            project(attrToSet: string, accessor: any, scale?: Scale.AbstractScale<any, any>): Area<X>;
            protected _getResetYFunction(): (datum: any, index: number, userMetadata: any, plotMetadata: PlotMetadata) => any;
            protected _wholeDatumAttributes(): string[];
            protected _generateAttrToProjector(): {
                [attrToSet: string]: (datum: any, index: number, userMetadata: any, plotMetadata: PlotMetadata) => any;
            };
        }
    }
}


declare module Plottable {
    module Plot {
        interface ClusteredPlotMetadata extends PlotMetadata {
            position: number;
        }
        class ClusteredBar<X, Y> extends Bar<X, Y> {
            /**
             * Creates a ClusteredBarPlot.
             *
             * A ClusteredBarPlot is a plot that plots several bar plots next to each
             * other. For example, when plotting life expectancy across each country,
             * you would want each country to have a "male" and "female" bar.
             *
             * @constructor
             * @param {Scale} xScale The x scale to use.
             * @param {Scale} yScale The y scale to use.
             * @param {boolean} isVertical if the plot if vertical.
             */
            constructor(xScale: Scale.AbstractScale<X, number>, yScale: Scale.AbstractScale<Y, number>, isVertical?: boolean);
            protected _generateAttrToProjector(): {
                [attrToSet: string]: (datum: any, index: number, userMetadata: any, plotMetadata: PlotMetadata) => any;
            };
            protected _getDataToDraw(): D3.Map<any[]>;
            protected _getPlotMetadataForDataset(key: string): ClusteredPlotMetadata;
        }
    }
}


declare module Plottable {
    module Plot {
        interface StackedPlotMetadata extends PlotMetadata {
            offsets: D3.Map<number>;
        }
        type StackedDatum = {
            key: any;
            value: number;
            offset?: number;
        };
        class AbstractStacked<X, Y> extends AbstractXYPlot<X, Y> {
            protected _isVertical: boolean;
            _getPlotMetadataForDataset(key: string): StackedPlotMetadata;
            project(attrToSet: string, accessor: any, scale?: Scale.AbstractScale<any, any>): AbstractStacked<X, Y>;
            _onDatasetUpdate(): void;
            _updateStackOffsets(): void;
            _updateStackExtents(): void;
            /**
             * Feeds the data through d3's stack layout function which will calculate
             * the stack offsets and use the the function declared in .out to set the offsets on the data.
             */
            _stack(dataArray: D3.Map<StackedDatum>[]): D3.Map<StackedDatum>[];
            /**
             * After the stack offsets have been determined on each separate dataset, the offsets need
             * to be determined correctly on the overall datasets
             */
            _setDatasetStackOffsets(positiveDataMapArray: D3.Map<StackedDatum>[], negativeDataMapArray: D3.Map<StackedDatum>[]): void;
            _getDomainKeys(): string[];
            _generateDefaultMapArray(): D3.Map<StackedDatum>[];
            _updateScaleExtents(): void;
            _normalizeDatasets<A, B>(fromX: boolean): {
                a: A;
                b: B;
            }[];
            _keyAccessor(): _Accessor;
            _valueAccessor(): _Accessor;
        }
    }
}


declare module Plottable {
    module Plot {
        class StackedArea<X> extends Area<X> {
            /**
             * Constructs a StackedArea plot.
             *
             * @constructor
             * @param {QuantitativeScale} xScale The x scale to use.
             * @param {QuantitativeScale} yScale The y scale to use.
             */
            constructor(xScale: Scale.AbstractQuantitative<X>, yScale: Scale.AbstractQuantitative<number>);
            protected _getDrawer(key: string): _Drawer.Area;
            _getAnimator(key: string): Animator.PlotAnimator;
            protected _setup(): void;
            protected _additionalPaint(): void;
            protected _updateYDomainer(): void;
            project(attrToSet: string, accessor: any, scale?: Scale.AbstractScale<any, any>): StackedArea<X>;
            protected _onDatasetUpdate(): StackedArea<X>;
            protected _generateAttrToProjector(): {
                [attrToSet: string]: (datum: any, index: number, userMetadata: any, plotMetadata: PlotMetadata) => any;
            };
            protected _wholeDatumAttributes(): string[];
            _updateStackOffsets(): void;
            _updateStackExtents(): void;
            _stack(dataArray: D3.Map<StackedDatum>[]): D3.Map<StackedDatum>[];
            _setDatasetStackOffsets(positiveDataMapArray: D3.Map<StackedDatum>[], negativeDataMapArray: D3.Map<StackedDatum>[]): void;
            _getDomainKeys(): any;
            _generateDefaultMapArray(): D3.Map<StackedDatum>[];
            _updateScaleExtents(): void;
            _keyAccessor(): _Accessor;
            _valueAccessor(): _Accessor;
            _getPlotMetadataForDataset(key: string): StackedPlotMetadata;
            protected _normalizeDatasets<A, B>(fromX: boolean): {
                a: A;
                b: B;
            }[];
        }
    }
}


declare module Plottable {
    module Plot {
        class StackedBar<X, Y> extends Bar<X, Y> {
            /**
             * Constructs a StackedBar plot.
             * A StackedBarPlot is a plot that plots several bar plots stacking on top of each
             * other.
             * @constructor
             * @param {Scale} xScale the x scale of the plot.
             * @param {Scale} yScale the y scale of the plot.
             * @param {boolean} isVertical if the plot if vertical.
             */
            constructor(xScale?: Scale.AbstractScale<X, number>, yScale?: Scale.AbstractScale<Y, number>, isVertical?: boolean);
            protected _getAnimator(key: string): Animator.PlotAnimator;
            protected _generateAttrToProjector(): {
                [attrToSet: string]: (datum: any, index: number, userMetadata: any, plotMetadata: PlotMetadata) => any;
            };
            protected _generateDrawSteps(): _Drawer.DrawStep[];
            project(attrToSet: string, accessor: any, scale?: Scale.AbstractScale<any, any>): StackedBar<X, Y>;
            protected _onDatasetUpdate(): StackedBar<X, Y>;
            protected _getPlotMetadataForDataset(key: string): StackedPlotMetadata;
            protected _normalizeDatasets<A, B>(fromX: boolean): {
                a: A;
                b: B;
            }[];
            _updateStackOffsets(): void;
            _updateStackExtents(): void;
            _stack(dataArray: D3.Map<StackedDatum>[]): D3.Map<StackedDatum>[];
            _setDatasetStackOffsets(positiveDataMapArray: D3.Map<StackedDatum>[], negativeDataMapArray: D3.Map<StackedDatum>[]): void;
            _getDomainKeys(): any;
            _generateDefaultMapArray(): D3.Map<StackedDatum>[];
            _updateScaleExtents(): void;
            _keyAccessor(): _Accessor;
            _valueAccessor(): _Accessor;
        }
    }
}


declare module Plottable {
    module Animator {
        interface PlotAnimator {
            /**
             * Applies the supplied attributes to a D3.Selection with some animation.
             *
             * @param {D3.Selection} selection The update selection or transition selection that we wish to animate.
             * @param {AttributeToProjector} attrToProjector The set of
             *     IAccessors that we will use to set attributes on the selection.
             * @return {any} Animators should return the selection or
             *     transition object so that plots may chain the transitions between
             *     animators.
             */
            animate(selection: any, attrToProjector: AttributeToProjector): D3.Selection | D3.Transition.Transition;
            /**
             * Given the number of elements, return the total time the animation requires
             * @param number numberofIterations The number of elements that will be drawn
             * @returns {any} The time required for the animation
             */
            getTiming(numberOfIterations: number): number;
        }
        type PlotAnimatorMap = {
            [animatorKey: string]: PlotAnimator;
        };
    }
}


declare module Plottable {
    module Animator {
        /**
         * An animator implementation with no animation. The attributes are
         * immediately set on the selection.
         */
        class Null implements PlotAnimator {
            getTiming(selection: any): number;
            animate(selection: any, attrToProjector: AttributeToProjector): D3.Selection;
        }
    }
}


declare module Plottable {
    module Animator {
        /**
         * The base animator implementation with easing, duration, and delay.
         *
         * The maximum delay between animations can be configured with maxIterativeDelay.
         *
         * The maximum total animation duration can be configured with maxTotalDuration.
         * maxTotalDuration does not set actual total animation duration.
         *
         * The actual interval delay is calculated by following formula:
         * min(maxIterativeDelay(),
         *   max(maxTotalDuration() - duration(), 0) / <number of iterations>)
         */
        class Base implements PlotAnimator {
            /**
             * The default duration of the animation in milliseconds
             */
            static DEFAULT_DURATION_MILLISECONDS: number;
            /**
             * The default starting delay of the animation in milliseconds
             */
            static DEFAULT_DELAY_MILLISECONDS: number;
            /**
             * The default maximum start delay between each start of an animation
             */
            static DEFAULT_MAX_ITERATIVE_DELAY_MILLISECONDS: number;
            /**
             * The default maximum total animation duration
             */
            static DEFAULT_MAX_TOTAL_DURATION_MILLISECONDS: number;
            /**
             * The default easing of the animation
             */
            static DEFAULT_EASING: string;
            /**
             * Constructs the default animator
             *
             * @constructor
             */
            constructor();
            getTiming(numberOfIterations: number): number;
            animate(selection: any, attrToProjector: AttributeToProjector): D3.Transition.Transition;
            /**
             * Gets the duration of the animation in milliseconds.
             *
             * @returns {number} The current duration.
             */
            duration(): number;
            /**
             * Sets the duration of the animation in milliseconds.
             *
             * @param {number} duration The duration in milliseconds.
             * @returns {Default} The calling Default Animator.
             */
            duration(duration: number): Base;
            /**
             * Gets the delay of the animation in milliseconds.
             *
             * @returns {number} The current delay.
             */
            delay(): number;
            /**
             * Sets the delay of the animation in milliseconds.
             *
             * @param {number} delay The delay in milliseconds.
             * @returns {Default} The calling Default Animator.
             */
            delay(delay: number): Base;
            /**
             * Gets the current easing of the animation.
             *
             * @returns {string} the current easing mode.
             */
            easing(): string;
            /**
             * Sets the easing mode of the animation.
             *
             * @param {string} easing The desired easing mode.
             * @returns {Default} The calling Default Animator.
             */
            easing(easing: string): Base;
            /**
             * Gets the maximum start delay between animations in milliseconds.
             *
             * @returns {number} The current maximum iterative delay.
             */
            maxIterativeDelay(): number;
            /**
             * Sets the maximum start delay between animations in milliseconds.
             *
             * @param {number} maxIterDelay The maximum iterative delay in milliseconds.
             * @returns {Base} The calling Base Animator.
             */
            maxIterativeDelay(maxIterDelay: number): Base;
            /**
             * Gets the maximum total animation duration in milliseconds.
             *
             * @returns {number} The current maximum total animation duration.
             */
            maxTotalDuration(): number;
            /**
             * Sets the maximum total animation duration in miliseconds.
             *
             * @param {number} maxDuration The maximum total animation duration in milliseconds.
             * @returns {Base} The calling Base Animator.
             */
            maxTotalDuration(maxDuration: number): Base;
        }
    }
}


declare module Plottable {
    module Animator {
        /**
         * The default animator implementation with easing, duration, and delay.
         */
        class Rect extends Base {
            static ANIMATED_ATTRIBUTES: string[];
            isVertical: boolean;
            isReverse: boolean;
            constructor(isVertical?: boolean, isReverse?: boolean);
<<<<<<< HEAD
            animate(selection: any, attrToProjector: AttributeToProjector): D3.Transition.Transition;
            protected _startMovingProjector(attrToProjector: AttributeToProjector): _Projector;
=======
            animate(selection: any, attrToProjector: AttributeToProjector): any;
            protected _startMovingProjector(attrToProjector: AttributeToProjector): (datum: any, index: number, userMetadata: any, plotMetadata: Plot.PlotMetadata) => any;
>>>>>>> 1bb75826
        }
    }
}


declare module Plottable {
    module Animator {
        /**
         * A child class of RectAnimator that will move the rectangle
         * as well as animate its growth.
         */
        class MovingRect extends Rect {
            /**
             * The pixel value to move from
             */
            startPixelValue: number;
            /**
             * Constructs a MovingRectAnimator
             *
             * @param {number} basePixel The pixel value to start moving from
             * @param {boolean} isVertical If the movement/animation is vertical
             */
            constructor(startPixelValue: number, isVertical?: boolean);
            protected _startMovingProjector(attrToProjector: AttributeToProjector): (p: any) => number;
        }
    }
}


declare module Plottable {
    module Dispatcher {
        class AbstractDispatcher extends Core.PlottableObject {
            protected _target: D3.Selection;
            protected _event2Callback: {
                [eventName: string]: () => any;
            };
            /**
             * Constructs a Dispatcher with the specified target.
             *
             * @constructor
             * @param {D3.Selection} [target] The selection to listen for events on.
             */
            constructor(target?: D3.Selection);
            /**
             * Gets the target of the Dispatcher.
             *
             * @returns {D3.Selection} The Dispatcher's current target.
             */
            target(): D3.Selection;
            /**
             * Sets the target of the Dispatcher.
             *
             * @param {D3.Selection} target The element to listen for updates on.
             * @returns {Dispatcher} The calling Dispatcher.
             */
            target(targetElement: D3.Selection): AbstractDispatcher;
            /**
             * Gets a namespaced version of the event name.
             */
            protected _getEventString(eventName: string): string;
            /**
             * Attaches the Dispatcher's listeners to the Dispatcher's target element.
             *
             * @returns {Dispatcher} The calling Dispatcher.
             */
            connect(): AbstractDispatcher;
            /**
             * Detaches the Dispatcher's listeners from the Dispatchers' target element.
             *
             * @returns {Dispatcher} The calling Dispatcher.
             */
            disconnect(): AbstractDispatcher;
        }
    }
}


declare module Plottable {
    module Dispatcher {
        class Mouse extends Dispatcher.AbstractDispatcher {
            /**
             * Constructs a Mouse Dispatcher with the specified target.
             *
             * @param {D3.Selection} target The selection to listen for events on.
             */
            constructor(target: D3.Selection);
            /**
             * Gets the current callback to be called on mouseover.
             *
             * @return {(location: Point) => any} The current mouseover callback.
             */
            mouseover(): (location: Point) => any;
            /**
             * Attaches a callback to be called on mouseover.
             *
             * @param {(location: Point) => any} callback A function that takes the pixel position of the mouse event.
             *                                            Pass in null to remove the callback.
             * @return {Mouse} The calling Mouse Handler.
             */
            mouseover(callback: (location: Point) => any): Mouse;
            /**
             * Gets the current callback to be called on mousemove.
             *
             * @return {(location: Point) => any} The current mousemove callback.
             */
            mousemove(): (location: Point) => any;
            /**
             * Attaches a callback to be called on mousemove.
             *
             * @param {(location: Point) => any} callback A function that takes the pixel position of the mouse event.
             *                                            Pass in null to remove the callback.
             * @return {Mouse} The calling Mouse Handler.
             */
            mousemove(callback: (location: Point) => any): Mouse;
            /**
             * Gets the current callback to be called on mouseout.
             *
             * @return {(location: Point) => any} The current mouseout callback.
             */
            mouseout(): (location: Point) => any;
            /**
             * Attaches a callback to be called on mouseout.
             *
             * @param {(location: Point) => any} callback A function that takes the pixel position of the mouse event.
             *                                            Pass in null to remove the callback.
             * @return {Mouse} The calling Mouse Handler.
             */
            mouseout(callback: (location: Point) => any): Mouse;
        }
    }
}


declare module Plottable {
    module Dispatcher {
        class Keypress extends Dispatcher.AbstractDispatcher {
            /**
             * Constructs a Keypress Dispatcher with the specified target.
             *
             * @constructor
             * @param {D3.Selection} [target] The selection to listen for events on.
             */
            constructor(target?: D3.Selection);
            connect(): Keypress;
            disconnect(): Keypress;
            /**
             * Gets the callback to be called when a key is pressed.
             *
             * @return {(e: D3.D3Event) => void} The current keydown callback.
             */
            onKeyDown(): (e: D3.D3Event) => void;
            /**
             * Sets a callback to be called when a key is pressed.
             *
             * @param {(e: D3.D3Event) => void} A callback that takes in a D3Event.
             * @return {Keypress} The calling Dispatcher.Keypress.
             */
            onKeyDown(callback: (e: D3.D3Event) => void): Keypress;
        }
    }
}


declare module Plottable {
    module Interaction {
        class AbstractInteraction extends Core.PlottableObject {
            /**
             * It maintains a 'hitBox' which is where all event listeners are
             * attached. Due to cross- browser weirdness, the hitbox needs to be an
             * opaque but invisible rectangle.  TODO: We should give the interaction
             * "foreground" and "background" elements where it can draw things,
             * e.g. crosshairs.
             */
            protected _hitBox: D3.Selection;
            protected _componentToListenTo: Component.AbstractComponent;
            _anchor(component: Component.AbstractComponent, hitBox: D3.Selection): void;
        }
    }
}


declare module Plottable {
    module Interaction {
        class Click extends AbstractInteraction {
            _anchor(component: Component.AbstractComponent, hitBox: D3.Selection): void;
            protected _listenTo(): string;
            /**
             * Sets a callback to be called when a click is received.
             *
             * @param {(p: Point) => any} cb Callback that takes the pixel position of the click event.
             */
            callback(cb: (p: Point) => any): Click;
        }
        class DoubleClick extends Click {
            protected _listenTo(): string;
        }
    }
}


declare module Plottable {
    module Interaction {
        class Key extends AbstractInteraction {
            /**
             * Creates a KeyInteraction.
             *
             * KeyInteraction listens to key events that occur while the component is
             * moused over.
             *
             * @constructor
             */
            constructor();
            _anchor(component: Component.AbstractComponent, hitBox: D3.Selection): void;
            /**
             * Sets a callback to be called when the key with the given keyCode is
             * pressed and the user is moused over the Component.
             *
             * @param {number} keyCode The key code associated with the key.
             * @param {() => void} callback Callback to be called.
             * @returns The calling Interaction.Key.
             */
            on(keyCode: number, callback: () => void): Key;
        }
    }
}


declare module Plottable {
    module Interaction {
        class PanZoom extends AbstractInteraction {
            /**
             * Creates a PanZoomInteraction.
             *
             * The allows you to move around and zoom in on a plot, interactively. It
             * does so by changing the xScale and yScales' domains repeatedly.
             *
             * @constructor
             * @param {QuantitativeScale} [xScale] The X scale to update on panning/zooming.
             * @param {QuantitativeScale} [yScale] The Y scale to update on panning/zooming.
             */
            constructor(xScale?: Scale.AbstractQuantitative<any>, yScale?: Scale.AbstractQuantitative<any>);
            /**
             * Sets the scales back to their original domains.
             */
            resetZoom(): void;
            _anchor(component: Component.AbstractComponent, hitBox: D3.Selection): void;
        }
    }
}


declare module Plottable {
    module Interaction {
        class Drag extends AbstractInteraction {
            protected _isDragging: boolean;
            protected _constrainX: (n: number) => number;
            protected _constrainY: (n: number) => number;
            /**
             * Constructs a Drag. A Drag will signal its callbacks on mouse drag.
             */
            constructor();
            /**
             * Gets the callback that is called when dragging starts.
             *
             * @returns {(start: Point) => void} The callback called when dragging starts.
             */
            dragstart(): (start: Point) => void;
            /**
             * Sets the callback to be called when dragging starts.
             *
             * @param {(start: Point) => any} cb If provided, the function to be called. Takes in a Point in pixels.
             * @returns {Drag} The calling Drag.
             */
            dragstart(cb: (start: Point) => any): Drag;
            protected _setOrigin(x: number, y: number): void;
            protected _getOrigin(): number[];
            protected _setLocation(x: number, y: number): void;
            protected _getLocation(): number[];
            /**
             * Gets the callback that is called during dragging.
             *
             * @returns {(start: Point, end: Point) => void} The callback called during dragging.
             */
            drag(): (start: Point, end: Point) => void;
            /**
             * Adds a callback to be called during dragging.
             *
             * @param {(start: Point, end: Point) => any} cb If provided, the function to be called. Takes in Points in pixels.
             * @returns {Drag} The calling Drag.
             */
            drag(cb: (start: Point, end: Point) => any): Drag;
            /**
             * Gets the callback that is called when dragging ends.
             *
             * @returns {(start: Point, end: Point) => void} The callback called when dragging ends.
             */
            dragend(): (start: Point, end: Point) => void;
            /**
             * Adds a callback to be called when the dragging ends.
             *
             * @param {(start: Point, end: Point) => any} cb If provided, the function to be called. Takes in points in pixels.
             * @returns {Drag} The calling Drag.
             */
            dragend(cb: (start: Point, end: Point) => any): Drag;
            protected _dragstart(): void;
            protected _doDragstart(): void;
            protected _drag(): void;
            protected _doDrag(): void;
            protected _dragend(): void;
            protected _doDragend(): void;
            _anchor(component: Component.AbstractComponent, hitBox: D3.Selection): Drag;
            /**
             * Sets up so that the xScale and yScale that are passed have their
             * domains automatically changed as you zoom.
             *
             * @param {QuantitativeScale} xScale The scale along the x-axis.
             * @param {QuantitativeScale} yScale The scale along the y-axis.
             * @returns {Drag} The calling Drag.
             */
            setupZoomCallback(xScale?: Scale.AbstractQuantitative<any>, yScale?: Scale.AbstractQuantitative<any>): Drag;
        }
    }
}


declare module Plottable {
    module Interaction {
        class DragBox extends Drag {
            static RESIZE_PADDING: number;
            static _CAN_RESIZE_X: boolean;
            static _CAN_RESIZE_Y: boolean;
            /**
             * The DOM element of the box that is drawn. When no box is drawn, it is
             * null.
             */
            dragBox: D3.Selection;
            /**
             * Gets whether resizing is enabled or not.
             *
             * @returns {boolean}
             */
            resizeEnabled(): boolean;
            /**
             * Enables or disables resizing.
             *
             * @param {boolean} enabled
             */
            resizeEnabled(enabled: boolean): DragBox;
            /**
             * Return true if box is resizing on the X dimension.
             *
             * @returns {boolean}
             */
            isResizingX(): boolean;
            /**
             * Return true if box is resizing on the Y dimension.
             *
             * @returns {boolean}
             */
            isResizingY(): boolean;
            /**
             * Whether or not dragBox has been rendered in a visible area.
             *
             * @returns {boolean}
             */
            boxIsDrawn(): boolean;
            /**
             * Return true if box is resizing.
             *
             * @returns {boolean}
             */
            isResizing(): boolean;
            protected _dragstart(): void;
            protected _drag(): void;
            protected _dragend(): void;
            /**
             * Clears the highlighted drag-selection box drawn by the DragBox.
             *
             * @returns {DragBox} The calling DragBox.
             */
            clearBox(): DragBox;
            /**
             * Set where the box is draw explicitly.
             *
             * @param {number} x0 Left.
             * @param {number} x1 Right.
             * @param {number} y0 Top.
             * @param {number} y1 Bottom.
             *
             * @returns {DragBox} The calling DragBox.
             */
            setBox(x0: number, x1: number, y0: number, y1: number): DragBox;
            _anchor(component: Component.AbstractComponent, hitBox: D3.Selection): DragBox;
            protected _hover(): void;
            protected canResizeX(): boolean;
            protected canResizeY(): boolean;
        }
    }
}


declare module Plottable {
    module Interaction {
        class XDragBox extends DragBox {
            protected _setOrigin(x: number, y: number): void;
            protected _setLocation(x: number, y: number): void;
            protected canResizeY(): boolean;
        }
    }
}


declare module Plottable {
    module Interaction {
        class XYDragBox extends DragBox {
            constructor();
        }
    }
}


declare module Plottable {
    module Interaction {
        class YDragBox extends DragBox {
            protected _setOrigin(x: number, y: number): void;
            protected _setLocation(x: number, y: number): void;
            protected canResizeX(): boolean;
        }
    }
}


declare module Plottable {
    module Interaction {
        type HoverData = {
            data: any[];
            pixelPositions: Point[];
            selection: D3.Selection;
        };
        interface Hoverable extends Component.AbstractComponent {
            /**
             * Called when the user first mouses over the Component.
             *
             * @param {Point} The cursor's position relative to the Component's origin.
             */
            _hoverOverComponent(p: Point): void;
            /**
             * Called when the user mouses out of the Component.
             *
             * @param {Point} The cursor's position relative to the Component's origin.
             */
            _hoverOutComponent(p: Point): void;
            /**
             * Returns the HoverData associated with the given position, and performs
             * any visual changes associated with hovering inside a Component.
             *
             * @param {Point} The cursor's position relative to the Component's origin.
             * @return {HoverData} The HoverData associated with the given position.
             */
            _doHover(p: Point): HoverData;
        }
        class Hover extends Interaction.AbstractInteraction {
            _componentToListenTo: Hoverable;
            _anchor(component: Hoverable, hitBox: D3.Selection): void;
            /**
             * Attaches an callback to be called when the user mouses over an element.
             *
             * @param {(hoverData: HoverData) => any} callback The callback to be called.
             *      The callback will be passed data for newly hovered-over elements.
             * @return {Interaction.Hover} The calling Interaction.Hover.
             */
            onHoverOver(callback: (hoverData: HoverData) => any): Hover;
            /**
             * Attaches a callback to be called when the user mouses off of an element.
             *
             * @param {(hoverData: HoverData) => any} callback The callback to be called.
             *      The callback will be passed data from the hovered-out elements.
             * @return {Interaction.Hover} The calling Interaction.Hover.
             */
            onHoverOut(callback: (hoverData: HoverData) => any): Hover;
            /**
             * Retrieves the HoverData associated with the elements the user is currently hovering over.
             *
             * @return {HoverData} The data and selection corresponding to the elements
             *                     the user is currently hovering over.
             */
            getCurrentHoverData(): HoverData;
        }
    }
}<|MERGE_RESOLUTION|>--- conflicted
+++ resolved
@@ -3380,13 +3380,8 @@
             isVertical: boolean;
             isReverse: boolean;
             constructor(isVertical?: boolean, isReverse?: boolean);
-<<<<<<< HEAD
             animate(selection: any, attrToProjector: AttributeToProjector): D3.Transition.Transition;
-            protected _startMovingProjector(attrToProjector: AttributeToProjector): _Projector;
-=======
-            animate(selection: any, attrToProjector: AttributeToProjector): any;
             protected _startMovingProjector(attrToProjector: AttributeToProjector): (datum: any, index: number, userMetadata: any, plotMetadata: Plot.PlotMetadata) => any;
->>>>>>> 1bb75826
         }
     }
 }
