
declare module Plottable {
    module Utils {
        module Methods {
            /**
             * Checks if x is between a and b.
             *
             * @param {number} x The value to test if in range
             * @param {number} a The beginning of the (inclusive) range
             * @param {number} b The ending of the (inclusive) range
             * @return {boolean} Whether x is in [a, b]
             */
            function inRange(x: number, a: number, b: number): boolean;
            /**
             * Clamps x to the range [min, max].
             *
             * @param {number} x The value to be clamped.
             * @param {number} min The minimum value.
             * @param {number} max The maximum value.
             * @return {number} A clamped value in the range [min, max].
             */
            function clamp(x: number, min: number, max: number): number;
            /** Print a warning message to the console, if it is available.
             *
             * @param {string} The warnings to print
             */
            function warn(warning: string): void;
            /**
             * Takes two arrays of numbers and adds them together
             *
             * @param {number[]} alist The first array of numbers
             * @param {number[]} blist The second array of numbers
             * @return {number[]} An array of numbers where x[i] = alist[i] + blist[i]
             */
            function addArrays(alist: number[], blist: number[]): number[];
            /**
             * Takes two sets and returns the intersection
             *
             * Due to the fact that D3.Sets store strings internally, return type is always a string set
             *
             * @param {D3.Set<T>} set1 The first set
             * @param {D3.Set<T>} set2 The second set
             * @return {D3.Set<string>} A set that contains elements that appear in both set1 and set2
             */
            function intersection<T>(set1: D3.Set<T>, set2: D3.Set<T>): D3.Set<string>;
            /**
             * Takes two sets and returns the union
             *
             * Due to the fact that D3.Sets store strings internally, return type is always a string set
             *
             * @param {D3.Set<T>} set1 The first set
             * @param {D3.Set<T>} set2 The second set
             * @return {D3.Set<string>} A set that contains elements that appear in either set1 or set2
             */
            function union<T>(set1: D3.Set<T>, set2: D3.Set<T>): D3.Set<string>;
            /**
             * Populates a map from an array of keys and a transformation function.
             *
             * @param {string[]} keys The array of keys.
             * @param {(string, number) => T} transform A transformation function to apply to the keys.
             * @return {D3.Map<T>} A map mapping keys to their transformed values.
             */
            function populateMap<T>(keys: string[], transform: (key: string, index: number) => T): D3.Map<T>;
            /**
             * Take an array of values, and return the unique values.
             * Will work iff ∀ a, b, a.toString() == b.toString() => a == b; will break on Object inputs
             *
             * @param {T[]} values The values to find uniqueness for
             * @return {T[]} The unique values
             */
            function uniq<T>(arr: T[]): T[];
            /**
             * Creates an array of length `count`, filled with value or (if value is a function), value()
             *
             * @param {T | ((index?: number) => T)} value The value to fill the array with or a value generator (called with index as arg)
             * @param {number} count The length of the array to generate
             * @return {any[]}
             */
            function createFilledArray<T>(value: T | ((index?: number) => T), count: number): T[];
            /**
             * @param {T[][]} a The 2D array that will have its elements joined together.
             * @return {T[]} Every array in a, concatenated together in the order they appear.
             */
            function flatten<T>(a: T[][]): T[];
            /**
             * Check if two arrays are equal by strict equality.
             */
            function arrayEq<T>(a: T[], b: T[]): boolean;
            /**
             * @param {any} a Object to check against b for equality.
             * @param {any} b Object to check against a for equality.
             *
             * @returns {boolean} whether or not two objects share the same keys, and
             *          values associated with those keys. Values will be compared
             *          with ===.
             */
            function objEq(a: any, b: any): boolean;
            /**
             * Applies the accessor, if provided, to each element of `array` and returns the maximum value.
             * If no maximum value can be computed, returns defaultValue.
             */
            function max<C>(array: C[], defaultValue: C): C;
            function max<T, C>(array: T[], accessor: (t?: T, i?: number) => C, defaultValue: C): C;
            /**
             * Applies the accessor, if provided, to each element of `array` and returns the minimum value.
             * If no minimum value can be computed, returns defaultValue.
             */
            function min<C>(array: C[], defaultValue: C): C;
            function min<T, C>(array: T[], accessor: (t?: T, i?: number) => C, defaultValue: C): C;
            /**
             * Returns true **only** if x is NaN
             */
            function isNaN(n: any): boolean;
            /**
             * Returns true if the argument is a number, which is not NaN
             * Numbers represented as strings do not pass this function
             */
            function isValidNumber(n: any): boolean;
            /**
             * Creates shallow copy of map.
             * @param {{ [key: string]: any }} oldMap Map to copy
             *
             * @returns {[{ [key: string]: any }} coppied map.
             */
            function copyMap<T>(oldMap: {
                [key: string]: T;
            }): {
                [key: string]: T;
            };
            function range(start: number, stop: number, step?: number): number[];
            /** Is like setTimeout, but activates synchronously if time=0
             * We special case 0 because of an observed issue where calling setTimeout causes visible flickering.
             * We believe this is because when requestAnimationFrame calls into the paint function, as soon as that function finishes
             * evaluating, the results are painted to the screen. As a result, if we want something to occur immediately but call setTimeout
             * with time=0, then it is pushed to the call stack and rendered in the next frame, so the component that was rendered via
             * setTimeout appears out-of-sync with the rest of the plot.
             */
            function setTimeout(f: Function, time: number, ...args: any[]): number;
            function colorTest(colorTester: D3.Selection, className: string): string;
            function lightenColor(color: string, factor: number): string;
            function distanceSquared(p1: Point, p2: Point): number;
            function isIE(): boolean;
            /**
             * Returns true if the supplied coordinates or Ranges intersect or are contained by bbox.
             *
             * @param {number | Range} xValOrRange The x coordinate or Range to test
             * @param {number | Range} yValOrRange The y coordinate or Range to test
             * @param {SVGRect} bbox The bbox
             * @param {number} tolerance Amount by which to expand bbox, in each dimension, before
             * testing intersection
             *
             * @returns {boolean} True if the supplied coordinates or Ranges intersect or are
             * contained by bbox, false otherwise.
             */
            function intersectsBBox(xValOrRange: number | Range, yValOrRange: number | Range, bbox: SVGRect, tolerance?: number): boolean;
            /**
             * Create a Range from a number or an object with "min" and "max" defined.
             *
             * @param {any} input The object to parse
             *
             * @returns {Range} The generated Range
             */
            function parseRange(input: any): Range;
        }
    }
}


declare module Plottable {
    module Utils {
        module D3Scale {
            function niceDomain<D>(scale: D3.Scale.QuantitativeScale<D>, domain: D[], count?: number): any[];
        }
    }
}


declare module Plottable {
    module Utils {
        class Map<K, V> {
            /**
             * Set a new key/value pair in the Map.
             *
             * @param {K} key Key to set in the Map
             * @param {V} value Value to set in the Map
             * @return {boolean} True if key already in Map, false otherwise
             */
            set(key: K, value: V): boolean;
            /**
             * Get a value from the store, given a key.
             *
             * @param {K} key Key associated with value to retrieve
             * @return {V} Value if found, undefined otherwise
             */
            get(key: K): V;
            /**
             * Test whether store has a value associated with given key.
             *
             * Will return true if there is a key/value entry,
             * even if the value is explicitly `undefined`.
             *
             * @param {K} key Key to test for presence of an entry
             * @return {boolean} Whether there was a matching entry for that key
             */
            has(key: K): boolean;
            /**
             * Return an array of the values in the Map
             *
             * @return {V[]} The values in the store
             */
            values(): V[];
            /**
             * Return an array of keys in the Map.
             *
             * @return {K[]} The keys in the store
             */
            keys(): K[];
            /**
             * Delete a key from the Map. Return whether the key was present.
             *
             * @param {K} The key to remove
             * @return {boolean} Whether a matching entry was found and removed
             */
            delete(key: K): boolean;
        }
    }
}


declare module Plottable {
    module Utils {
        /**
         * Shim for ES6 set.
         * https://developer.mozilla.org/en-US/docs/Web/JavaScript/Reference/Global_Objects/Set
         */
        class Set<T> {
            constructor();
            add(value: T): Set<T>;
            delete(value: T): boolean;
            has(value: T): boolean;
            values(): T[];
        }
    }
}

declare module Plottable {
    module Utils {
        module DOM {
            /**
             * Gets the bounding box of an element.
             * @param {D3.Selection} element
             * @returns {SVGRed} The bounding box.
             */
            function getBBox(element: D3.Selection): SVGRect;
            var POLYFILL_TIMEOUT_MSEC: number;
            function requestAnimationFramePolyfill(fn: () => any): void;
            function isSelectionRemovedFromSVG(selection: D3.Selection): boolean;
            function getElementWidth(elem: HTMLScriptElement): number;
            function getElementHeight(elem: HTMLScriptElement): number;
            function getSVGPixelWidth(svg: D3.Selection): number;
            function translate(s: D3.Selection, x?: number, y?: number): any;
            function boxesOverlap(boxA: ClientRect, boxB: ClientRect): boolean;
            function boxIsInside(inner: ClientRect, outer: ClientRect): boolean;
            function getBoundingSVG(elem: SVGElement): SVGElement;
            function getUniqueClipPathId(): string;
        }
    }
}


declare module Plottable {
    module Utils {
        module Colors {
            /**
             * Return contrast ratio between two colors
             * Based on implementation from chroma.js by Gregor Aisch (gka) (licensed under BSD)
             * chroma.js may be found here: https://github.com/gka/chroma.js
             * License may be found here: https://github.com/gka/chroma.js/blob/master/LICENSE
             * see http://www.w3.org/TR/2008/REC-WCAG20-20081211/#contrast-ratiodef
             */
            function contrast(a: string, b: string): number;
        }
    }
}


declare module Plottable {
    module Utils {
        /**
         * A set of callbacks which can be all invoked at once.
         * Each callback exists at most once in the set (based on reference equality).
         * All callbacks should have the same signature.
         */
        class CallbackSet<CB extends Function> extends Set<CB> {
            callCallbacks(...args: any[]): CallbackSet<CB>;
        }
    }
}


declare module Plottable {
    module Utils {
        class Stacked {
            /**
             * Calculates the offset of each piece of data, in each dataset, relative to the baseline,
             * for drawing purposes.
             *
             * @return {Utils.Map<Dataset, D3.Map<number>>} A map from each dataset to the offset of each datapoint
             */
            static computeStackOffsets(datasets: Dataset[], keyAccessor: Accessor<any>, valueAccessor: Accessor<number>): Map<Dataset, D3.Map<number>>;
            /**
             * Calculates an extent across all datasets. The extent is a <number> interval that
             * accounts for the fact that stacked bits have to be added together when calculating the extent
             *
             * @return {[number]} The extent that spans all the stacked data
             */
            static computeStackExtent(datasets: Dataset[], keyAccessor: Accessor<any>, valueAccessor: Accessor<number>, stackOffsets: Utils.Map<Dataset, D3.Map<number>>, filter: Accessor<boolean>): number[];
            /**
             * Given an array of datasets and the accessor function for the key, computes the
             * set reunion (no duplicates) of the domain of each dataset.
             */
            static domainKeys(datasets: Dataset[], keyAccessor: Accessor<any>): string[];
        }
    }
}


declare module Plottable {
    type Formatter = (d: any) => string;
    var MILLISECONDS_IN_ONE_DAY: number;
    module Formatters {
        /**
         * Creates a formatter for currency values.
         *
         * @param {number} [precision] The number of decimal places to show (default 2).
         * @param {string} [symbol] The currency symbol to use (default "$").
         * @param {boolean} [prefix] Whether to prepend or append the currency symbol (default true).
         * @param {boolean} [onlyShowUnchanged] Whether to return a value if value changes after formatting (default true).
         *
         * @returns {Formatter} A formatter for currency values.
         */
        function currency(precision?: number, symbol?: string, prefix?: boolean): (d: any) => string;
        /**
         * Creates a formatter that displays exactly [precision] decimal places.
         *
         * @param {number} [precision] The number of decimal places to show (default 3).
         * @param {boolean} [onlyShowUnchanged] Whether to return a value if value changes after formatting (default true).
         *
         * @returns {Formatter} A formatter that displays exactly [precision] decimal places.
         */
        function fixed(precision?: number): (d: any) => string;
        /**
         * Creates a formatter that formats numbers to show no more than
         * [precision] decimal places. All other values are stringified.
         *
         * @param {number} [precision] The number of decimal places to show (default 3).
         * @param {boolean} [onlyShowUnchanged] Whether to return a value if value changes after formatting (default true).
         *
         * @returns {Formatter} A formatter for general values.
         */
        function general(precision?: number): (d: any) => string;
        /**
         * Creates a formatter that stringifies its input.
         *
         * @returns {Formatter} A formatter that stringifies its input.
         */
        function identity(): (d: any) => string;
        /**
         * Creates a formatter for percentage values.
         * Multiplies the input by 100 and appends "%".
         *
         * @param {number} [precision] The number of decimal places to show (default 0).
         * @param {boolean} [onlyShowUnchanged] Whether to return a value if value changes after formatting (default true).
         *
         * @returns {Formatter} A formatter for percentage values.
         */
        function percentage(precision?: number): (d: any) => string;
        /**
         * Creates a formatter for values that displays [precision] significant figures
         * and puts SI notation.
         *
         * @param {number} [precision] The number of significant figures to show (default 3).
         *
         * @returns {Formatter} A formatter for SI values.
         */
        function siSuffix(precision?: number): (d: any) => string;
        /**
         * Creates a multi time formatter that displays dates.
         *
         * @returns {Formatter} A formatter for time/date values.
         */
        function multiTime(): (d: any) => string;
        /**
         * Creates a time formatter that displays time/date using given specifier.
         *
         * List of directives can be found on: https://github.com/mbostock/d3/wiki/Time-Formatting#format
         *
         * @param {string} [specifier] The specifier for the formatter.
         *
         * @returns {Formatter} A formatter for time/date values.
         */
        function time(specifier: string): Formatter;
        /**
         * Transforms the Plottable TimeInterval string into a d3 time interval equivalent.
         * If the provided TimeInterval is incorrect, the default is d3.time.year
         */
        function timeIntervalToD3Time(timeInterval: string): D3.Time.Interval;
        /**
         * Creates a formatter for relative dates.
         *
         * @param {number} baseValue The start date (as epoch time) used in computing relative dates (default 0)
         * @param {number} increment The unit used in calculating relative date values (default MILLISECONDS_IN_ONE_DAY)
         * @param {string} label The label to append to the formatted string (default "")
         *
         * @returns {Formatter} A formatter for time/date values.
         */
        function relativeDate(baseValue?: number, increment?: number, label?: string): (d: any) => string;
    }
}


declare module Plottable {
    /**
     * A SymbolFactory is a function that takes in a symbolSize which is the edge length of the render area
     * and returns a string representing the 'd' attribute of the resultant 'path' element
     */
    type SymbolFactory = (symbolSize: number) => string;
    module SymbolFactories {
        type StringAccessor = (datum: any, index: number) => string;
        function circle(): SymbolFactory;
        function square(): SymbolFactory;
        function cross(): SymbolFactory;
        function diamond(): SymbolFactory;
        function triangleUp(): SymbolFactory;
        function triangleDown(): SymbolFactory;
    }
}


declare module Plottable {
    module Utils {
        class ClientToSVGTranslator {
            static getTranslator(elem: SVGElement): ClientToSVGTranslator;
            constructor(svg: SVGElement);
            /**
             * Computes the position relative to the <svg> in svg-coordinate-space.
             */
            computePosition(clientX: number, clientY: number): Point;
        }
    }
}


declare module Plottable {
    module Configs {
        /**
         * Specifies if Plottable should show warnings.
         */
        var SHOW_WARNINGS: boolean;
    }
}


declare module Plottable {
    var version: string;
}


declare module Plottable {
    type DatasetCallback = (dataset: Dataset) => void;
    class Dataset {
        /**
         * Constructs a new Dataset.
         * A Dataset contains an array of data and some metadata.
         * Changes to the data or metadata will cause anything subscribed to the Dataset to update.
         *
         * @constructor
         * @param {any[]} [data=[]] The data for this Dataset.
         * @param {any} [metadata={}] An object containing additional information.
         */
        constructor(data?: any[], metadata?: any);
        /**
         * Adds a callback to be called when the Dataset updates.
         *
         * @param {DatasetCallback} callback.
         * @returns {Dataset} The calling Dataset.
         */
        onUpdate(callback: DatasetCallback): Dataset;
        /**
         * Removes a callback that would be called when the Dataset updates.
         *
         * @param {DatasetCallback} callback
         * @returns {Dataset} The calling Dataset.
         */
        offUpdate(callback: DatasetCallback): Dataset;
        /**
         * Gets the data.
         *
         * @returns {any[]}
         */
        data(): any[];
        /**
         * Sets the data.
         *
         * @param {any[]} data
         * @returns {Dataset} The calling Dataset.
         */
        data(data: any[]): Dataset;
        /**
         * Gets the metadata.
         *
         * @returns {any}
         */
        metadata(): any;
        /**
         * Sets the metadata.
         *
         * @param {any} metadata
         * @returns {Dataset} The calling Dataset.
         */
        metadata(metadata: any): Dataset;
    }
}


declare module Plottable {
    module RenderPolicies {
        /**
         * A policy for rendering Components.
         */
        interface RenderPolicy {
            render(): any;
        }
        /**
         * Never queue anything, render everything immediately.
         * Useful for debugging, horrible for performance.
         */
        class Immediate implements RenderPolicy {
            render(): void;
        }
        /**
         * The default way to render, which only tries to render every frame
         * (usually, 1/60th of a second).
         */
        class AnimationFrame implements RenderPolicy {
            render(): void;
        }
        /**
         * Renders with `setTimeout()`.
         * Generally an inferior way to render compared to `requestAnimationFrame`,
         * but useful for browsers that don't suppoort `requestAnimationFrame`.
         */
        class Timeout implements RenderPolicy {
            render(): void;
        }
    }
}


declare module Plottable {
    /**
     * The RenderController is responsible for enqueueing and synchronizing
     * layout and render calls for Components.
     *
     * Layout and render calls occur inside an animation callback
     * (window.requestAnimationFrame if available).
     *
     * RenderController.flush() immediately lays out and renders all Components currently enqueued.
     *
     * To always have immediate rendering (useful for debugging), call
     * ```typescript
     * Plottable.RenderController.setRenderPolicy(
     *   new Plottable.RenderPolicies.Immediate()
     * );
     * ```
     */
    module RenderController {
        module Policy {
            var IMMEDIATE: string;
            var ANIMATION_FRAME: string;
            var TIMEOUT: string;
        }
        var _renderPolicy: RenderPolicies.RenderPolicy;
        function setRenderPolicy(policy: string): void;
        /**
         * Enqueues the Component for rendering.
         *
         * @param {Component} component
         */
        function registerToRender(component: Component): void;
        /**
         * Enqueus the Component for layout and rendering.
         *
         * @param {Component} component
         */
        function registerToComputeLayout(component: Component): void;
        /**
         * Renders all Components waiting to be rendered immediately,
         * instead of waiting until the next frame.
         *
         * Useful to call when debugging.
         */
        function flush(): void;
    }
}

declare module Plottable {
    /**
     * Accesses a specific datum property.
     */
    interface Accessor<T> {
        (datum: any, index: number, dataset: Dataset): T;
    }
    /**
     * Retrieves scaled datum property.
     */
    type _Projector = (datum: any, index: number, dataset: Dataset) => any;
    type AppliedProjector = (datum: any, index: number) => any;
    /**
     * Defines a way how specific attribute needs be retrieved before rendering.
     */
    type _Projection = {
        accessor: Accessor<any>;
        scale?: Scale<any, any>;
        attribute: string;
    };
    /**
     * A mapping from attributes ("x", "fill", etc.) to the functions that get
     * that information out of the data.
     */
    type AttributeToProjector = {
        [attrToSet: string]: _Projector;
    };
    type AttributeToAppliedProjector = {
        [attrToSet: string]: AppliedProjector;
    };
    type SpaceRequest = {
        minWidth: number;
        minHeight: number;
    };
    type Range = {
        min: number;
        max: number;
    };
    /**
     * A location in pixel-space.
     */
    type Point = {
        x: number;
        y: number;
    };
    /**
     * The corners of a box.
     */
    type Bounds = {
        topLeft: Point;
        bottomRight: Point;
    };
}


declare module Plottable {
    interface ScaleCallback<S extends Scale<any, any>> {
        (scale: S): any;
    }
    module Scales {
        /**
         * A function that supplies Extents to a Scale.
         * An Extent is a request for a set of domain values to be included.
         *
         * @param {Scale} scale
         * @returns {D[][]} An array of extents.
         */
        interface ExtentsProvider<D> {
            (scale: Scale<D, any>): D[][];
        }
    }
    class Scale<D, R> {
        /**
         * Constructs a new Scale.
         *
         * A Scale is a function (in the mathematical sense) that maps values from a domain (input) to a range (output).
         *
         * @constructor
         */
        constructor();
        /**
         * Given an array of potential domain values, computes the extent of those values.
         *
         * @param {D[]} values
         * @returns {D[]} The extent of the input values.
         */
        extentOfValues(values: D[]): D[];
        protected _getAllExtents(): D[][];
        protected _getExtent(): D[];
        /**
         * Adds a callback to be called when the Scale updates.
         *
         * @param {ScaleCallback} callback.
         * @returns {Scale} The calling Scale.
         */
        onUpdate(callback: ScaleCallback<Scale<D, R>>): Scale<D, R>;
        /**
         * Remvoes a callback that would be called when the Scale updates.
         *
         * @param {ScaleCallback} callback.
         * @returns {Scale} The calling Scale.
         */
        offUpdate(callback: ScaleCallback<Scale<D, R>>): Scale<D, R>;
        protected _dispatchUpdate(): void;
        /**
         * Sets the Scale's domain so that it spans the Extents of all its ExtentsProviders.
         *
         * @returns {Scale} The calling Scale.
         */
        autoDomain(): Scale<D, R>;
        protected _autoDomainIfAutomaticMode(): void;
        /**
         * Computes the range value corresponding to a given domain value.
         *
         * @param {D} value
         * @returns {R} The range value corresponding to the supplied domain value.
         */
        scale(value: D): R;
        /**
         * Gets the domain.
         *
         * @returns {D[]} The current domain.
         */
        domain(): D[];
        /**
         * Sets the domain.
         *
         * @param {D[]} values
         * @returns {Scale} The calling Scale.
         */
        domain(values: D[]): Scale<D, R>;
        protected _getDomain(): void;
        protected _setDomain(values: D[]): void;
        protected _setBackingScaleDomain(values: D[]): void;
        /**
         * Gets the range.
         *
         * @returns {R[]} The current range.
         */
        range(): R[];
        /**
         * Sets the range.
         *
         * @param {R[]} values
         * @returns {Scale} The calling Scale.
         */
        range(values: R[]): Scale<D, R>;
        protected _getRange(): void;
        protected _setRange(values: R[]): void;
        /**
         * Adds an ExtentsProvider to the Scale.
         *
         * @param {Scales.ExtentsProvider} provider
         * @returns {Sclae} The calling Scale.
         */
        addExtentsProvider(provider: Scales.ExtentsProvider<D>): Scale<D, R>;
        /**
         * Removes an ExtentsProvider from the Scale.
         *
         * @param {Scales.ExtentsProvider} provider
         * @returns {Sclae} The calling Scale.
         */
        removeExtentsProvider(provider: Scales.ExtentsProvider<D>): Scale<D, R>;
    }
}


declare module Plottable {
    class QuantitativeScale<D> extends Scale<D, number> {
        protected static _DEFAULT_NUM_TICKS: number;
        /**
         * Constructs a new QuantitativeScale.
         *
         * A QuantitativeScale is a Scale that maps number-like values to numbers.
         * It is invertible and continuous.
         *
         * @constructor
         */
        constructor();
        autoDomain(): QuantitativeScale<D>;
        protected _autoDomainIfAutomaticMode(): void;
        protected _getExtent(): D[];
        /**
         * Adds a padding exception.
         * If one end of the domain is set to an excepted value as a result of autoDomain()-ing,
         * that end of the domain will not be padded.
         *
         * @param {any} key A key that identifies the padding exception.
         * @param {D} exception
         * @returns {QuantitativeScale} The calling QuantitativeScale.
         */
        addPaddingException(key: any, exception: D): QuantitativeScale<D>;
        /**
         * Removes the padding exception associated with the specified key.
         *
         * @param {any} key
         * @returns {QuantitativeScale} The calling QuantitativeScale.
         */
        removePaddingException(key: any): QuantitativeScale<D>;
        /**
         * Adds an included value.
         * The supplied value will always be included in the domain when autoDomain()-ing.
         *
         * @param {any} key A key that identifies the included value.
         * @param {D} value
         * @returns {QuantitativeScale} The calling QuantitativeScale.
         */
        addIncludedValue(key: any, value: D): QuantitativeScale<D>;
        /**
         * Removes the included value associated with the specified key.
         *
         * @param {any} key
         * @returns {QuantitativeScale} The calling QuantitativeScale.
         */
        removeIncludedValue(key: any): QuantitativeScale<D>;
        /**
         * Gets the padding proportion.
         */
        padProportion(): number;
        /**
         * Sets the padding porportion.
         * When autoDomain()-ing, the computed domain will be expanded by this proportion,
         * then rounded to human-readable values.
         *
         * @param {number} padProportion The padding proportion. Passing 0 disables padding.
         * @returns {QuantitativeScale} The calling QuantitativeScale.
         */
        padProportion(padProportion: number): QuantitativeScale<D>;
        protected _expandSingleValueDomain(singleValueDomain: D[]): D[];
        /**
         * Computes the domain value corresponding to a supplied range value.
         *
         * @param {number} value: A value from the Scale's range.
         * @returns {D} The domain value corresponding to the supplied range value.
         */
        invert(value: number): D;
        domain(): D[];
        domain(values: D[]): QuantitativeScale<D>;
        /**
         * Gets the lower end of the domain.
         *
         * @return {D}
         */
        domainMin(): D;
        /**
         * Sets the lower end of the domain.
         *
         * @return {QuantitativeScale} The calling QuantitativeScale.
         */
        domainMin(domainMin: D): QuantitativeScale<D>;
        /**
         * Gets the upper end of the domain.
         *
         * @return {D}
         */
        domainMax(): D;
        /**
         * Sets the upper end of the domain.
         *
         * @return {QuantitativeScale} The calling QuantitativeScale.
         */
        domainMax(domainMax: D): QuantitativeScale<D>;
        extentOfValues(values: D[]): D[];
        protected _setDomain(values: D[]): void;
        /**
         * Gets the array of tick values s generated by the default algorithm.
         */
        getDefaultTicks(): D[];
        /**
         * Gets an array of tick values spanning the domain.
         *
         * @returns {D[]}
         */
        ticks(): D[];
        /**
         * Given a domain, expands its domain onto "nice" values, e.g. whole
         * numbers.
         */
        protected _niceDomain(domain: D[], count?: number): D[];
        protected _defaultExtent(): D[];
        /**
         * Gets the TickGenerator.
         */
        tickGenerator(): Scales.TickGenerators.TickGenerator<D>;
        /**
         * Sets the TickGenerator
         *
         * @param {TickGenerator} generator
         * @return {QuantitativeScale} The calling QuantitativeScale.
         */
        tickGenerator(generator: Scales.TickGenerators.TickGenerator<D>): QuantitativeScale<D>;
    }
}


declare module Plottable {
    module Scales {
        class Linear extends QuantitativeScale<number> {
            /**
             * Constructs a new Linear Scale.
             *
             * @constructor
             */
            constructor();
            protected _defaultExtent(): number[];
            protected _expandSingleValueDomain(singleValueDomain: number[]): number[];
            scale(value: number): number;
            protected _getDomain(): any[];
            protected _setBackingScaleDomain(values: number[]): void;
            protected _getRange(): any[];
            protected _setRange(values: number[]): void;
            invert(value: number): number;
            getDefaultTicks(): number[];
            protected _niceDomain(domain: number[], count?: number): number[];
        }
    }
}


declare module Plottable {
    module Scales {
        class ModifiedLog extends QuantitativeScale<number> {
            /**
             * Creates a ModifiedLog Scale
             *
             * A ModifiedLog Scale acts as a regular log scale for large numbers.
             * As it approaches 0, it gradually becomes linear.
             * Consequently, a ModifiedLog Scale can process 0 and negative numbers.
             *
             * @constructor
             * @param {number} [base=10]
             *        The base of the log. Must be > 1.
             *
             *        For x <= base, scale(x) = log(x).
             *
             *        For 0 < x < base, scale(x) will become more and more
             *        linear as it approaches 0.
             *
             *        At x == 0, scale(x) == 0.
             *
             *        For negative values, scale(-x) = -scale(x).
             */
            constructor(base?: number);
            scale(x: number): number;
            invert(x: number): number;
            protected _getDomain(): number[];
            protected _setDomain(values: number[]): void;
            protected _setBackingScaleDomain(values: number[]): void;
            ticks(): number[];
            protected _niceDomain(domain: number[], count?: number): number[];
            /**
             * Gets whether or not to return tick values other than powers of the base.
             *
             * @returns {boolean}
             */
            showIntermediateTicks(): boolean;
            /**
             * Sets whether or not to return ticks values other than powers of the base.
             *
             * @param {boolean} show
             * @returns {ModifiedLog} The calling ModifiedLog Scale.
             */
            showIntermediateTicks(show: boolean): ModifiedLog;
            protected _defaultExtent(): number[];
            protected _expandSingleValueDomain(singleValueDomain: number[]): number[];
            protected _getRange(): any[];
            protected _setRange(values: number[]): void;
            getDefaultTicks(): number[];
        }
    }
}


declare module Plottable {
    module Scales {
        class Category extends Scale<string, number> {
            /**
             * Creates a Category Scale.
             *
             * A Category Scale maps strings to numbers.
             *
             * @constructor
             */
            constructor();
            extentOfValues(values: string[]): string[];
            protected _getExtent(): string[];
            domain(): string[];
            domain(values: string[]): Category;
            protected _setDomain(values: string[]): void;
            range(): number[];
            range(values: number[]): Category;
            /**
             * Returns the width of the range band.
             *
             * @returns {number} The range band width
             */
            rangeBand(): number;
            /**
             * Returns the step width of the scale.
             *
             * The step width is the pixel distance between adjacent values in the domain.
             *
             * @returns {number}
             */
            stepWidth(): number;
            /**
             * Gets the inner padding.
             *
             * The inner padding is defined as the padding in between bands on the scale,
             * expressed as a multiple of the rangeBand().
             *
             * @returns {number}
             */
            innerPadding(): number;
            /**
             * Sets the inner padding.
             *
             * The inner padding is defined as the padding in between bands on the scale,
             * expressed as a multiple of the rangeBand().
             *
             * @returns {Category} The calling Category Scale.
             */
            innerPadding(innerPadding: number): Category;
            /**
             * Gets the outer padding.
             *
             * The outer padding is the padding in between the outer bands and the edges of the range,
             * expressed as a multiple of the rangeBand().
             *
             * @returns {number}
             */
            outerPadding(): number;
            /**
             * Sets the outer padding.
             *
             * The outer padding is the padding in between the outer bands and the edges of the range,
             * expressed as a multiple of the rangeBand().
             *
             * @returns {Category} The calling Category Scale.
             */
            outerPadding(outerPadding: number): Category;
            scale(value: string): number;
            protected _getDomain(): any[];
            protected _setBackingScaleDomain(values: string[]): void;
            protected _getRange(): any[];
            protected _setRange(values: number[]): void;
        }
    }
}


declare module Plottable {
    module Scales {
        class Color extends Scale<string, string> {
            /**
             * Constructs a Color Scale.
             *
             * A Color Scale maps string values to color hex values expressed as a string.
             *
             * @constructor
             * @param {string} [scaleType] the type of color scale to create
             *   (Category10/Category20/Category20b/Category20c; see https://github.com/mbostock/d3/wiki/Ordinal-Scales#categorical-colors)
             *   If not supplied, reads the colors defined using CSS -- see plottable.css for an example.
             */
            constructor(scaleType?: string);
            extentOfValues(values: string[]): string[];
            protected _getExtent(): string[];
            /**
             * Returns the color-string corresponding to a given string.
             * If there are not enough colors in the range(), a lightened version of an existing color will be used.
             */
            scale(value: string): string;
            protected _getDomain(): any[];
            protected _setBackingScaleDomain(values: string[]): void;
            protected _getRange(): any[];
            protected _setRange(values: string[]): void;
        }
    }
}


declare module Plottable {
    module Scales {
        class Time extends QuantitativeScale<Date> {
            /**
             * Constructs a Time Scale.
             *
             * A Time Scale maps Date objects to numbers.
             *
             * @constructor
             */
            constructor();
            /**
             * Returns an array of ticks values separated by the specified interval that span the domain.
             *
             * @param {string} interval A string specifying the interval unit.
             * @param {number?} step? The number of multiples of the interval between consecutive ticks.
             * @return {Date[]}
             */
            tickInterval(interval: string, step?: number): Date[];
            protected _setDomain(values: Date[]): void;
            protected _defaultExtent(): Date[];
            protected _expandSingleValueDomain(singleValueDomain: Date[]): Date[];
            scale(value: Date): number;
            protected _getDomain(): any[];
            protected _setBackingScaleDomain(values: Date[]): void;
            protected _getRange(): any[];
            protected _setRange(values: number[]): void;
            invert(value: number): Date;
            getDefaultTicks(): Date[];
            protected _niceDomain(domain: Date[], count?: number): any[];
        }
    }
}


declare module Plottable {
    module Scales {
        class InterpolatedColor extends Scale<number, string> {
            static REDS: string[];
            static BLUES: string[];
            static POSNEG: string[];
            /**
             * An InterpolatedColor Scale maps numbers to color hex values, expressed as strings.
             *
             * @constructor
             * @param {string[]} [colors=InterpolatedColor.REDS] an array of strings representing color hex values
             *   ("#FFFFFF") or keywords ("white").
             * @param {string} [scaleType="linear"] The underlying scale type ("linear"/"log"/"sqrt"/"pow").
             */
            constructor(colorRange?: string[], scaleType?: string);
            extentOfValues(values: number[]): number[];
            /**
             * Gets the color range.
             *
             * @returns {string[]} the current color values for the range as strings.
             */
            colorRange(): string[];
            /**
             * Sets the color range.
             *
             * @param {string[]} colorRange
             * @returns {InterpolatedColor} The calling InterpolatedColor Scale.
             */
            colorRange(colorRange: string[]): InterpolatedColor;
            autoDomain(): InterpolatedColor;
            scale(value: number): string;
            protected _getDomain(): any[];
            protected _setBackingScaleDomain(values: number[]): void;
            protected _getRange(): string[];
            protected _setRange(values: string[]): void;
        }
    }
}


declare module Plottable {
    module Scales {
        module TickGenerators {
            /**
             * Generates an array of tick values for the specified scale.
             *
             * @param {QuantitativeScale} scale
             * @returns {D[]}
             */
            interface TickGenerator<D> {
                (scale: Plottable.QuantitativeScale<D>): D[];
            }
            /**
             * Creates a TickGenerator using the specified interval.
             *
             * Generates ticks at multiples of the interval while also including the domain boundaries.
             *
             * @param {number} interval
             * @returns {TickGenerator}
             */
            function intervalTickGenerator(interval: number): TickGenerator<number>;
            /**
             * Creates a TickGenerator returns only integer tick values.
             *
             * @returns {TickGenerator}
             */
            function integerTickGenerator(): TickGenerator<number>;
        }
    }
}


declare module Plottable {
    module Drawers {
        /**
         * A step for the drawer to draw.
         *
         * Specifies how AttributeToProjector needs to be animated.
         */
        type DrawStep = {
            attrToProjector: AttributeToProjector;
            animator: Animators.Plot;
        };
        type AppliedDrawStep = {
            attrToProjector: AttributeToAppliedProjector;
            animator: Animators.Plot;
        };
        class AbstractDrawer {
            protected _className: string;
            protected _dataset: Dataset;
            /**
             * Sets the class, which needs to be applied to bound elements.
             *
             * @param{string} className The class name to be applied.
             */
            setClass(className: string): AbstractDrawer;
            /**
             * Constructs a Drawer
             *
             * @constructor
             * @param {Dataset} dataset The dataset associated with this Drawer
             */
            constructor(dataset: Dataset);
            setup(area: D3.Selection): void;
            /**
             * Removes the Drawer and its renderArea
             */
            remove(): void;
            /**
             * Enter new data to render area and creates binding
             *
             * @param{any[]} data The data to be drawn
             */
            protected _enterData(data: any[]): void;
            /**
             * Draws data using one step
             *
             * @param{AppliedDrawStep} step The step, how data should be drawn.
             */
            protected _drawStep(step: AppliedDrawStep): void;
            protected _numberOfAnimationIterations(data: any[]): number;
            /**
             * Draws the data into the renderArea using the spefic steps and metadata
             *
             * @param{any[]} data The data to be drawn
             * @param{DrawStep[]} drawSteps The list of steps, which needs to be drawn
             */
            draw(data: any[], drawSteps: DrawStep[]): number;
            /**
             * Retrieves the renderArea selection for the drawer
             *
             * @returns {D3.Selection} the renderArea selection
             */
            _getRenderArea(): D3.Selection;
            _getSelector(): string;
            _getSelection(index: number): D3.Selection;
        }
    }
}


declare module Plottable {
    module Drawers {
        class Line extends AbstractDrawer {
            static PATH_CLASS: string;
            protected _enterData(data: any[]): void;
            setup(line: D3.Selection): void;
            protected _numberOfAnimationIterations(data: any[]): number;
            protected _drawStep(step: AppliedDrawStep): void;
            _getSelector(): string;
            _getSelection(index: number): D3.Selection;
        }
    }
}


declare module Plottable {
    module Drawers {
        class Area extends Line {
            static PATH_CLASS: string;
            protected _enterData(data: any[]): void;
            setup(area: D3.Selection): void;
            protected _drawStep(step: AppliedDrawStep): void;
            _getSelector(): string;
        }
    }
}


declare module Plottable {
    module Drawers {
        class Element extends AbstractDrawer {
            protected _svgElement: string;
            /**
             * Sets the svg element, which needs to be bind to data
             *
             * @param{string} tag The svg element to be bind
             */
            svgElement(tag: string): Element;
            protected _drawStep(step: AppliedDrawStep): void;
            protected _enterData(data: any[]): void;
            _getSelector(): string;
        }
    }
}


declare module Plottable {
    module Drawers {
        class Rect extends Element {
            constructor(dataset: Dataset);
        }
    }
}


declare module Plottable {
    module Drawers {
        class Arc extends Element {
            constructor(dataset: Dataset);
        }
    }
}


declare module Plottable {
    module Drawers {
        class Symbol extends Element {
            constructor(dataset: Dataset);
        }
    }
}


declare module Plottable {
    type ComponentCallback = (Component: Component) => void;
    module Components {
        class Alignment {
            static TOP: string;
            static BOTTOM: string;
            static LEFT: string;
            static RIGHT: string;
            static CENTER: string;
        }
    }
    class Component {
        protected _element: D3.Selection;
        protected _content: D3.Selection;
        protected _boundingBox: D3.Selection;
        protected _clipPathEnabled: boolean;
        protected _isSetup: boolean;
        protected _isAnchored: boolean;
        /**
         * Attaches the Component as a child of a given D3 Selection.
         *
         * @param {D3.Selection} selection.
         * @returns {Component} The calling Component.
         */
        anchor(selection: D3.Selection): Component;
        /**
         * Adds a callback to be called on anchoring the Component to the DOM.
         * If the Component is already anchored, the callback is called immediately.
         *
         * @param {ComponentCallback} callback
         * @return {Component}
         */
        onAnchor(callback: ComponentCallback): Component;
        /**
         * Removes a callback that would be called on anchoring the Component to the DOM.
         * The callback is identified by reference equality.
         *
         * @param {ComponentCallback} callback
         * @return {Component}
         */
        offAnchor(callback: ComponentCallback): Component;
        /**
         * Creates additional elements as necessary for the Component to function.
         * Called during anchor() if the Component's element has not been created yet.
         * Override in subclasses to provide additional functionality.
         */
        protected _setup(): void;
        requestedSpace(availableWidth: number, availableHeight: number): SpaceRequest;
        /**
         * Computes and sets the size, position, and alignment of the Component from the specified values.
         * If no parameters are supplied and the Component is a root node,
         * they are inferred from the size of the Component's element.
         *
         * @param {Point} [origin] Origin of the space offered to the Component.
         * @param {number} [availableWidth] Available width in pixels.
         * @param {number} [availableHeight] Available height in pixels.
         * @returns {Component} The calling Component.
         */
        computeLayout(origin?: Point, availableWidth?: number, availableHeight?: number): Component;
        protected _getSize(availableWidth: number, availableHeight: number): {
            width: number;
            height: number;
        };
        /**
         * Queues the Component for rendering.
         *
         * @returns {Component} The calling Component.
         */
        render(): Component;
        renderImmediately(): Component;
        /**
         * Causes the Component to re-layout and render.
         *
         * This function should be called when a CSS change has occured that could
         * influence the layout of the Component, such as changing the font size.
         *
         * @returns {Component} The calling Component.
         */
        redraw(): Component;
        /**
         * Renders the Component to a given DOM element. The element must be an <svg>.
         *
         * @param {String|D3.Selection} element A selector for getting the element to render to, or a D3 selection containing an <svg>.
         * @returns {Component} The calling Component.
         */
        renderTo(element: String | D3.Selection): Component;
        /**
         * Gets the x alignment of the Component.
         */
        xAlignment(): string;
        /**
         * Sets the x alignment of the Component.
         *
         * @param {string} xAlignment The x alignment of the Component ("left"/"center"/"right").
         * @returns {Component} The calling Component.
         */
        xAlignment(xAlignment: string): Component;
        /**
         * Gets the y alignment of the Component.
         */
        yAlignment(): string;
        /**
         * Sets the y alignment of the Component.
         *
         * @param {string} yAlignment The y alignment of the Component ("top"/"center"/"bottom").
         * @returns {Component} The calling Component.
         */
        yAlignment(yAlignment: string): Component;
        /**
         * Checks if the Component has a given CSS class.
         *
         * @param {string} cssClass The CSS class to check for.
         */
        classed(cssClass: string): boolean;
        /**
         * Adds/removes a given CSS class to/from the Component.
         *
         * @param {string} cssClass The CSS class to add or remove.
         * @param {boolean} addClass If true, adds the provided CSS class; otherwise, removes it.
         * @returns {Component} The calling Component.
         */
        classed(cssClass: string, addClass: boolean): Component;
        /**
         * Checks if the Component has a fixed width or if it grows to fill available space.
         * Returns false by default on the base Component class.
         */
        fixedWidth(): boolean;
        /**
         * Checks if the Component has a fixed height or if it grows to fill available space.
         * Returns false by default on the base Component class.
         */
        fixedHeight(): boolean;
        /**
         * Detaches a Component from the DOM. The Component can be reused.
         *
         * This should only be used if you plan on reusing the calling Component. Otherwise, use destroy().
         *
         * @returns The calling Component.
         */
        detach(): Component;
        /**
         * Adds a callback to be called when the Component is detach()-ed.
         *
         * @param {ComponentCallback} callback
         * @return {Component} The calling Component.
         */
        onDetach(callback: ComponentCallback): Component;
        /**
         * Removes a callback to be called when the Component is detach()-ed.
         * The callback is identified by reference equality.
         *
         * @param {ComponentCallback} callback
         * @return {Component} The calling Component.
         */
        offDetach(callback: ComponentCallback): Component;
        parent(): ComponentContainer;
        parent(parent: ComponentContainer): Component;
        /**
         * Removes a Component from the DOM and disconnects all listeners.
         */
        destroy(): void;
        /**
         * Gets the width of the Component in pixels.
         */
        width(): number;
        /**
         * Gets the height of the Component in pixels.
         */
        height(): number;
        /**
         * Gets the origin of the Component relative to its parent.
         *
         * @return {Point}
         */
        origin(): Point;
        /**
         * Gets the origin of the Component relative to the root <svg>.
         *
         * @return {Point}
         */
        originToSVG(): Point;
        /**
         * Gets the Selection containing the <g> in front of the visual elements of the Component.
         *
         * Will return undefined if the Component has not been anchored.
         *
         * @return {D3.Selection}
         */
        foreground(): D3.Selection;
        /**
         * Gets a Selection containing a <g> that holds the visual elements of the Component.
         *
         * Will return undefined if the Component has not been anchored.
         *
         * @return {D3.Selection} content selection for the Component
         */
        content(): D3.Selection;
        /**
         * Gets the Selection containing the <g> behind the visual elements of the Component.
         *
         * Will return undefined if the Component has not been anchored.
         *
         * @return {D3.Selection} background selection for the Component
         */
        background(): D3.Selection;
    }
}


declare module Plottable {
    class ComponentContainer extends Component {
        constructor();
        anchor(selection: D3.Selection): ComponentContainer;
        render(): ComponentContainer;
        /**
         * Checks whether the specified Component is in the ComponentContainer.
         */
        has(component: Component): boolean;
        protected _adoptAndAnchor(component: Component): void;
        /**
         * Removes the specified Component from the ComponentContainer.
         */
        remove(component: Component): ComponentContainer;
        /**
         * Carry out the actual removal of a Component.
         * Implementation dependent on the type of container.
         *
         * @return {boolean} true if the Component was successfully removed, false otherwise.
         */
        protected _remove(component: Component): boolean;
        /**
         * Invokes a callback on each Component in the ComponentContainer.
         */
        protected _forEach(callback: (component: Component) => void): void;
        /**
         * Destroys the ComponentContainer and all Components within it.
         */
        destroy(): void;
    }
}


declare module Plottable {
    module Components {
        class Group extends ComponentContainer {
            /**
             * Constructs a Component Group.
             *
             * A Group contains Components that will be rendered on top of each other.
             * Components added later will be rendered on top of Components already in the Group.
             *
             * @constructor
             * @param {Component[]=[]} components Components to be added to the Group.
             */
            constructor(components?: Component[]);
            protected _forEach(callback: (component: Component) => any): void;
            /**
             * Checks whether the specified Component is in the Group.
             */
            has(component: Component): boolean;
            requestedSpace(offeredWidth: number, offeredHeight: number): SpaceRequest;
            computeLayout(origin?: Point, availableWidth?: number, availableHeight?: number): Group;
            protected _getSize(availableWidth: number, availableHeight: number): {
                width: number;
                height: number;
            };
            fixedWidth(): boolean;
            fixedHeight(): boolean;
            /**
             * @return {Component[]} The Components in this Group.
             */
            components(): Component[];
            append(component: Component): Group;
            protected _remove(component: Component): boolean;
        }
    }
}


declare module Plottable {
    class Axis<D> extends Component {
        /**
         * The css class applied to each end tick mark (the line on the end tick).
         */
        static END_TICK_MARK_CLASS: string;
        /**
         * The css class applied to each tick mark (the line on the tick).
         */
        static TICK_MARK_CLASS: string;
        /**
         * The css class applied to each tick label (the text associated with the tick).
         */
        static TICK_LABEL_CLASS: string;
        protected _tickMarkContainer: D3.Selection;
        protected _tickLabelContainer: D3.Selection;
        protected _baseline: D3.Selection;
        protected _scale: Scale<D, number>;
        protected _computedWidth: number;
        protected _computedHeight: number;
        /**
         * Constructs an Axis.
         * An Axis is a visual representation of a Scale.
         *
         * @constructor
         * @param {Scale} scale The Scale for this Axis to render.
         * @param {string} orientation The orientation of the Axis ("top"/"bottom"/"left"/"right").
         * on which side the Axis will appear.
         * @param {Formatter} [formatter=Formatters.identity()] Tick values are passed through this Formatter before being displayed.
         */
        constructor(scale: Scale<D, number>, orientation: string, formatter?: (d: any) => string);
        destroy(): void;
        protected _isHorizontal(): boolean;
        protected _computeWidth(): number;
        protected _computeHeight(): number;
        requestedSpace(offeredWidth: number, offeredHeight: number): SpaceRequest;
        fixedHeight(): boolean;
        fixedWidth(): boolean;
        protected _rescale(): void;
        computeLayout(origin?: Point, availableWidth?: number, availableHeight?: number): Axis<D>;
        protected _setup(): void;
        protected _getTickValues(): D[];
        renderImmediately(): Axis<D>;
        protected _generateBaselineAttrHash(): {
            x1: number;
            y1: number;
            x2: number;
            y2: number;
        };
        protected _generateTickMarkAttrHash(isEndTickMark?: boolean): {
            x1: any;
            y1: any;
            x2: any;
            y2: any;
        };
        redraw(): Component;
        protected _setDefaultAlignment(): void;
        /**
         * Gets the Formatter on the Axis. Tick values are passed through the
         * Formatter before being displayed.
         */
        formatter(): Formatter;
        /**
         * Sets the Formatter on the Axis. Tick values are passed through the
         * Formatter before being displayed.
         *
         * @param {Formatter} formatter
         * @returns {Axis} The calling Axis.
         */
        formatter(formatter: Formatter): Axis<D>;
        /**
         * Gets the current tick mark length in pixels.
         */
        tickLength(): number;
        /**
         * Sets the current tick mark length in pixels.
         *
         * @param {number} length
         * @returns {Axis} The calling Axis.
         */
        tickLength(length: number): Axis<D>;
        /**
         * Gets the current end tick mark length in pixels.
         */
        endTickLength(): number;
        /**
         * Sets the end tick mark length in pixels.
         *
         * @param {number} length
         * @returns {Axis} The calling Axis.
         */
        endTickLength(length: number): Axis<D>;
        protected _maxLabelTickLength(): number;
        /**
         * Gets the padding between each tick mark and its associated label in pixels.
         */
        tickLabelPadding(): number;
        /**
         * Sets the padding between each tick mark and its associated label in pixels.
         *
         * @param {number} padding
         * @returns {Axis} The calling Axis.
         */
        tickLabelPadding(padding: number): Axis<D>;
        /**
         * Gets the size of the gutter in pixels.
         * The gutter is the extra space between the tick labels and the outer edge of the Axis.
         */
        gutter(): number;
        /**
         * Sets the size of the gutter in pixels.
         * The gutter is the extra space between the tick labels and the outer edge of the Axis.
         *
         * @param {number} size
         * @returns {Axis} The calling Axis.
         */
        gutter(size: number): Axis<D>;
        /**
         * Gets the orientation of the Axis.
         */
        orientation(): string;
        /**
         * Sets the orientation of the Axis.
         *
         * @param {number} newOrientation The desired orientation (top/bottom/left/right).
         * @returns {Axis} The calling Axis.
         */
        orientation(orientation: string): Axis<D>;
        /**
         * Gets whether the Axis is currently set to show the first and last tick labels.
         */
        showEndTickLabels(): boolean;
        /**
         * Sets whether the Axis is currently set to show the first and last tick labels.
         *
         * @param {boolean} show
         * @returns {Axis} The calling Axis.
         */
        showEndTickLabels(show: boolean): Axis<D>;
    }
}


declare module Plottable {
    module TimeInterval {
        var second: string;
        var minute: string;
        var hour: string;
        var day: string;
        var week: string;
        var month: string;
        var year: string;
    }
    module Axes {
        /**
         * Defines a configuration for a Time Axis tier.
         * For details on how ticks are generated see: https://github.com/mbostock/d3/wiki/Time-Scales#ticks
         * interval - A time unit associated with this configuration (seconds, minutes, hours, etc).
         * step - number of intervals between each tick.
         * formatter - formatter used to format tick labels.
         */
        type TimeAxisTierConfiguration = {
            interval: string;
            step: number;
            formatter: Formatter;
        };
        /**
         * An array of linked TimeAxisTierConfigurations.
         * Each configuration will be shown on a different tier.
         * Currently, up to two tiers are supported.
         */
        type TimeAxisConfiguration = TimeAxisTierConfiguration[];
        class Time extends Axis<Date> {
            /**
             * The CSS class applied to each Time Axis tier
             */
            static TIME_AXIS_TIER_CLASS: string;
            /**
             * Constructs a Time Axis.
             *
             * A Time Axis is a visual representation of a Scales.Time.
             *
             * @constructor
             * @param {Scales.Time} scale
             * @param {string} orientation The orientation of the Axis ("top"/"bottom")
             */
            constructor(scale: Scales.Time, orientation: string);
            /**
             * Gets the label positions for each tier.
             */
            tierLabelPositions(): string[];
            /**
             * Sets the label positions for each tier.
             *
             * @param {string[]} newPositions The posititons for each tier. "bottom" and "center" are the only supported values.
             * @returns {Axes.Time} The calling Time Axis.
             */
            tierLabelPositions(newPositions: string[]): Time;
            /**
             * Gets the possible TimeAxisConfigurations.
             */
            axisConfigurations(): TimeAxisConfiguration[];
            /**
             * Sets the possible TimeAxisConfigurations.
             * The Time Axis will choose the most precise configuration that will display in the available space.
             *
             * @param {TimeAxisConfiguration[]} configurations
             * @returns {Axes.Time} The calling Time Axis.
             */
            axisConfigurations(configurations: TimeAxisConfiguration[]): Time;
            orientation(): string;
            orientation(orientation: string): Time;
            protected _computeHeight(): number;
            protected _getSize(availableWidth: number, availableHeight: number): {
                width: number;
                height: number;
            };
            protected _setup(): void;
            protected _getTickValues(): any[];
            renderImmediately(): Time;
        }
    }
}


declare module Plottable {
    module Axes {
        class Numeric extends Axis<number> {
            /**
             * Constructs a Numeric Axis.
             *
             * A Numeric Axis is a visual representation of a QuantitativeScale.
             *
             * @constructor
             * @param {QuantitativeScale} scale
             * @param {string} orientation The orientation of the Axis ("top"/"bottom"/"left"/"right").
             * @param {Formatter} [formatter=Formatters.general()] Tick values are passed through this Formatter before being displayed.
             */
            constructor(scale: QuantitativeScale<number>, orientation: string, formatter?: (d: any) => string);
            protected _setup(): void;
            protected _computeWidth(): number;
            protected _computeHeight(): number;
            protected _getTickValues(): number[];
            protected _rescale(): void;
            renderImmediately(): Numeric;
            /**
             * Gets the tick label position relative to the tick marks.
             *
             * @returns {string} The current tick label position.
             */
            tickLabelPosition(): string;
            /**
             * Sets the tick label position relative to the tick marks.
             *
             * @param {string} position The relative position of the tick label.
             *                          [top/center/bottom] for a vertical Numeric Axis,
             *                          [left/center/right] for a horizontal Numeric Axis.
             *                          Defaults to center.
             * @returns {Numeric} The calling Numeric Axis.
             */
            tickLabelPosition(position: string): Numeric;
        }
    }
}


declare module Plottable {
    module Axes {
        class Category extends Axis<string> {
            /**
             * Constructs a Category Axis.
             *
             * A Category Axis is a visual representation of a Scales.Category.
             *
             * @constructor
             * @param {Scales.Category} scale The Scale to base the Axis on.
             * @param {string} [orientation="bottom"] The orientation of the Axis ("top"/"bottom"/"left"/"right").
             * @param {Formatter} [formatter=Formatters.identity()] The Formatter for the Axis
             */
            constructor(scale: Scales.Category, orientation?: string, formatter?: (d: any) => string);
            protected _setup(): void;
            protected _rescale(): Component;
            requestedSpace(offeredWidth: number, offeredHeight: number): SpaceRequest;
            protected _getTickValues(): string[];
            /**
             * Gets the tick label angle in degrees.
             */
            tickLabelAngle(): number;
            /**
             * Sets the tick label angle in degrees.
             * Right now only vertical-left (-90), horizontal (0), and vertical-right (90) are supported.
             *
             * @param {number} angle
             * @returns {Category} The calling Category Axis.
             */
            tickLabelAngle(angle: number): Category;
            renderImmediately(): Category;
            computeLayout(origin?: Point, availableWidth?: number, availableHeight?: number): Axis<string>;
        }
    }
}


declare module Plottable {
    module Components {
        class Label extends Component {
            /**
             * Creates a Label.
             *
             * A Label is a Component that displays a single line of text.
             *
             * @constructor
             * @param {string} [displayText=""] The text of the Label.
             * @param {number} [angle=0] The angle of the Label in degrees (-90/0/90). 0 is horizontal.
             */
            constructor(displayText?: string, angle?: number);
            requestedSpace(offeredWidth: number, offeredHeight: number): SpaceRequest;
            protected _setup(): void;
            /**
             * Gets the current text on the Label.
             */
            text(): string;
            /**
             * Sets the text on the Label.
             *
             * @param {string} displayText
             * @returns {Label} The calling Label.
             */
            text(displayText: string): Label;
            /**
             * Gets the angle of the Label in degrees.
             */
            angle(): number;
            /**
             * Sets the angle of the Label in degrees.
             *
             * @param {number} angle The desired angle (-90/0/90). 0 is horizontal.
             * @returns {Label} The calling Label.
             */
            angle(angle: number): Label;
            /**
             * Gets the amount of padding around the Label, in pixels.
             */
            padding(): number;
            /**
             * Sets the amount of padding around the Label, in pixels.
             *
             * @param {number} padAmount
             * @returns {Label} The calling Label.
             */
            padding(padAmount: number): Label;
            fixedWidth(): boolean;
            fixedHeight(): boolean;
            renderImmediately(): Label;
        }
        class TitleLabel extends Label {
            static TITLE_LABEL_CLASS: string;
            /**
             * Creates a TitleLabel.
             *
             * @constructor
             * @param {string} [displayText] The text of the TitleLabel.
             * @param {number} [angle] The angle of the TitleLabel in degrees (-90/0/90). 0 is horizontal.
             */
            constructor(text?: string, angle?: number);
        }
        class AxisLabel extends Label {
            static AXIS_LABEL_CLASS: string;
            /**
             * Creates a AxisLabel.
             *
             * @constructor
             * @param {string} [displayText] The text of the AxisLabel.
             * @param {number} [angle] The angle of the AxisLabel in degrees (-90/0/90). 0 is horizontal.
             */
            constructor(text?: string, angle?: number);
        }
    }
}


declare module Plottable {
    module Components {
        class Legend extends Component {
            /**
             * The css class applied to each legend row
             */
            static LEGEND_ROW_CLASS: string;
            /**
             * The css class applied to each legend entry
             */
            static LEGEND_ENTRY_CLASS: string;
            /**
             * The css class applied to each legend symbol
             */
            static LEGEND_SYMBOL_CLASS: string;
            /**
             * Creates a Legend.
             *
             * The Legend consists of a series of entries, each with a color and label taken from the Scales.Color.
             * By defaul, the entries will be in the same order as the Scale's domain.
             *
             * @constructor
             * @param {Scale.Color} scale
             */
            constructor(scale: Scales.Color);
            protected _setup(): void;
            /**
             * Gets the maximum number of entries in each row.
             *
             * @returns {number}
             */
            maxEntriesPerRow(): number;
            /**
             * Gets the maximum number of entries in each row.
             *
             * @param {number} numEntries
             * @returns {Legend} The calling Legend.
             */
            maxEntriesPerRow(numEntries: number): Legend;
            /**
             * Gets the current comparator for the Legend's entries.
             *
             * @returns {(a: string, b: string) => number}
             */
            comparator(): (a: string, b: string) => number;
            /**
             * Sets a new comparator for the Legend's entries.
             * The comparator is used to set the display order of the entries.
             *
             * @param {(a: string, b: string) => number} comparator
             * @returns {Legend} The calling Legend.
             */
            comparator(comparator: (a: string, b: string) => number): Legend;
            /**
             * Gets the current Color Scale backing the Legend.
             *
             * @returns {Scales.Color}
             */
            scale(): Scales.Color;
            /**
             * Assigns a new Color Scale to the Legend.
             *
             * @param {Scales.Color} scale
             * @returns {Legend} The calling Legend.
             */
            scale(scale: Scales.Color): Legend;
            destroy(): void;
            requestedSpace(offeredWidth: number, offeredHeight: number): SpaceRequest;
            /**
             * Gets the Legend entry under at given pixel position.
             * Returns an empty Selection if no entry exists under at given pixel position.
             *
             * @param {Point} position
             * @returns {D3.Selection}
             */
            getEntry(position: Point): D3.Selection;
            renderImmediately(): Legend;
            /**
             * Gets the SymbolFactory accessor of the Legend, which determines the symbol for each entry.
             *
             * @returns {(datum: any, index: number) => symbolFactory}
             */
            symbolFactoryAccessor(): (datum: any, index: number) => SymbolFactory;
            /**
             * Sets the SymbolFactory accessor of the Legend, which determines the symbol for each entry.
             *
             * @param {(datum: any, index: number) => symbolFactory}
             * @returns {Legend} The calling Legend
             */
            symbolFactoryAccessor(symbolFactoryAccessor: (datum: any, index: number) => SymbolFactory): Legend;
            fixedWidth(): boolean;
            fixedHeight(): boolean;
        }
    }
}


declare module Plottable {
    module Components {
        class InterpolatedColorLegend extends Component {
            /**
             * The css class applied to the legend labels.
             */
            static LEGEND_LABEL_CLASS: string;
            /**
             * Creates an InterpolatedColorLegend.
             *
             * The InterpolatedColorLegend consists of a sequence of swatches, showing the
             * associated Scales.InterpolatedColor sampled at various points. Two labels
             * show the maximum and minimum values of the Scales.InterpolatedColor.
             *
             * @constructor
             * @param {Scales.InterpolatedColor} interpolatedColorScale
             * @param {string} [orientation="horizontal"] ("horizontal"/"left"/"right").
             * @param {Formatter} [formatter=Formatters.general()] The Formatter for the labels.
             */
            constructor(interpolatedColorScale: Scales.InterpolatedColor, orientation?: string, formatter?: (d: any) => string);
            destroy(): void;
            /**
             * Gets the current Formatter for the labels.
             */
            formatter(): Formatter;
            /**
             * Sets the Formatter for the labels.
             *
             * @param {Formatter} formatter
             * @returns {InterpolatedColorLegend} The calling InterpolatedColorLegend.
             */
            formatter(formatter: Formatter): InterpolatedColorLegend;
            /**
             * Gets the current orientation.
             */
            orientation(): string;
            /**
             * Sets the orientation.
             *
             * @param {string} newOrientation The desired orientation ("horizontal"/"left"/"right").
             * @returns {InterpolatedColorLegend} The calling InterpolatedColorLegend.
             */
            orientation(orientation: string): InterpolatedColorLegend;
            fixedWidth(): boolean;
            fixedHeight(): boolean;
            protected _setup(): void;
            requestedSpace(offeredWidth: number, offeredHeight: number): SpaceRequest;
            renderImmediately(): InterpolatedColorLegend;
        }
    }
}


declare module Plottable {
    module Components {
        class Gridlines extends Component {
            /**
             * Creates Gridlines.
             *
             * @constructor
             *
             * @param {QuantitativeScale} xScale The scale to base the x gridlines on. Pass null if no gridlines are desired.
             * @param {QuantitativeScale} yScale The scale to base the y gridlines on. Pass null if no gridlines are desired.
             */
            constructor(xScale: QuantitativeScale<any>, yScale: QuantitativeScale<any>);
            destroy(): Gridlines;
            protected _setup(): void;
            renderImmediately(): Gridlines;
        }
    }
}


declare module Plottable {
    module Components {
        class Table extends ComponentContainer {
            /**
             * Constructs a Table.
             *
             * A Table combines Components in the form of a grid. A
             * common case is combining a y-axis, x-axis, and the plotted data via
             * ```typescript
             * new Table([[yAxis, plot],
             *            [null,  xAxis]]);
             * ```
             *
             * @constructor
             * @param {Component[][]=[]} [rows] A 2-D array of Components to be added to the Table.
             *   null can be used if a cell is empty.
             */
            constructor(rows?: Component[][]);
            protected _forEach(callback: (component: Component) => any): void;
            /**
             * Checks whether the specified Component is in the Table.
             */
            has(component: Component): boolean;
            /**
             * Adds a Component in the specified row and column position.
             *
             * For example, instead of calling `new Table([[a, b], [null, c]])`, you
             * could call
             * ```typescript
             * var table = new Table();
             * table.add(a, 0, 0);
             * table.add(b, 0, 1);
             * table.add(c, 1, 1);
             * ```
             *
             * @param {Component} component The Component to be added.
             * @param {number} row
             * @param {number} col
             * @returns {Table} The calling Table.
             */
            add(component: Component, row: number, col: number): Table;
            protected _remove(component: Component): boolean;
            requestedSpace(offeredWidth: number, offeredHeight: number): SpaceRequest;
            computeLayout(origin?: Point, availableWidth?: number, availableHeight?: number): Table;
            /**
             * Gets the padding above and below each row, in pixels.
             */
            rowPadding(): number;
            /**
             * Sets the padding above and below each row, in pixels.
             *
             * @param {number} rowPadding
             * @returns {Table} The calling Table.
             */
            rowPadding(rowPadding: number): Table;
            /**
             * Gets the padding to the left and right of each column, in pixels.
             */
            columnPadding(): number;
            /**
             * Sets the padding to the left and right of each column, in pixels.
             *
             * @param {number} columnPadding
             * @returns {Table} The calling Table.
             */
            columnPadding(columnPadding: number): Table;
            /**
             * Gets the weight of a particular row in the Table.
             *
             * @param {number} index
             */
            rowWeight(index: number): number;
            /**
             * Sets the layout weight of a particular row.
             * Space is allocated to rows based on their weight. Rows with higher weights receive proportionally more space.
             *
             * A common case would be to have one row take up 2/3rds of the space,
             * and the other row take up 1/3rd.
             *
             * Example:
             *
             * ```JavaScript
             * plot = new Plottable.Component.Table([
             *  [row1],
             *  [row2]
             * ]);
             *
             * // assign twice as much space to the first row
             * plot
             *  .rowWeight(0, 2)
             *  .rowWeight(1, 1)
             * ```
             *
             * @param {number} index
             * @param {number} weight
             * @returns {Table} The calling Table.
             */
            rowWeight(index: number, weight: number): Table;
            /**
             * Gets the weight of a particular column in the Table.
             *
             * @param {number} index
             */
            columnWeight(index: number): number;
            /**
             * Sets the layout weight of a particular column.
             * Space is allocated to columns based on their weight. Columns with higher weights receive proportionally more space.
             *
             * Please see `rowWeight` docs for an example.
             *
             * @param {number} index
             * @param {number} weight
             * @returns {Table} The calling Table.
             */
            columnWeight(index: number, weight: number): Table;
            fixedWidth(): boolean;
            fixedHeight(): boolean;
        }
    }
}


declare module Plottable {
    module Components {
        class SelectionBoxLayer extends Component {
            protected _box: D3.Selection;
            constructor();
            protected _setup(): void;
            protected _getSize(availableWidth: number, availableHeight: number): {
                width: number;
                height: number;
            };
            /**
             * Gets the Bounds of the box.
             */
            bounds(): Bounds;
            /**
             * Sets the Bounds of the box.
             *
             * @param {Bounds} newBounds
             * @return {SelectionBoxLayer} The calling SelectionBoxLayer.
             */
            bounds(newBounds: Bounds): SelectionBoxLayer;
            protected _setBounds(newBounds: Bounds): void;
            renderImmediately(): SelectionBoxLayer;
            /**
             * Gets whether the box is being shown.
             */
            boxVisible(): boolean;
            /**
             * Shows or hides the selection box.
             *
             * @param {boolean} show Whether or not to show the box.
             * @return {SelectionBoxLayer} The calling SelectionBoxLayer.
             */
            boxVisible(show: boolean): SelectionBoxLayer;
            fixedWidth(): boolean;
            fixedHeight(): boolean;
        }
    }
}


declare module Plottable {
    module Plots {
        /**
         * A key that is also coupled with a dataset, a drawer and a metadata in Plot.
         */
        type PlotDatasetKey = {
            dataset: Dataset;
            drawer: Drawers.AbstractDrawer;
            key: string;
        };
        type PlotData = {
            data: any[];
            pixelPoints: Point[];
            selection: D3.Selection;
        };
        interface AccessorScaleBinding<D, R> {
            accessor: Accessor<any>;
            scale?: Scale<D, R>;
        }
        module Animator {
            var MAIN: string;
            var RESET: string;
        }
    }
    class Plot extends Component {
        protected _dataChanged: boolean;
        protected _key2PlotDatasetKey: D3.Map<Plots.PlotDatasetKey>;
        protected _datasetKeysInOrder: string[];
        protected _renderArea: D3.Selection;
        protected _attrBindings: D3.Map<_Projection>;
        protected _attrExtents: D3.Map<any[]>;
        protected _animate: boolean;
        protected _animateOnNextRender: boolean;
        protected _propertyExtents: D3.Map<any[]>;
        protected _propertyBindings: D3.Map<Plots.AccessorScaleBinding<any, any>>;
        /**
         * Constructs a Plot.
         *
         * Plots display data.
         *
         * @constructor
         */
        constructor();
        anchor(selection: D3.Selection): Plot;
        protected _setup(): void;
        destroy(): void;
        /**
         * Adds a Dataset to the Plot.
         *
         * @param {Dataset} dataset
         * @returns {Plot} The calling Plot.
         */
        addDataset(dataset: Dataset): Plot;
        protected _setupDatasetNodes(dataset: Dataset): void;
        protected _getDrawer(dataset: Dataset): Drawers.AbstractDrawer;
        protected _getAnimator(key: string): Animators.Plot;
        protected _onDatasetUpdate(): void;
        /**
         * Gets the AccessorScaleBinding for a particular attribute.
         *
         * @param {string} attr
         */
        attr<A>(attr: string): Plots.AccessorScaleBinding<A, number | string>;
        /**
         * Sets a particular attribute to a constant value, or to the result of an Accessor.
         *
         * @param {string} attr
         * @param {number|string|Accessor<number>|Accessor<string>} attrValue
         * @returns {Plot} The calling Plot.
         */
        attr(attr: string, attrValue: number | string | Accessor<number> | Accessor<string>): Plot;
        /**
         * Sets a particular attribute to a scaled constant value or scaled result of an Accessor.
         * The provided Scale will account for the attribute values when autoDomain()-ing.
         *
         * @param {string} attr
         * @param {A|Accessor<A>} attrValue
         * @param {Scale<A, number | string>} scale The Scale used to scale the attrValue.
         * @returns {Plot} The calling Plot.
         */
        attr<A>(attr: string, attrValue: A | Accessor<A>, scale: Scale<A, number | string>): Plot;
        protected _bindProperty(property: string, value: any, scale: Scale<any, any>): void;
        protected _generateAttrToProjector(): AttributeToProjector;
        renderImmediately(): Plot;
        /**
         * Enables or disables animation.
         */
        animate(enabled: boolean): Plot;
        detach(): Plot;
        /**
         * Updates the extents associated with each attribute, then autodomains all scales the Plot uses.
         */
        protected _updateExtents(): void;
        protected _updateExtentsForProperty(property: string): void;
        protected _filterForProperty(property: string): Accessor<boolean>;
        /**
         * Override in subclass to add special extents, such as included values
         */
        protected _extentsForProperty(property: string): any[];
        /**
         * Get the Animator associated with the specified Animator key.
         *
         * @return {Animators.Plot}
         */
        animator(animatorKey: string): Animators.Plot;
        /**
         * Set the Animator associated with the specified Animator key.
         *
         * @param {string} animatorKey
         * @param {Animators.Plot} animator
         * @returns {Plot} The calling Plot.
         */
        animator(animatorKey: string, animator: Animators.Plot): Plot;
        /**
         * Removes a Dataset from the Plot.
         *
         * @param {Dataset} dataset
         * @returns {Plot} The calling Plot.
         */
        removeDataset(dataset: Dataset): Plot;
        protected _removeDatasetNodes(dataset: Dataset): void;
        /**
         * Returns an array of internal keys corresponding to those Datasets actually on the plot
         */
        protected _keysForDatasets(datasets: Dataset[]): string[];
        datasets(): Dataset[];
        datasets(datasets: Dataset[]): Plot;
        protected _getDrawersInOrder(): Drawers.AbstractDrawer[];
        protected _generateDrawSteps(): Drawers.DrawStep[];
        protected _additionalPaint(time: number): void;
        protected _getDataToDraw(): D3.Map<any[]>;
        /**
         * Retrieves all of the Selections of this Plot for the specified Datasets.
         *
<<<<<<< HEAD
         * @param {Dataset[]} [datasets] The Datasets to retrieve the Selections for.
         *   If not provided, Selections will be retrieved for all Datasets on the Plot.
         * @param {boolean} exclude If set to true, returns the Selections for all Datasets except
         *   those specified in the datsets parameter.
         * @returns {D3.Selection}
=======
         * @param {Dataset[]} datasets The Datasets to retrieve the selections from.
         * If not provided, all selections will be retrieved.
         * @returns {D3.Selection} The retrieved Selections.
>>>>>>> aa73d7a1
         */
        getAllSelections(datasets?: Dataset[]): D3.Selection;
        /**
         * Retrieves all of the PlotData of this plot for the specified dataset(s)
         *
         * @param {Dataset[]} datasets The Datasets to retrieve the PlotData from.
         * If not provided, all PlotData will be retrieved.
         * @returns {PlotData} The retrieved PlotData.
         */
        getAllPlotData(datasets?: Dataset[]): Plots.PlotData;
        /**
         * Retrieves PlotData with the lowest distance, where distance is defined
         * to be the Euclidiean norm.
         *
         * @param {Point} queryPoint The point to which plot data should be compared
         *
         * @returns {PlotData} The PlotData closest to queryPoint
         */
        getClosestPlotData(queryPoint: Point): Plots.PlotData;
        protected _isVisibleOnPlot(datum: any, pixelPoint: Point, selection: D3.Selection): boolean;
        protected _uninstallScaleForKey(scale: Scale<any, any>, key: string): void;
        protected _installScaleForKey(scale: Scale<any, any>, key: string): void;
        protected _propertyProjectors(): AttributeToProjector;
        protected static _scaledAccessor<D, R>(binding: Plots.AccessorScaleBinding<D, R>): Accessor<any>;
        protected _pixelPoint(datum: any, index: number, dataset: Dataset): Point;
    }
}


declare module Plottable {
    module Plots {
        class Pie extends Plot {
            /**
             * Constructs a Pie Plot.
             * Pie Plots only support a single Dataset.
             *
             * @constructor
             */
            constructor();
            computeLayout(origin?: Point, availableWidth?: number, availableHeight?: number): Pie;
            addDataset(dataset: Dataset): Pie;
            removeDataset(dataset: Dataset): Pie;
            protected _onDatasetUpdate(): void;
            protected _getDrawer(dataset: Dataset): Drawers.AbstractDrawer;
            getAllPlotData(datasets?: Dataset[]): Plots.PlotData;
            /**
             * Gets the AccessorScaleBinding for the sector value.
             */
            sectorValue<S>(): AccessorScaleBinding<S, number>;
            /**
             * Sets the sector value to a constant number, or to the result of an Accessor<number>.
             *
             * @param {number|Accessor<number>} sectorValue
             * @returns {Pie} The calling Pie Plot.
             */
            sectorValue(sectorValue: number | Accessor<number>): Plots.Pie;
            /**
             * Sets the sector value to a scaled constant value or scaled result of an Accessor.
             * The provided Scale will account for the values when autoDomain()-ing.
             *
             * @param {S|Accessor<S>} sectorValue
             * @param {Scale<S, number>} scale
             * @returns {Pie} The calling Pie Plot.
             */
            sectorValue<S>(sectorValue: S | Accessor<S>, scale: Scale<S, number>): Plots.Pie;
            /**
             * Gets the AccessorScaleBinding for the inner radius.
             */
            innerRadius<R>(): AccessorScaleBinding<R, number>;
            /**
             * Sets the inner radius to a constant number, or to the result of an Accessor<number>.
             *
             * @param {number|Accessor<number>} innerRadius
             * @returns {Pie} The calling Pie Plot.
             */
            innerRadius(innerRadius: number | Accessor<number>): Plots.Pie;
            /**
             * Sets the inner radius to a scaled constant value or scaled result of an Accessor.
             * The provided Scale will account for the values when autoDomain()-ing.
             *
             * @param {R|Accessor<R>} innerRadius
             * @param {Scale<R, number>} scale
             * @returns {Pie} The calling Pie Plot.
             */
            innerRadius<R>(innerRadius: R | Accessor<R>, scale: Scale<R, number>): Plots.Pie;
            /**
             * Gets the AccessorScaleBinding for the outer radius.
             */
            outerRadius<R>(): AccessorScaleBinding<R, number>;
            /**
             * Sets the outer radius to a constant number, or to the result of an Accessor<number>.
             *
             * @param {number|Accessor<number>} outerRadius
             * @returns {Pie} The calling Pie Plot.
             */
            outerRadius(outerRadius: number | Accessor<number>): Plots.Pie;
            /**
             * Sets the outer radius to a scaled constant value or scaled result of an Accessor.
             * The provided Scale will account for the values when autoDomain()-ing.
             *
             * @param {R|Accessor<R>} outerRadius
             * @param {Scale<R, number>} scale
             * @returns {Pie} The calling Pie Plot.
             */
            outerRadius<R>(outerRadius: R | Accessor<R>, scale: Scale<R, number>): Plots.Pie;
            protected _propertyProjectors(): AttributeToProjector;
            protected _getDataToDraw(): D3.Map<any[]>;
            protected _pixelPoint(datum: any, index: number, dataset: Dataset): {
                x: number;
                y: number;
            };
        }
    }
}


declare module Plottable {
    class XYPlot<X, Y> extends Plot {
        protected static _X_KEY: string;
        protected static _Y_KEY: string;
        /**
         * Constructs an XYPlot.
         *
         * An XYPlot is a Plot that displays data along two primary directions, X and Y.
         *
         * @constructor
         * @param {Scale} xScale The x scale to use.
         * @param {Scale} yScale The y scale to use.
         */
        constructor(xScale: Scale<X, number>, yScale: Scale<Y, number>);
        /**
         * Gets the AccessorScaleBinding for X.
         */
        x(): Plots.AccessorScaleBinding<X, number>;
        /**
         * Sets X to a constant number, or to the result of an Accessor<number>.
         *
         * @param {number|Accessor<number>} x
         * @returns {XYPlot} The calling XYPlot.
         */
        x(x: number | Accessor<number>): XYPlot<X, Y>;
        /**
         * Sets X to a scaled constant value or scaled result of an Accessor.
         * The provided Scale will account for the values when autoDomain()-ing.
         *
         * @param {X|Accessor<X>} x
         * @param {Scale<X, number>} xScale
         * @returns {XYPlot} The calling XYPlot.
         */
        x(x: X | Accessor<X>, xScale: Scale<X, number>): XYPlot<X, Y>;
        /**
         * Gets the AccessorScaleBinding for Y.
         */
        y(): Plots.AccessorScaleBinding<Y, number>;
        /**
         * Sets Y to a constant number, or to the result of an Accessor<number>.
         *
         * @param {number|Accessor<number>} y
         * @returns {XYPlot} The calling XYPlot.
         */
        y(y: number | Accessor<number>): XYPlot<X, Y>;
        /**
         * Sets Y to a scaled constant value or scaled result of an Accessor.
         * The provided Scale will account for the values when autoDomain()-ing.
         *
         * @param {Y|Accessor<Y>} y
         * @param {Scale<Y, number>} yScale
         * @returns {XYPlot} The calling XYPlot.
         */
        y(y: Y | Accessor<Y>, yScale: Scale<Y, number>): XYPlot<X, Y>;
        protected _filterForProperty(property: string): (datum: any, index: number, dataset: Dataset) => boolean;
        protected _uninstallScaleForKey(scale: Scale<any, any>, key: string): void;
        protected _installScaleForKey(scale: Scale<any, any>, key: string): void;
        destroy(): XYPlot<X, Y>;
        /**
         * Sets the automatic domain adjustment for visible points to operate against the X Scale, Y Scale, or neither.
         * If "x" or "y" is specified the adjustment is immediately performed.
         *
         * @param {string} scaleName Must be one of "x", "y", or "none".
         *   "x" will adjust the x Scale in relation to changes in the y domain.
         *   "y" will adjust the y Scale in relation to changes in the x domain.
         *   "none" means neither Scale will change automatically.
         *
         * @returns {XYPlot} The calling XYPlot.
         */
        autorange(scaleName: string): XYPlot<X, Y>;
        computeLayout(origin?: Point, availableWidth?: number, availableHeight?: number): XYPlot<X, Y>;
        /**
         * Adjusts the domains of both X and Y scales to show all data.
         * This call does not override the autorange() behavior.
         *
         * @returns {XYPlot} The calling XYPlot.
         */
        showAllData(): XYPlot<X, Y>;
        protected _projectorsReady(): boolean;
        protected _pixelPoint(datum: any, index: number, dataset: Dataset): Point;
        protected _getDataToDraw(): D3.Map<any[]>;
    }
}


declare module Plottable {
    module Plots {
        class Rectangle<X, Y> extends XYPlot<X, Y> {
            /**
             * Constructs a Rectangle Plot.
             *
             * A Rectangle Plot displays rectangles based on the data.
             * The left and right edges of each rectangle can be set with x() and x2().
             *   If only x() is set the Rectangle Plot will attempt to compute the correct left and right edge positions.
             * The top and bottom edges of each rectangle can be set with y() and y2().
             *   If only y() is set the Rectangle Plot will attempt to compute the correct top and bottom edge positions.
             *
             * @constructor
             * @param {Scale.Scale} xScale
             * @param {Scale.Scale} yScale
             */
            constructor(xScale: Scale<X, any>, yScale: Scale<Y, any>);
            protected _getDrawer(dataset: Dataset): Drawers.Rect;
            protected _generateAttrToProjector(): {
                [attrToSet: string]: (datum: any, index: number, dataset: Dataset) => any;
            };
            protected _generateDrawSteps(): Drawers.DrawStep[];
            /**
             * Gets the AccessorScaleBinding for X.
             */
            x(): AccessorScaleBinding<X, number>;
            /**
             * Sets X to a constant number, or to the result of an Accessor<number>.
             *
             * @param {number|Accessor<number>} x
             * @returns {Plots.Rectangle} The calling Rectangle Plot.
             */
            x(x: number | Accessor<number>): Plots.Rectangle<X, Y>;
            /**
             * Sets X to a scaled constant value or scaled result of an Accessor.
             * The provided Scale will account for the values when autoDomain()-ing.
             *
             * @param {X|Accessor<X>} x
             * @param {Scale<X, number>} scale
             * @returns {Plots.Rectangle} The calling Rectangle Plot.
             */
            x(x: X | Accessor<X>, scale: Scale<X, number>): Plots.Rectangle<X, Y>;
            /**
             * Gets the AccessorScaleBinding for X2.
             */
            x2(): AccessorScaleBinding<X, number>;
            /**
             * Sets X2 to a constant number, or to the result of an Accessor<number>.
             *
             * @param {number|Accessor<number>} x2
             * @returns {Plots.Rectangle} The calling Rectangle Plot.
             */
            x2(x2: number | Accessor<number>): Plots.Rectangle<X, Y>;
            /**
             * Sets X2 to a scaled constant value or scaled result of an Accessor.
             * The provided Scale will account for the values when autoDomain()-ing.
             *
             * @param {X|Accessor<X>} x2
             * @param {Scale<X, number>} scale
             * @returns {Plots.Rectangle} The calling Rectangle Plot.
             */
            x2(x2: X | Accessor<X>, scale: Scale<X, number>): Plots.Rectangle<X, Y>;
            /**
             * Gets the AccessorScaleBinding for Y.
             */
            y(): AccessorScaleBinding<Y, number>;
            /**
             * Sets Y to a constant number, or to the result of an Accessor<number>.
             *
             * @param {number|Accessor<number>} y
             * @returns {Plots.Rectangle} The calling Rectangle Plot.
             */
            y(y: number | Accessor<number>): Plots.Rectangle<X, Y>;
            /**
             * Sets Y to a scaled constant value or scaled result of an Accessor.
             * The provided Scale will account for the values when autoDomain()-ing.
             *
             * @param {Y|Accessor<Y>} y
             * @param {Scale<Y, number>} scale
             * @returns {Plots.Rectangle} The calling Rectangle Plot.
             */
            y(y: Y | Accessor<Y>, scale: Scale<Y, number>): Plots.Rectangle<X, Y>;
            /**
             * Gets the AccessorScaleBinding for Y2.
             */
            y2(): AccessorScaleBinding<Y, number>;
            /**
             * Sets Y2 to a constant number, or to the result of an Accessor<number>.
             *
             * @param {number|Accessor<number>} y2
             * @returns {Plots.Rectangle} The calling Rectangle Plot.
             */
            y2(y2: number | Accessor<number>): Plots.Rectangle<X, Y>;
            /**
             * Sets Y2 to a scaled constant value or scaled result of an Accessor.
             * The provided Scale will account for the values when autoDomain()-ing.
             *
             * @param {Y|Accessor<Y>} y2
             * @param {Scale<Y, number>} scale
             * @returns {Plots.Rectangle} The calling Rectangle Plot.
             */
            y2(y2: Y | Accessor<Y>, scale: Scale<Y, number>): Plots.Rectangle<X, Y>;
            protected _propertyProjectors(): AttributeToProjector;
            protected _pixelPoint(datum: any, index: number, dataset: Dataset): {
                x: any;
                y: any;
            };
            protected _getDataToDraw(): D3.Map<any[]>;
        }
    }
}


declare module Plottable {
    module Plots {
        class Scatter<X, Y> extends XYPlot<X, Y> {
            /**
             * Constructs a ScatterPlot.
             *
             * @constructor
             * @param {Scale} xScale The x scale to use.
             * @param {Scale} yScale The y scale to use.
             */
            constructor(xScale: Scale<X, number>, yScale: Scale<Y, number>);
            protected _getDrawer(dataset: Dataset): Drawers.Symbol;
            size<S>(): AccessorScaleBinding<S, number>;
            size(size: number | Accessor<number>): Plots.Scatter<X, Y>;
            size<S>(size: S | Accessor<S>, scale: Scale<S, number>): Plots.Scatter<X, Y>;
            symbol(): AccessorScaleBinding<any, any>;
            symbol(symbol: Accessor<SymbolFactory>): Plots.Scatter<X, Y>;
            protected _generateDrawSteps(): Drawers.DrawStep[];
            protected _isVisibleOnPlot(datum: any, pixelPoint: Point, selection: D3.Selection): boolean;
            protected _propertyProjectors(): AttributeToProjector;
        }
    }
}


declare module Plottable {
    module Plots {
        class Bar<X, Y> extends XYPlot<X, Y> {
            static ORIENTATION_VERTICAL: string;
            static ORIENTATION_HORIZONTAL: string;
            protected static _BarAlignmentToFactor: {
                [alignment: string]: number;
            };
            protected static _DEFAULT_WIDTH: number;
            protected _isVertical: boolean;
            /**
             * Constructs a Bar Plot.
             *
             * @constructor
             * @param {Scale} xScale The x scale to use.
             * @param {Scale} yScale The y scale to use.
             * @param {string} [orientation="vertical"] The orientation of the Bar Plot ("vertical"/"horizontal").
             */
            constructor(xScale: Scale<X, number>, yScale: Scale<Y, number>, orientation?: string);
            protected _getDrawer(dataset: Dataset): Drawers.Rect;
            protected _setup(): void;
            /**
             * Gets the baseline value.
             * The baseline is the line that the bars are drawn from.
             *
             * @returns {number}
             */
            baseline(): number;
            /**
             * Sets the baseline value.
             * The baseline is the line that the bars are drawn from.
             *
             * @param {number} value
             * @returns {Bar} The calling Bar Plot.
             */
            baseline(value: number): Bar<X, Y>;
            /**
             * Sets the bar alignment relative to the independent axis.
             * VerticalBarPlot supports "left", "center", "right"
             * HorizontalBarPlot supports "top", "center", "bottom"
             *
             * @param {string} alignment The desired alignment.
             * @returns {Bar} The calling Bar.
             */
            barAlignment(alignment: string): Bar<X, Y>;
            /**
             * Gets whether bar labels are enabled.
             */
            labelsEnabled(): boolean;
            /**
             * Sets whether bar labels are enabled.
             *
             * @param {boolean} labelsEnabled
             * @returns {Bar} The calling Bar Plot.
             */
            labelsEnabled(enabled: boolean): Bar<X, Y>;
            /**
             * Gets the Formatter for bar labels.
             */
            labelFormatter(): Formatter;
            /**
             * Sets the Formatter for bar labels.
             *
             * @param {Formatter} formatter
             * @returns {Bar} The calling Bar Plot.
             */
            labelFormatter(formatter: Formatter): Bar<X, Y>;
            protected _setupDatasetNodes(dataset: Dataset): void;
            protected _removeDatasetNodes(dataset: Dataset): void;
            /**
             * Retrieves the closest PlotData to queryPoint.
             *
             * Bars containing the queryPoint are considered closest. If queryPoint lies outside
             * of all bars, we return the closest in the dominant axis (x for horizontal
             * charts, y for vertical) and break ties using the secondary axis.
             *
             * @param {Point} queryPoint The point to which plot data should be compared
             *
             * @returns {PlotData} The PlotData closest to queryPoint
             */
            getClosestPlotData(queryPoint: Point): PlotData;
            protected _isVisibleOnPlot(datum: any, pixelPoint: Point, selection: D3.Selection): boolean;
            /**
             * Gets the {Plots.PlotData} that correspond to the given pixel position.
             *
             * @param {Point} p The provided pixel position as a {Point}
             * @return {Plots.PlotData} The plot data that corresponds to the {Point}.
             */
            plotDataAt(p: Point): PlotData;
            /**
             * Gets the {Plots.PlotData} that correspond to a given xRange/yRange
             *
             */
            plotDataIn(bounds: Bounds): PlotData;
            /**
             * @param {Range} xRange The specified range of x values
             * @param {Range} yRange The specified range of y values
             * @return {Plots.PlotData} The plot data that corresponds to the ranges
             */
            plotDataIn(xRange: Range, yRange: Range): PlotData;
            protected _additionalPaint(time: number): void;
            protected _generateDrawSteps(): Drawers.DrawStep[];
            protected _generateAttrToProjector(): {
                [attrToSet: string]: (datum: any, index: number, dataset: Dataset) => any;
            };
            /**
             * Computes the barPixelWidth of all the bars in the plot.
             *
             * If the position scale of the plot is a CategoryScale and in bands mode, then the rangeBands function will be used.
             * If the position scale of the plot is a CategoryScale and in points mode, then
             *   from https://github.com/mbostock/d3/wiki/Ordinal-Scales#ordinal_rangePoints, the max barPixelWidth is step * padding
             * If the position scale of the plot is a QuantitativeScale, then _getMinimumDataWidth is scaled to compute the barPixelWidth
             */
            protected _getBarPixelWidth(): number;
            getAllPlotData(datasets?: Dataset[]): Plots.PlotData;
            protected _pixelPoint(datum: any, index: number, dataset: Dataset): {
                x: any;
                y: any;
            };
            protected _getDataToDraw(): D3.Map<any[]>;
        }
    }
}


declare module Plottable {
    module Plots {
        class Line<X> extends XYPlot<X, number> {
            /**
             * Constructs a Line Plot.
             *
             * @constructor
             * @param {QuantitativeScale} xScale
             * @param {QuantitativeScale} yScale
             */
            constructor(xScale: QuantitativeScale<X>, yScale: QuantitativeScale<number>);
            protected _getDrawer(dataset: Dataset): Drawers.Line;
            protected _getResetYFunction(): (d: any, i: number, dataset: Dataset) => number;
            protected _generateDrawSteps(): Drawers.DrawStep[];
            protected _generateAttrToProjector(): {
                [attrToSet: string]: (datum: any, index: number, dataset: Dataset) => any;
            };
            getAllPlotData(datasets?: Dataset[]): Plots.PlotData;
            /**
             * Retrieves the closest PlotData to queryPoint.
             *
             * Lines implement an x-dominant notion of distance; points closest in x are
             * tie-broken by y distance.
             *
             * @param {Point} queryPoint The point to which plot data should be compared
             *
             * @returns {PlotData} The PlotData closest to queryPoint
             */
            getClosestPlotData(queryPoint: Point): PlotData;
            protected _propertyProjectors(): AttributeToProjector;
            protected _constructLineProjector(xProjector: _Projector, yProjector: _Projector): (datum: any, index: number, dataset: Dataset) => string;
            protected _getDataToDraw(): D3.Map<any[]>;
        }
    }
}


declare module Plottable {
    module Plots {
        class Area<X> extends Line<X> {
            /**
             * Constructs an Area Plot.
             * An Area Plot draws a filled region (area) between the"y" and "y0".
             *
             * @constructor
             * @param {QuantitativeScale} xScale
             * @param {QuantitativeScale} yScale
             */
            constructor(xScale: QuantitativeScale<X>, yScale: QuantitativeScale<number>);
            protected _setup(): void;
            /**
             * Gets the AccessorScaleBinding for Y0.
             */
            y0(): Plots.AccessorScaleBinding<number, number>;
            /**
             * Sets Y0 to a constant number, or to the result of an Accessor<number>.
             *
             * @param {number|Accessor<number>} y0
             * @returns {Area} The calling Area Plot.
             */
            y0(y0: number | Accessor<number>): Area<X>;
            /**
             * Sets Y0 to a scaled constant value or scaled result of an Accessor.
             * The provided Scale will account for the values when autoDomain()-ing.
             *
             * @param {number|Accessor<number>} y0
             * @param {Scale<number, number>} y0Scale
             * @returns {Area} The calling Area Plot.
             */
            y0(y0: number | Accessor<number>, y0Scale: Scale<number, number>): Area<X>;
            protected _onDatasetUpdate(): void;
            addDataset(dataset: Dataset): Area<X>;
            protected _additionalPaint(): void;
            protected _getDrawer(dataset: Dataset): Drawers.Area;
            protected _generateDrawSteps(): Drawers.DrawStep[];
            protected _updateYScale(): void;
            protected _getResetYFunction(): Accessor<any>;
            protected _propertyProjectors(): AttributeToProjector;
            getAllSelections(datasets?: Dataset[]): D3._Selection<any>;
            getAllPlotData(datasets?: Dataset[]): Plots.PlotData;
            protected _constructAreaProjector(xProjector: _Projector, yProjector: _Projector, y0Projector: _Projector): (datum: any[], index: number, dataset: Dataset) => string;
        }
    }
}


declare module Plottable {
    module Plots {
        class ClusteredBar<X, Y> extends Bar<X, Y> {
            /**
             * Creates a ClusteredBar Plot.
             *
             * A ClusteredBar Plot groups bars across Datasets based on the primary value of the bars.
             *   On a vertical ClusteredBar Plot, the bars with the same X value are grouped.
             *   On a horizontal ClusteredBar Plot, the bars with the same Y value are grouped.
             *
             * @constructor
             * @param {Scale} xScale
             * @param {Scale} yScale
             * @param {string} [orientation="vertical"] The orientation of the ClusteredBar Plot ("vertical"/"horizontal").
             */
            constructor(xScale: Scale<X, number>, yScale: Scale<Y, number>, orientation?: string);
            protected _generateAttrToProjector(): {
                [attrToSet: string]: (datum: any, index: number, dataset: Dataset) => any;
            };
            protected _getDataToDraw(): D3.Map<any[]>;
        }
    }
}


declare module Plottable {
    module Plots {
        class StackedArea<X> extends Area<X> {
            /**
             * Constructs a StackedArea Plot.
             *
             * @constructor
             * @param {QuantitativeScale} xScale
             * @param {QuantitativeScale} yScale
             */
            constructor(xScale: QuantitativeScale<X>, yScale: QuantitativeScale<number>);
            protected _getAnimator(key: string): Animators.Plot;
            protected _setup(): void;
            x(x?: number | Accessor<number> | X | Accessor<X>, xScale?: Scale<X, number>): any;
            y(y?: number | Accessor<number>, yScale?: Scale<number, number>): any;
            protected _additionalPaint(): void;
            protected _updateYScale(): void;
            protected _onDatasetUpdate(): StackedArea<X>;
            protected _wholeDatumAttributes(): string[];
            protected _updateExtentsForProperty(property: string): void;
            protected _extentsForProperty(attr: string): any[];
            protected _propertyProjectors(): AttributeToProjector;
        }
    }
}


declare module Plottable {
    module Plots {
        class StackedBar<X, Y> extends Bar<X, Y> {
            /**
             * Constructs a StackedBar Plot.
             * A ClusteredBar Plot stacks bars across Datasets based on the primary value of the bars.
             *   On a vertical StackedBar Plot, the bars with the same X value are stacked.
             *   On a horizontal StackedBar Plot, the bars with the same Y value are stacked.
             *
             * @constructor
             * @param {Scale} xScale
             * @param {Scale} yScal
             * @param {string} [orientation="vertical"] The orientation of the Stackedbar Plot ("vertical"/"horizontal").
             */
            constructor(xScale: Scale<X, number>, yScale: Scale<Y, number>, orientation?: string);
            protected _getAnimator(key: string): Animators.Plot;
            x(x?: number | Accessor<number> | X | Accessor<X>, xScale?: Scale<X, number>): any;
            y(y?: number | Accessor<number> | Y | Accessor<Y>, yScale?: Scale<Y, number>): any;
            protected _generateAttrToProjector(): {
                [attrToSet: string]: (datum: any, index: number, dataset: Dataset) => any;
            };
            protected _generateDrawSteps(): Drawers.DrawStep[];
            protected _onDatasetUpdate(): StackedBar<X, Y>;
            protected _updateExtentsForProperty(property: string): void;
            protected _extentsForProperty(attr: string): any[];
        }
    }
}


declare module Plottable {
    module Animators {
        interface Plot {
            /**
             * Applies the supplied attributes to a D3.Selection with some animation.
             *
             * @param {D3.Selection} selection The update selection or transition selection that we wish to animate.
             * @param {AttributeToProjector} attrToProjector The set of
             *     IAccessors that we will use to set attributes on the selection.
             * @return {any} Animators should return the selection or
             *     transition object so that plots may chain the transitions between
             *     animators.
             */
            animate(selection: any, attrToProjector: AttributeToProjector): D3.Selection | D3.Transition.Transition;
            /**
             * Given the number of elements, return the total time the animation requires
             * @param number numberofIterations The number of elements that will be drawn
             * @returns {any} The time required for the animation
             */
            getTiming(numberOfIterations: number): number;
        }
        type PlotAnimatorMap = {
            [animatorKey: string]: Plot;
        };
    }
}


declare module Plottable {
    module Animators {
        /**
         * An animator implementation with no animation. The attributes are
         * immediately set on the selection.
         */
        class Null implements Animators.Plot {
            getTiming(selection: any): number;
            animate(selection: any, attrToProjector: AttributeToProjector): D3.Selection;
        }
    }
}


declare module Plottable {
    module Animators {
        /**
         * The base animator implementation with easing, duration, and delay.
         *
         * The maximum delay between animations can be configured with maxIterativeDelay.
         *
         * The maximum total animation duration can be configured with maxTotalDuration.
         * maxTotalDuration does not set actual total animation duration.
         *
         * The actual interval delay is calculated by following formula:
         * min(maxIterativeDelay(),
         *   max(maxTotalDuration() - duration(), 0) / <number of iterations>)
         */
        class Base implements Animators.Plot {
            /**
             * The default duration of the animation in milliseconds
             */
            static DEFAULT_DURATION_MILLISECONDS: number;
            /**
             * The default starting delay of the animation in milliseconds
             */
            static DEFAULT_DELAY_MILLISECONDS: number;
            /**
             * The default maximum start delay between each start of an animation
             */
            static DEFAULT_MAX_ITERATIVE_DELAY_MILLISECONDS: number;
            /**
             * The default maximum total animation duration
             */
            static DEFAULT_MAX_TOTAL_DURATION_MILLISECONDS: number;
            /**
             * The default easing of the animation
             */
            static DEFAULT_EASING: string;
            /**
             * Constructs the default animator
             *
             * @constructor
             */
            constructor();
            getTiming(numberOfIterations: number): number;
            animate(selection: any, attrToProjector: AttributeToProjector): D3.Transition.Transition;
            /**
             * Gets the duration of the animation in milliseconds.
             *
             * @returns {number} The current duration.
             */
            duration(): number;
            /**
             * Sets the duration of the animation in milliseconds.
             *
             * @param {number} duration The duration in milliseconds.
             * @returns {Default} The calling Default Animator.
             */
            duration(duration: number): Base;
            /**
             * Gets the delay of the animation in milliseconds.
             *
             * @returns {number} The current delay.
             */
            delay(): number;
            /**
             * Sets the delay of the animation in milliseconds.
             *
             * @param {number} delay The delay in milliseconds.
             * @returns {Default} The calling Default Animator.
             */
            delay(delay: number): Base;
            /**
             * Gets the current easing of the animation.
             *
             * @returns {string} the current easing mode.
             */
            easing(): string;
            /**
             * Sets the easing mode of the animation.
             *
             * @param {string} easing The desired easing mode.
             * @returns {Default} The calling Default Animator.
             */
            easing(easing: string): Base;
            /**
             * Gets the maximum start delay between animations in milliseconds.
             *
             * @returns {number} The current maximum iterative delay.
             */
            maxIterativeDelay(): number;
            /**
             * Sets the maximum start delay between animations in milliseconds.
             *
             * @param {number} maxIterDelay The maximum iterative delay in milliseconds.
             * @returns {Base} The calling Base Animator.
             */
            maxIterativeDelay(maxIterDelay: number): Base;
            /**
             * Gets the maximum total animation duration in milliseconds.
             *
             * @returns {number} The current maximum total animation duration.
             */
            maxTotalDuration(): number;
            /**
             * Sets the maximum total animation duration in miliseconds.
             *
             * @param {number} maxDuration The maximum total animation duration in milliseconds.
             * @returns {Base} The calling Base Animator.
             */
            maxTotalDuration(maxDuration: number): Base;
        }
    }
}


declare module Plottable {
    module Animators {
        /**
         * The default animator implementation with easing, duration, and delay.
         */
        class Rect extends Base {
            static ANIMATED_ATTRIBUTES: string[];
            isVertical: boolean;
            isReverse: boolean;
            constructor(isVertical?: boolean, isReverse?: boolean);
            animate(selection: any, attrToProjector: AttributeToProjector): D3.Transition.Transition;
            protected _startMovingProjector(attrToProjector: AttributeToProjector): (datum: any, index: number, dataset: Dataset) => any;
        }
    }
}


declare module Plottable {
    module Animators {
        /**
         * A child class of RectAnimator that will move the rectangle
         * as well as animate its growth.
         */
        class MovingRect extends Rect {
            /**
             * The pixel value to move from
             */
            startPixelValue: number;
            /**
             * Constructs a MovingRectAnimator
             *
             * @param {number} basePixel The pixel value to start moving from
             * @param {boolean} isVertical If the movement/animation is vertical
             */
            constructor(startPixelValue: number, isVertical?: boolean);
            protected _startMovingProjector(attrToProjector: AttributeToProjector): (p: any) => number;
        }
    }
}


declare module Plottable {
    class Dispatcher {
        protected _event2Callback: {
            [eventName: string]: (e: Event) => any;
        };
        protected _callbacks: Utils.CallbackSet<Function>[];
        protected setCallback(callbackSet: Utils.CallbackSet<Function>, callback: Function): void;
        protected unsetCallback(callbackSet: Utils.CallbackSet<Function>, callback: Function): void;
    }
}


declare module Plottable {
    module Dispatchers {
        type MouseCallback = (p: Point, event: MouseEvent) => void;
        class Mouse extends Dispatcher {
            /**
             * Get a Dispatcher.Mouse for the <svg> containing elem.
             * If one already exists on that <svg>, it will be returned; otherwise, a new one will be created.
             *
             * @param {SVGElement} elem A svg DOM element.
             * @return {Dispatchers.Mouse}
             */
            static getDispatcher(elem: SVGElement): Dispatchers.Mouse;
            /**
             * Creates a Dispatchers.Mouse.
             * This constructor not be invoked directly.
             *
             * @param {SVGElement} svg The root <svg> to attach to.
             */
            constructor(svg: SVGElement);
            /**
             * Registers a callback to be called whenever the mouse position changes.
             *
             * @param {MouseCallback} callback
             * @return {Dispatchers.Mouse} The calling Mouse Dispatcher.
             */
            onMouseMove(callback: MouseCallback): Dispatchers.Mouse;
            /**
             * Removes a callback to be called whenever the mouse position changes.
             *
             * @param {MouseCallback} callback
             * @return {Dispatchers.Mouse} The calling Mouse Dispatcher.
             */
            offMouseMove(callback: MouseCallback): Dispatchers.Mouse;
            /**
             * Registers a callback to be called whenever a mousedown occurs.
             *
             * @param {MouseCallback} callback
             * @return {Dispatchers.Mouse} The calling Mouse Dispatcher.
             */
            onMouseDown(callback: MouseCallback): Dispatchers.Mouse;
            /**
             * Removes a callback to be called whenever a mousedown occurs.
             *
             * @param {MouseCallback} callback
             * @return {Dispatchers.Mouse} The calling Mouse Dispatcher.
             */
            offMouseDown(callback: MouseCallback): Dispatchers.Mouse;
            /**
             * Registers a callback to be called whenever a mouseup occurs.
             *
             * @param {MouseCallback} callback
             * @return {Dispatchers.Mouse} The calling Mouse Dispatcher.
             */
            onMouseUp(callback: MouseCallback): Dispatchers.Mouse;
            /**
             * Removes a callback to be called whenever a mouseup occurs.
             *
             * @param {MouseCallback} callback
             * @return {Dispatchers.Mouse} The calling Mouse Dispatcher.
             */
            offMouseUp(callback: MouseCallback): Dispatchers.Mouse;
            /**
             * Registers a callback to be called whenever a wheel event occurs.
             *
             * @param {MouseCallback} callback
             * @return {Dispatchers.Mouse} The calling Mouse Dispatcher.
             */
            onWheel(callback: MouseCallback): Dispatchers.Mouse;
            /**
             * Removes a callback to be called whenever a wheel event occurs.
             *
             * @param {MouseCallback} callback
             * @return {Dispatchers.Mouse} The calling Mouse Dispatcher.
             */
            offWheel(callback: MouseCallback): Dispatchers.Mouse;
            /**
             * Registers a callback to be called whenever a dblClick occurs.
             *
             * @param {MouseCallback} callback
             * @return {Dispatchers.Mouse} The calling Mouse Dispatcher.
             */
            onDblClick(callback: MouseCallback): Dispatchers.Mouse;
            /**
             * Removes a callback to be called whenever a dblClick occurs.
             *
             * @param {MouseCallback} callback
             * @return {Dispatchers.Mouse} The calling Mouse Dispatcher.
             */
            offDblClick(callback: MouseCallback): Dispatchers.Mouse;
            /**
             * Returns the last computed mouse position.
             *
             * @return {Point} The last known mouse position in <svg> coordinate space.
             */
            getLastMousePosition(): {
                x: number;
                y: number;
            };
        }
    }
}


declare module Plottable {
    module Dispatchers {
        type TouchCallback = (ids: number[], idToPoint: {
            [id: number]: Point;
        }, event: TouchEvent) => void;
        class Touch extends Dispatcher {
            /**
             * Gets a Dispatchers.Touch for the <svg> containing elem.
             * If one already exists on that <svg>, it will be returned; otherwise, a new one will be created.
             *
             * @param {SVGElement} elem A svg DOM element.
             * @return {Dispatchers.Touch}
             */
            static getDispatcher(elem: SVGElement): Dispatchers.Touch;
            /**
             * Creates a Dispatchers.Touch.
             * This constructor should not be invoked directly.
             *
             * @param {SVGElement} svg The root <svg> to attach to.
             */
            constructor(svg: SVGElement);
            /**
             * Registers a callback to be called whenever a touch starts.
             *
             * @param {TouchCallback} callback
             * @return {Dispatchers.Touch} The calling Touch Dispatcher.
             */
            onTouchStart(callback: TouchCallback): Dispatchers.Touch;
            /**
             * Removes a callback to be called whenever a touch starts.
             *
             * @param {TouchCallback} callback
             * @return {Dispatchers.Touch} The calling Touch Dispatcher.
             */
            offTouchStart(callback: TouchCallback): Dispatchers.Touch;
            /**
             * Registers a callback to be called whenever the touch position changes.
             *
             * @param {TouchCallback} callback
             * @return {Dispatchers.Touch} The calling Touch Dispatcher.
             */
            onTouchMove(callback: TouchCallback): Dispatchers.Touch;
            /**
             * Removes a callback to be called whenever the touch position changes.
             *
             * @param {TouchCallback} callback
             * @return {Dispatchers.Touch} The calling Touch Dispatcher.
             */
            offTouchMove(callback: TouchCallback): Dispatchers.Touch;
            /**
             * Registers a callback to be called whenever a touch ends.
             *
             * @param {TouchCallback} callback
             * @return {Dispatchers.Touch} The calling Touch Dispatcher.
             */
            onTouchEnd(callback: TouchCallback): Dispatchers.Touch;
            /**
             * Removes a callback to be called whenever a touch ends.
             *
             * @param {TouchCallback} callback
             * @return {Dispatchers.Touch} The calling Touch Dispatcher.
             */
            offTouchEnd(callback: TouchCallback): Dispatchers.Touch;
            /**
             * Registers a callback to be called whenever a touch is cancelled.
             *
             * @param {TouchCallback} callback
             * @return {Dispatchers.Touch} The calling Touch Dispatcher.
             */
            onTouchCancel(callback: TouchCallback): Dispatchers.Touch;
            /**
             * Removes a callback to be called whenever a touch is cancelled.
             *
             * @param {TouchCallback} callback
             * @return {Dispatchers.Touch} The calling Touch Dispatcher.
             */
            offTouchCancel(callback: TouchCallback): Dispatchers.Touch;
        }
    }
}


declare module Plottable {
    module Dispatchers {
        type KeyCallback = (keyCode: number, event: KeyboardEvent) => void;
        class Key extends Dispatcher {
            /**
             * Gets a Dispatchers.Key. If one already exists it will be returned;
             * otherwise, a new one will be created.
             *
             * @return {Dispatchers.Key}
             */
            static getDispatcher(): Dispatchers.Key;
            /**
             * Creates a Dispatchers.Key.
             * This constructor not be invoked directly.
             */
            constructor();
            /**
             * Registers a callback to be called whenever a key is pressed.
             *
             * @param {KeyCallback} callback
             * @return {Dispatchers.Key} The calling Key Dispatcher.
             */
            onKeyDown(callback: KeyCallback): Key;
            /**
             * Removes the callback to be called whenever a key is pressed.
             *
             * @param {KeyCallback} callback
             * @return {Dispatchers.Key} The calling Key Dispatcher.
             */
            offKeyDown(callback: KeyCallback): Key;
        }
    }
}


declare module Plottable {
    class Interaction {
        protected _componentAttachedTo: Component;
        protected _anchor(component: Component): void;
        protected _unanchor(): void;
        /**
         * Attaches this Interaction to a Component.
         * If the Interaction was already attached to a Component, it first detaches itself from the old Component.
         *
         * @param {Component} component
         * @returns {Interaction} The calling Interaction.
         */
        attachTo(component: Component): Interaction;
        /**
         * Detaches this Interaction from the Component.
         * This Interaction can be reused.
         *
         * @param {Component} component
         * @returns {Interaction} The calling Interaction.
         */
        detachFrom(component: Component): Interaction;
        /**
         * Translates an <svg>-coordinate-space point to Component-space coordinates.
         *
         * @param {Point} p A Point in <svg>-space coordinates.
         * @return {Point} The same location in Component-space coordinates.
         */
        protected _translateToComponentSpace(p: Point): Point;
        /**
         * Checks whether a Component-coordinate-space Point is inside the Component.
         *
         * @param {Point} p A Point in Compoennt-space coordinates.
         * @return {boolean} Whether or not the point is inside the Component.
         */
        protected _isInsideComponent(p: Point): boolean;
    }
}


declare module Plottable {
    type ClickCallback = (point: Point) => void;
    module Interactions {
        class Click extends Interaction {
            protected _anchor(component: Component): void;
            protected _unanchor(): void;
            /**
             * Adds a callback to be called called when the Component is clicked.
             *
             * @param {ClickCallback} callback
             * @return {Interactions.Click} The calling Click Interaction.
             */
            onClick(callback: ClickCallback): Click;
            /**
             * Removes a callback that would be called when the Component is clicked.
             *
             * @param {ClickCallback} callback
             * @return {Interactions.Click} The calling Click Interaction.
             */
            offClick(callback: ClickCallback): Click;
        }
    }
}


declare module Plottable {
    module Interactions {
        class DoubleClick extends Interaction {
            protected _anchor(component: Component): void;
            protected _unanchor(): void;
            /**
             * Adds a callback to be called when the Component is double-clicked.
             *
             * @param {ClickCallback} callback
             * @return {Interactions.DoubleClick} The calling DoubleClick Interaction.
             */
            onDoubleClick(callback: ClickCallback): DoubleClick;
            /**
             * Removes a callback that would be called when the Component is double-clicked.
             *
             * @param {ClickCallback} callback
             * @return {Interactions.DoubleClick} The calling DoubleClick Interaction.
             */
            offDoubleClick(callback: ClickCallback): DoubleClick;
        }
    }
}


declare module Plottable {
    type KeyCallback = (keyCode: number) => void;
    module Interactions {
        class Key extends Interaction {
            protected _anchor(component: Component): void;
            protected _unanchor(): void;
            /**
             * Sets a callback to be called when the key with the given keyCode is
             * pressed and the user is moused over the Component.
             *
             * @param {number} keyCode
             * @param {KeyCallback} callback
             * @returns {Interactions.Key} The calling Key Interaction.
             */
            onKey(keyCode: number, callback: KeyCallback): Key;
            /**
             * Removes a callback that would be called when the key with the given keyCode is
             * pressed and the user is moused over the Component.
             *
             * @param {number} keyCode
             * @param {KeyCallback} callback
             * @returns {Interactions.Key} The calling Key Interaction.
             */
            offKey(keyCode: number, callback: KeyCallback): Key;
        }
    }
}


declare module Plottable {
    type PointerCallback = (point: Point) => void;
    module Interactions {
        class Pointer extends Interaction {
            protected _anchor(component: Component): void;
            protected _unanchor(): void;
            /**
             * Sets a callback to be called when the pointer enters the Component.
             *
             * @param {PointerCallback} callback
             * @return {Interactions.Pointer} The calling Pointer Interaction.
             */
            onPointerEnter(callback: PointerCallback): Pointer;
            /**
             * Removes a callback that would be called when the pointer enters the Component.
             *
             * @param {PointerCallback} callback
             * @return {Interactions.Pointer} The calling Pointer Interaction.
             */
            offPointerEnter(callback: PointerCallback): Pointer;
            /**
             * Sets a callback to be called when the pointer moves within the Component.
             *
             * @param {PointerCallback} callback
             * @return {Interactions.Pointer} The calling Pointer Interaction.
             */
            onPointerMove(callback: PointerCallback): Pointer;
            /**
             * Removes a callback that would be called when the pointer moves within the Component.
             *
             * @param {PointerCallback} callback
             * @return {Interactions.Pointer} The calling Pointer Interaction.
             */
            offPointerMove(callback: PointerCallback): Pointer;
            /**
             * Sets a callback to be called when the pointer exits the Component.
             *
             * @param {PointerCallback} callback
             * @return {Interactions.Pointer} The calling Pointer Interaction.
             */
            onPointerExit(callback: PointerCallback): Pointer;
            /**
             * Removes a callback that would be called when the pointer exits the Component.
             *
             * @param {PointerCallback} callback
             * @return {Interactions.Pointer} The calling Pointer Interaction.
             */
            offPointerExit(callback: PointerCallback): Pointer;
        }
    }
}


declare module Plottable {
    module Interactions {
        class PanZoom extends Interaction {
            /**
             * The number of pixels occupied in a line.
             */
            static PIXELS_PER_LINE: number;
            /**
             * Creates a PanZoom Interaction.
             *
             * A PanZoom Interaction updates the domains of an x-scale and/or a y-scale
             * in response to the user panning or zooming.
             *
             * @constructor
             * @param {QuantitativeScale} [xScale] The X scale to update on panning/zooming.
             * @param {QuantitativeScale} [yScale] The Y scale to update on panning/zooming.
             */
            constructor(xScale?: QuantitativeScale<any>, yScale?: QuantitativeScale<any>);
            protected _anchor(component: Component): void;
            protected _unanchor(): void;
        }
    }
}


declare module Plottable {
    type DragCallback = (start: Point, end: Point) => void;
    module Interactions {
        class Drag extends Interaction {
            protected _anchor(component: Component): void;
            protected _unanchor(): void;
            /**
             * Returns whether or not this Interactions constrains Points passed to its
             * callbacks to lie inside its Component.
             *
             * If true, when the user drags outside of the Component, the closest Point
             * inside the Component will be passed to the callback instead of the actual
             * cursor position.
             *
             * @return {boolean}
             */
            constrainToComponent(): boolean;
            /**
             * Sets whether or not this Interactions constrains Points passed to its
             * callbacks to lie inside its Component.
             *
             * If true, when the user drags outside of the Component, the closest Point
             * inside the Component will be passed to the callback instead of the actual
             * cursor position.
             *
             * @param {boolean}
             * @return {Interactions.Drag} The calling Drag Interaction.
             */
            constrainToComponent(constrain: boolean): Drag;
            /**
             * Adds a callback to be called when dragging starts.
             *
             * @param {DragCallback} callback
             * @returns {Drag} The calling Drag Interaction.
             */
            onDragStart(callback: DragCallback): Drag;
            /**
             * Removes a callback that would be called when dragging starts.
             *
             * @param {DragCallback} callback
             * @returns {Drag} The calling Drag Interaction.
             */
            offDragStart(callback: DragCallback): Drag;
            /**
             * Adds a callback to be called during dragging.
             *
             * @param {DragCallback} callback
             * @returns {Drag} The calling Drag Interaction.
             */
            onDrag(callback: DragCallback): Drag;
            /**
             * Removes a callback that would be called during dragging.
             *
             * @param {DragCallback} callback
             * @returns {Drag} The calling Drag Interaction.
             */
            offDrag(callback: DragCallback): Drag;
            /**
             * Adds a callback to be called when dragging ends.
             *
             * @param {DragCallback} callback
             * @returns {Drag} The calling Drag Interaction.
             */
            onDragEnd(callback: DragCallback): Drag;
            /**
             * Removes a callback that would be called when dragging ends.
             *
             * @param {DragCallback} callback
             * @returns {Drag} The calling Drag Interaction.
             */
            offDragEnd(callback: DragCallback): Drag;
        }
    }
}


declare module Plottable {
    type DragBoxCallback = (bounds: Bounds) => void;
    module Components {
        class DragBoxLayer extends Components.SelectionBoxLayer {
            protected _hasCorners: boolean;
            /**
             * Constructs a DragBoxLayer.
             *
             * A DragBoxLayer is a SelectionBoxLayer with a built-in Interactions.Drag.
             * A drag gesture will set the Bounds of the box.
             * If resizing is enabled using resizable(true), the edges of box can be repositioned.
             *
             * @constructor
             */
            constructor();
            protected _setup(): void;
            renderImmediately(): DragBoxLayer;
            /**
             * Gets the detection radius of the drag box, in pixels.
             */
            detectionRadius(): number;
            /**
             * Sets the detection radius of the drag box, in pixels.
             *
             * @param {number} r
             * @return {DragBoxLayer} The calling DragBoxLayer.
             */
            detectionRadius(r: number): DragBoxLayer;
            /**
             * Gets whether or not the drag box is resizable.
             */
            resizable(): boolean;
            /**
             * Sets whether or not the drag box is resizable.
             *
             * @param {boolean} canResize
             * @return {DragBoxLayer} The calling DragBoxLayer.
             */
            resizable(canResize: boolean): DragBoxLayer;
            protected _setResizableClasses(canResize: boolean): void;
            /**
             * Sets the callback to be called when dragging starts.
             *
             * @param {DragBoxCallback} callback
             * @returns {DragBoxLayer} The calling DragBoxLayer.
             */
            onDragStart(callback: DragBoxCallback): DragBoxLayer;
            /**
             * Removes a callback to be called when dragging starts.
             *
             * @param {DragBoxCallback} callback
             * @returns {DragBoxLayer} The calling DragBoxLayer.
             */
            offDragStart(callback: DragBoxCallback): DragBoxLayer;
            /**
             * Sets a callback to be called during dragging.
             *
             * @param {DragBoxCallback} callback
             * @returns {DragBoxLayer} The calling DragBoxLayer.
             */
            onDrag(callback: DragBoxCallback): DragBoxLayer;
            /**
             * Removes a callback to be called during dragging.
             *
             * @param {DragBoxCallback} callback
             * @returns {DragBoxLayer} The calling DragBoxLayer.
             */
            offDrag(callback: DragBoxCallback): DragBoxLayer;
            /**
             * Sets a callback to be called when the dragging ends.
             *
             * @param {DragBoxCallback} callback
             * @returns {DragBoxLayer} The calling DragBoxLayer.
             */
            onDragEnd(callback: DragBoxCallback): DragBoxLayer;
            /**
             * Removes a callback to be called when the dragging ends.
             *
             * @param {DragBoxCallback} callback
             * @returns {DragBoxLayer} The calling DragBoxLayer.
             */
            offDragEnd(callback: DragBoxCallback): DragBoxLayer;
            /**
             * Gets the internal Interactions.Drag of the DragBoxLayer.
             */
            dragInteraction(): Interactions.Drag;
        }
    }
}


declare module Plottable {
    module Components {
        class XDragBoxLayer extends DragBoxLayer {
            /**
             * Constructs an XDragBoxLayer.
             *
             * An XDragBoxLayer is a DragBoxLayer whose size can only be set in the X-direction.
             * The y-values of the bounds() are always set to 0 and the height() of the XDragBoxLayer.
             *
             * @constructor
             */
            constructor();
            computeLayout(origin?: Point, availableWidth?: number, availableHeight?: number): XDragBoxLayer;
            protected _setBounds(newBounds: Bounds): void;
            protected _setResizableClasses(canResize: boolean): void;
        }
    }
}


declare module Plottable {
    module Components {
        class YDragBoxLayer extends DragBoxLayer {
            /**
             * Constructs a YDragBoxLayer.
             *
             * A YDragBoxLayer is a DragBoxLayer whose size can only be set in the Y-direction.
             * The x-values of the bounds() are always set to 0 and the width() of the YDragBoxLayer.
             *
             * @constructor
             */
            constructor();
            computeLayout(origin?: Point, availableWidth?: number, availableHeight?: number): YDragBoxLayer;
            protected _setBounds(newBounds: Bounds): void;
            protected _setResizableClasses(canResize: boolean): void;
        }
    }
}<|MERGE_RESOLUTION|>--- conflicted
+++ resolved
@@ -2459,19 +2459,11 @@
         protected _additionalPaint(time: number): void;
         protected _getDataToDraw(): D3.Map<any[]>;
         /**
-         * Retrieves all of the Selections of this Plot for the specified Datasets.
-         *
-<<<<<<< HEAD
+         * Retrieves Selections on this Plot for the specified Datasets.
+         *
          * @param {Dataset[]} [datasets] The Datasets to retrieve the Selections for.
          *   If not provided, Selections will be retrieved for all Datasets on the Plot.
-         * @param {boolean} exclude If set to true, returns the Selections for all Datasets except
-         *   those specified in the datsets parameter.
          * @returns {D3.Selection}
-=======
-         * @param {Dataset[]} datasets The Datasets to retrieve the selections from.
-         * If not provided, all selections will be retrieved.
-         * @returns {D3.Selection} The retrieved Selections.
->>>>>>> aa73d7a1
          */
         getAllSelections(datasets?: Dataset[]): D3.Selection;
         /**
