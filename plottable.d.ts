
declare module Plottable {
    module Utils {
        module Methods {
            /**
             * Checks if x is between a and b.
             *
             * @param {number} x The value to test if in range
             * @param {number} a The beginning of the (inclusive) range
             * @param {number} b The ending of the (inclusive) range
             * @return {boolean} Whether x is in [a, b]
             */
            function inRange(x: number, a: number, b: number): boolean;
            /**
             * Clamps x to the range [min, max].
             *
             * @param {number} x The value to be clamped.
             * @param {number} min The minimum value.
             * @param {number} max The maximum value.
             * @return {number} A clamped value in the range [min, max].
             */
            function clamp(x: number, min: number, max: number): number;
            /** Print a warning message to the console, if it is available.
             *
             * @param {string} The warnings to print
             */
            function warn(warning: string): void;
            /**
             * Takes two arrays of numbers and adds them together
             *
             * @param {number[]} alist The first array of numbers
             * @param {number[]} blist The second array of numbers
             * @return {number[]} An array of numbers where x[i] = alist[i] + blist[i]
             */
            function addArrays(alist: number[], blist: number[]): number[];
            /**
             * Takes two sets and returns the intersection
             *
             * Due to the fact that D3.Sets store strings internally, return type is always a string set
             *
             * @param {D3.Set<T>} set1 The first set
             * @param {D3.Set<T>} set2 The second set
             * @return {D3.Set<string>} A set that contains elements that appear in both set1 and set2
             */
            function intersection<T>(set1: D3.Set<T>, set2: D3.Set<T>): D3.Set<string>;
            /**
             * Takes two sets and returns the union
             *
             * Due to the fact that D3.Sets store strings internally, return type is always a string set
             *
             * @param {D3.Set<T>} set1 The first set
             * @param {D3.Set<T>} set2 The second set
             * @return {D3.Set<string>} A set that contains elements that appear in either set1 or set2
             */
            function union<T>(set1: D3.Set<T>, set2: D3.Set<T>): D3.Set<string>;
            /**
             * Populates a map from an array of keys and a transformation function.
             *
             * @param {string[]} keys The array of keys.
             * @param {(string, number) => T} transform A transformation function to apply to the keys.
             * @return {D3.Map<T>} A map mapping keys to their transformed values.
             */
            function populateMap<T>(keys: string[], transform: (key: string, index: number) => T): D3.Map<T>;
            /**
             * Take an array of values, and return the unique values.
             * Will work iff ∀ a, b, a.toString() == b.toString() => a == b; will break on Object inputs
             *
             * @param {T[]} values The values to find uniqueness for
             * @return {T[]} The unique values
             */
            function uniq<T>(arr: T[]): T[];
            /**
             * Creates an array of length `count`, filled with value or (if value is a function), value()
             *
             * @param {T | ((index?: number) => T)} value The value to fill the array with or a value generator (called with index as arg)
             * @param {number} count The length of the array to generate
             * @return {any[]}
             */
            function createFilledArray<T>(value: T | ((index?: number) => T), count: number): T[];
            /**
             * @param {T[][]} a The 2D array that will have its elements joined together.
             * @return {T[]} Every array in a, concatenated together in the order they appear.
             */
            function flatten<T>(a: T[][]): T[];
            /**
             * Check if two arrays are equal by strict equality.
             */
            function arrayEq<T>(a: T[], b: T[]): boolean;
            /**
             * @param {any} a Object to check against b for equality.
             * @param {any} b Object to check against a for equality.
             *
             * @returns {boolean} whether or not two objects share the same keys, and
             *          values associated with those keys. Values will be compared
             *          with ===.
             */
            function objEq(a: any, b: any): boolean;
            /**
             * Applies the accessor, if provided, to each element of `array` and returns the maximum value.
             * If no maximum value can be computed, returns defaultValue.
             */
            function max<C>(array: C[], defaultValue: C): C;
            function max<T, C>(array: T[], accessor: (t?: T, i?: number) => C, defaultValue: C): C;
            /**
             * Applies the accessor, if provided, to each element of `array` and returns the minimum value.
             * If no minimum value can be computed, returns defaultValue.
             */
            function min<C>(array: C[], defaultValue: C): C;
            function min<T, C>(array: T[], accessor: (t?: T, i?: number) => C, defaultValue: C): C;
            /**
             * Returns true **only** if x is NaN
             */
            function isNaN(n: any): boolean;
            /**
             * Returns true if the argument is a number, which is not NaN
             * Numbers represented as strings do not pass this function
             */
            function isValidNumber(n: any): boolean;
            /**
             * Creates shallow copy of map.
             * @param {{ [key: string]: any }} oldMap Map to copy
             *
             * @returns {[{ [key: string]: any }} coppied map.
             */
            function copyMap<T>(oldMap: {
                [key: string]: T;
            }): {
                [key: string]: T;
            };
            function range(start: number, stop: number, step?: number): number[];
            /** Is like setTimeout, but activates synchronously if time=0
             * We special case 0 because of an observed issue where calling setTimeout causes visible flickering.
             * We believe this is because when requestAnimationFrame calls into the paint function, as soon as that function finishes
             * evaluating, the results are painted to the screen. As a result, if we want something to occur immediately but call setTimeout
             * with time=0, then it is pushed to the call stack and rendered in the next frame, so the component that was rendered via
             * setTimeout appears out-of-sync with the rest of the plot.
             */
            function setTimeout(f: Function, time: number, ...args: any[]): number;
            function colorTest(colorTester: D3.Selection, className: string): string;
            function lightenColor(color: string, factor: number): string;
            function distanceSquared(p1: Point, p2: Point): number;
            function isIE(): boolean;
            /**
             * Returns true if the supplied coordinates or Ranges intersect or are contained by bbox.
             *
             * @param {number | Range} xValOrRange The x coordinate or Range to test
             * @param {number | Range} yValOrRange The y coordinate or Range to test
             * @param {SVGRect} bbox The bbox
             * @param {number} tolerance Amount by which to expand bbox, in each dimension, before
             * testing intersection
             *
             * @returns {boolean} True if the supplied coordinates or Ranges intersect or are
             * contained by bbox, false otherwise.
             */
            function intersectsBBox(xValOrRange: number | Range, yValOrRange: number | Range, bbox: SVGRect, tolerance?: number): boolean;
            /**
             * Create a Range from a number or an object with "min" and "max" defined.
             *
             * @param {any} input The object to parse
             *
             * @returns {Range} The generated Range
             */
            function parseRange(input: any): Range;
        }
    }
}


declare module Plottable {
    module Utils {
        module D3Scale {
            function niceDomain<D>(scale: D3.Scale.QuantitativeScale<D>, domain: D[], count?: number): any[];
        }
    }
}


declare module Plottable {
    module Utils {
        class Map<K, V> {
            /**
             * Set a new key/value pair in the Map.
             *
             * @param {K} key Key to set in the Map
             * @param {V} value Value to set in the Map
             * @return {boolean} True if key already in Map, false otherwise
             */
            set(key: K, value: V): boolean;
            /**
             * Get a value from the store, given a key.
             *
             * @param {K} key Key associated with value to retrieve
             * @return {V} Value if found, undefined otherwise
             */
            get(key: K): V;
            /**
             * Test whether store has a value associated with given key.
             *
             * Will return true if there is a key/value entry,
             * even if the value is explicitly `undefined`.
             *
             * @param {K} key Key to test for presence of an entry
             * @return {boolean} Whether there was a matching entry for that key
             */
            has(key: K): boolean;
            /**
             * Return an array of the values in the Map
             *
             * @return {V[]} The values in the store
             */
            values(): V[];
            /**
             * Return an array of keys in the Map.
             *
             * @return {K[]} The keys in the store
             */
            keys(): K[];
            /**
             * Delete a key from the Map. Return whether the key was present.
             *
             * @param {K} The key to remove
             * @return {boolean} Whether a matching entry was found and removed
             */
            delete(key: K): boolean;
        }
    }
}


declare module Plottable {
    module Utils {
        /**
         * Shim for ES6 set.
         * https://developer.mozilla.org/en-US/docs/Web/JavaScript/Reference/Global_Objects/Set
         */
        class Set<T> {
            constructor();
            add(value: T): Set<T>;
            delete(value: T): boolean;
            has(value: T): boolean;
            values(): T[];
        }
    }
}

declare module Plottable {
    module Utils {
        module DOM {
            /**
             * Gets the bounding box of an element.
             * @param {D3.Selection} element
             * @returns {SVGRed} The bounding box.
             */
            function getBBox(element: D3.Selection): SVGRect;
            var POLYFILL_TIMEOUT_MSEC: number;
            function requestAnimationFramePolyfill(fn: () => any): void;
            function isSelectionRemovedFromSVG(selection: D3.Selection): boolean;
            function getElementWidth(elem: HTMLScriptElement): number;
            function getElementHeight(elem: HTMLScriptElement): number;
            function getSVGPixelWidth(svg: D3.Selection): number;
            function translate(s: D3.Selection, x?: number, y?: number): any;
            function boxesOverlap(boxA: ClientRect, boxB: ClientRect): boolean;
            function boxIsInside(inner: ClientRect, outer: ClientRect): boolean;
            function getBoundingSVG(elem: SVGElement): SVGElement;
            function getUniqueClipPathId(): string;
        }
    }
}


declare module Plottable {
    module Utils {
        module Colors {
            /**
             * Return contrast ratio between two colors
             * Based on implementation from chroma.js by Gregor Aisch (gka) (licensed under BSD)
             * chroma.js may be found here: https://github.com/gka/chroma.js
             * License may be found here: https://github.com/gka/chroma.js/blob/master/LICENSE
             * see http://www.w3.org/TR/2008/REC-WCAG20-20081211/#contrast-ratiodef
             */
            function contrast(a: string, b: string): number;
        }
    }
}


declare module Plottable {
    module Utils {
        /**
         * A set of callbacks which can be all invoked at once.
         * Each callback exists at most once in the set (based on reference equality).
         * All callbacks should have the same signature.
         */
        class CallbackSet<CB extends Function> extends Set<CB> {
            callCallbacks(...args: any[]): CallbackSet<CB>;
        }
    }
}


declare module Plottable {
    module Utils {
        class Stacked {
            /**
             * Calculates the offset of each piece of data, in each dataset, relative to the baseline,
             * for drawing purposes.
             *
             * @return {Utils.Map<Dataset, D3.Map<number>>} A map from each dataset to the offset of each datapoint
             */
            static computeStackOffsets(datasets: Dataset[], keyAccessor: Accessor<any>, valueAccessor: Accessor<number>): Map<Dataset, D3.Map<number>>;
            /**
             * Calculates an extent across all datasets. The extent is a <number> interval that
             * accounts for the fact that stacked bits have to be added together when calculating the extent
             *
             * @return {[number]} The extent that spans all the stacked data
             */
            static computeStackExtent(datasets: Dataset[], keyAccessor: Accessor<any>, valueAccessor: Accessor<number>, stackOffsets: Utils.Map<Dataset, D3.Map<number>>, filter: Accessor<boolean>): number[];
            /**
             * Given an array of datasets and the accessor function for the key, computes the
             * set reunion (no duplicates) of the domain of each dataset.
             */
            static domainKeys(datasets: Dataset[], keyAccessor: Accessor<any>): string[];
        }
    }
}


declare module Plottable {
    type Formatter = (d: any) => string;
    var MILLISECONDS_IN_ONE_DAY: number;
    module Formatters {
        /**
         * Creates a formatter for currency values.
         *
         * @param {number} [precision] The number of decimal places to show (default 2).
         * @param {string} [symbol] The currency symbol to use (default "$").
         * @param {boolean} [prefix] Whether to prepend or append the currency symbol (default true).
         * @param {boolean} [onlyShowUnchanged] Whether to return a value if value changes after formatting (default true).
         *
         * @returns {Formatter} A formatter for currency values.
         */
        function currency(precision?: number, symbol?: string, prefix?: boolean): (d: any) => string;
        /**
         * Creates a formatter that displays exactly [precision] decimal places.
         *
         * @param {number} [precision] The number of decimal places to show (default 3).
         * @param {boolean} [onlyShowUnchanged] Whether to return a value if value changes after formatting (default true).
         *
         * @returns {Formatter} A formatter that displays exactly [precision] decimal places.
         */
        function fixed(precision?: number): (d: any) => string;
        /**
         * Creates a formatter that formats numbers to show no more than
         * [precision] decimal places. All other values are stringified.
         *
         * @param {number} [precision] The number of decimal places to show (default 3).
         * @param {boolean} [onlyShowUnchanged] Whether to return a value if value changes after formatting (default true).
         *
         * @returns {Formatter} A formatter for general values.
         */
        function general(precision?: number): (d: any) => string;
        /**
         * Creates a formatter that stringifies its input.
         *
         * @returns {Formatter} A formatter that stringifies its input.
         */
        function identity(): (d: any) => string;
        /**
         * Creates a formatter for percentage values.
         * Multiplies the input by 100 and appends "%".
         *
         * @param {number} [precision] The number of decimal places to show (default 0).
         * @param {boolean} [onlyShowUnchanged] Whether to return a value if value changes after formatting (default true).
         *
         * @returns {Formatter} A formatter for percentage values.
         */
        function percentage(precision?: number): (d: any) => string;
        /**
         * Creates a formatter for values that displays [precision] significant figures
         * and puts SI notation.
         *
         * @param {number} [precision] The number of significant figures to show (default 3).
         *
         * @returns {Formatter} A formatter for SI values.
         */
        function siSuffix(precision?: number): (d: any) => string;
        /**
         * Creates a multi time formatter that displays dates.
         *
         * @returns {Formatter} A formatter for time/date values.
         */
        function multiTime(): (d: any) => string;
        /**
         * Creates a time formatter that displays time/date using given specifier.
         *
         * List of directives can be found on: https://github.com/mbostock/d3/wiki/Time-Formatting#format
         *
         * @param {string} [specifier] The specifier for the formatter.
         *
         * @returns {Formatter} A formatter for time/date values.
         */
        function time(specifier: string): Formatter;
        /**
         * Transforms the Plottable TimeInterval string into a d3 time interval equivalent.
         * If the provided TimeInterval is incorrect, the default is d3.time.year
         */
        function timeIntervalToD3Time(timeInterval: string): D3.Time.Interval;
        /**
         * Creates a formatter for relative dates.
         *
         * @param {number} baseValue The start date (as epoch time) used in computing relative dates (default 0)
         * @param {number} increment The unit used in calculating relative date values (default MILLISECONDS_IN_ONE_DAY)
         * @param {string} label The label to append to the formatted string (default "")
         *
         * @returns {Formatter} A formatter for time/date values.
         */
        function relativeDate(baseValue?: number, increment?: number, label?: string): (d: any) => string;
    }
}


declare module Plottable {
    /**
     * A SymbolFactory is a function that takes in a symbolSize which is the edge length of the render area
     * and returns a string representing the 'd' attribute of the resultant 'path' element
     */
    type SymbolFactory = (symbolSize: number) => string;
    module SymbolFactories {
        type StringAccessor = (datum: any, index: number) => string;
        function circle(): SymbolFactory;
        function square(): SymbolFactory;
        function cross(): SymbolFactory;
        function diamond(): SymbolFactory;
        function triangleUp(): SymbolFactory;
        function triangleDown(): SymbolFactory;
    }
}


declare module Plottable {
    module Utils {
        class ClientToSVGTranslator {
            static getTranslator(elem: SVGElement): ClientToSVGTranslator;
            constructor(svg: SVGElement);
            /**
             * Computes the position relative to the <svg> in svg-coordinate-space.
             */
            computePosition(clientX: number, clientY: number): Point;
        }
    }
}


declare module Plottable {
    module Configs {
        /**
         * Specifies if Plottable should show warnings.
         */
        var SHOW_WARNINGS: boolean;
    }
}


declare module Plottable {
    var version: string;
}


declare module Plottable {
    type DatasetCallback = (dataset: Dataset) => void;
    class Dataset {
        /**
         * Constructs a new set.
         *
         * A Dataset is mostly just a wrapper around an any[], Dataset is the
         * data you're going to plot.
         *
         * @constructor
         * @param {any[]} data The data for this DataSource (default = []).
         * @param {any} metadata An object containing additional information (default = {}).
         */
        constructor(data?: any[], metadata?: any);
        onUpdate(callback: DatasetCallback): void;
        offUpdate(callback: DatasetCallback): void;
        /**
         * Gets the data.
         *
         * @returns {DataSource|any[]} The calling DataSource, or the current data.
         */
        data(): any[];
        /**
         * Sets the data.
         *
         * @param {any[]} data The new data.
         * @returns {Dataset} The calling Dataset.
         */
        data(data: any[]): Dataset;
        /**
         * Get the metadata.
         *
         * @returns {any} the current
         * metadata.
         */
        metadata(): any;
        /**
         * Set the metadata.
         *
         * @param {any} metadata The new metadata.
         * @returns {Dataset} The calling Dataset.
         */
        metadata(metadata: any): Dataset;
    }
}


declare module Plottable {
    module RenderPolicies {
        /**
         * A policy to render components.
         */
        interface RenderPolicy {
            render(): any;
        }
        /**
         * Never queue anything, render everything immediately. Useful for
         * debugging, horrible for performance.
         */
        class Immediate implements RenderPolicy {
            render(): void;
        }
        /**
         * The default way to render, which only tries to render every frame
         * (usually, 1/60th of a second).
         */
        class AnimationFrame implements RenderPolicy {
            render(): void;
        }
        /**
         * Renders with `setTimeout`. This is generally an inferior way to render
         * compared to `requestAnimationFrame`, but it's still there if you want
         * it.
         */
        class Timeout implements RenderPolicy {
            render(): void;
        }
    }
}


declare module Plottable {
    /**
     * The RenderController is responsible for enqueueing and synchronizing
     * layout and render calls for Plottable components.
     *
     * Layouts and renders occur inside an animation callback
     * (window.requestAnimationFrame if available).
     *
     * If you require immediate rendering, call RenderController.flush() to
     * perform enqueued layout and rendering serially.
     *
     * If you want to always have immediate rendering (useful for debugging),
     * call
     * ```typescript
     * Plottable.RenderController.setRenderPolicy(
     *   new Plottable.RenderPolicies.Immediate()
     * );
     * ```
     */
    module RenderController {
        module Policy {
            var IMMEDIATE: string;
            var ANIMATION_FRAME: string;
            var TIMEOUT: string;
        }
        var _renderPolicy: RenderPolicies.RenderPolicy;
        function setRenderPolicy(policy: string): void;
        /**
         * If the RenderController is enabled, we enqueue the component for
         * render. Otherwise, it is rendered immediately.
         *
         * @param {Component} component Any Plottable component.
         */
        function registerToRender(component: Component): void;
        /**
         * If the RenderController is enabled, we enqueue the component for
         * layout and render. Otherwise, it is rendered immediately.
         *
         * @param {Component} component Any Plottable component.
         */
        function registerToComputeLayout(component: Component): void;
        /**
         * Render everything that is waiting to be rendered right now, instead of
         * waiting until the next frame.
         *
         * Useful to call when debugging.
         */
        function flush(): void;
    }
}

declare module Plottable {
    /**
     * Access specific datum property.
     */
    interface Accessor<T> {
        (datum: any, index: number, dataset: Dataset): T;
    }
    /**
     * Retrieves scaled datum property.
     */
    type _Projector = (datum: any, index: number, dataset: Dataset) => any;
    /**
     * Projector with dataset and plot metadata
     */
    type AppliedProjector = (datum: any, index: number) => any;
    /**
     * Defines a way how specific attribute needs be retrieved before rendering.
     */
    type _Projection = {
        accessor: Accessor<any>;
        scale?: Scale<any, any>;
        attribute: string;
    };
    /**
     * A mapping from attributes ("x", "fill", etc.) to the functions that get
     * that information out of the data.
     *
     * So if my data looks like `{foo: 5, bar: 6}` and I want the radius to scale
     * with both `foo` and `bar`, an entry in this type might be `{"r":
     * function(d) { return foo + bar; }`.
     */
    type AttributeToProjector = {
        [attrToSet: string]: _Projector;
    };
    type AttributeToAppliedProjector = {
        [attrToSet: string]: AppliedProjector;
    };
    type SpaceRequest = {
        minWidth: number;
        minHeight: number;
    };
    /**
     * The range of your current data. For example, [1, 2, 6, -5] has the Range
     * `{min: -5, max: 6}`.
     *
     * The point of this type is to hopefully replace the less-elegant `[min,
     * max]` ranges produced by d3.
     */
    type Range = {
        min: number;
        max: number;
    };
    /**
     * A simple location on the screen.
     */
    type Point = {
        x: number;
        y: number;
    };
    /**
     * The corners of a box.
     */
    type Bounds = {
        topLeft: Point;
        bottomRight: Point;
    };
}


declare module Plottable {
    interface ScaleCallback<S extends Scale<any, any>> {
        (scale: S): any;
    }
    module Scales {
        interface ExtentsProvider<D> {
            (scale: Scale<D, any>): D[][];
        }
    }
    class Scale<D, R> {
        /**
         * Constructs a new Scale.
         *
         * A Scale is a wrapper around a D3.Scale.Scale. A Scale is really just a
         * function. Scales have a domain (input), a range (output), and a function
         * from domain to range.
         *
         * @constructor
         */
        constructor();
        extentOfValues(values: D[]): D[];
        protected _getAllExtents(): D[][];
        protected _getExtent(): D[];
        onUpdate(callback: ScaleCallback<Scale<D, R>>): Scale<D, R>;
        offUpdate(callback: ScaleCallback<Scale<D, R>>): Scale<D, R>;
        protected _dispatchUpdate(): void;
        /**
         * Modifies the domain on the scale so that it includes the extent of all
         * perspectives it depends on. This will normally happen automatically, but
         * if you set domain explicitly with `plot.domain(x)`, you will need to
         * call this function if you want the domain to neccessarily include all
         * the data.
         *
         * Extent: The [min, max] pair for a Scale.QuantitativeScale, all covered
         * strings for a Scale.Category.
         *
         * Perspective: A combination of a Dataset and an Accessor that
         * represents a view in to the data.
         *
         * @returns {Scale} The calling Scale.
         */
        autoDomain(): Scale<D, R>;
        protected _autoDomainIfAutomaticMode(): void;
        /**
         * Computes the range value corresponding to a given domain value. In other
         * words, apply the function to value.
         *
         * @param {R} value A domain value to be scaled.
         * @returns {R} The range value corresponding to the supplied domain value.
         */
        scale(value: D): R;
        /**
         * Gets the domain.
         *
         * @returns {D[]} The current domain.
         */
        domain(): D[];
        /**
         * Sets the domain.
         *
         * @param {D[]} values If provided, the new value for the domain. On
         * a QuantitativeScale, this is a [min, max] pair, or a [max, min] pair to
         * make the function decreasing. On Scale.Ordinal, this is an array of all
         * input values.
         * @returns {Scale} The calling Scale.
         */
        domain(values: D[]): Scale<D, R>;
        protected _getDomain(): void;
        protected _setDomain(values: D[]): void;
        protected _setBackingScaleDomain(values: D[]): void;
        /**
         * Gets the range.
         *
         * In the case of having a numeric range, it will be a [min, max] pair. In
         * the case of string range (e.g. Scale.InterpolatedColor), it will be a
         * list of all possible outputs.
         *
         * @returns {R[]} The current range.
         */
        range(): R[];
        /**
         * Sets the range.
         *
         * In the case of having a numeric range, it will be a [min, max] pair. In
         * the case of string range (e.g. Scale.InterpolatedColor), it will be a
         * list of all possible outputs.
         *
         * @param {R[]} values If provided, the new values for the range.
         * @returns {Scale} The calling Scale.
         */
        range(values: R[]): Scale<D, R>;
        protected _getRange(): void;
        protected _setRange(values: R[]): void;
        addExtentsProvider(provider: Scales.ExtentsProvider<D>): Scale<D, R>;
        removeExtentsProvider(provider: Scales.ExtentsProvider<D>): Scale<D, R>;
    }
}


declare module Plottable {
    class QuantitativeScale<D> extends Scale<D, number> {
        protected static _DEFAULT_NUM_TICKS: number;
        /**
         * Constructs a new QuantitativeScale.
         *
         * A QuantitativeScale is a Scale that maps anys to numbers. It
         * is invertible and continuous.
         *
         * @constructor
         */
        constructor();
        autoDomain(): QuantitativeScale<D>;
        protected _autoDomainIfAutomaticMode(): void;
        protected _getExtent(): D[];
        addPaddingException(key: any, exception: D): QuantitativeScale<D>;
        removePaddingException(key: any): QuantitativeScale<D>;
        addIncludedValue(key: any, value: D): QuantitativeScale<D>;
        removeIncludedValue(key: any): QuantitativeScale<D>;
        padProportion(): number;
        padProportion(padProportion: number): QuantitativeScale<D>;
        protected _expandSingleValueDomain(singleValueDomain: D[]): D[];
        /**
         * Retrieves the domain value corresponding to a supplied range value.
         *
         * @param {number} value: A value from the Scale's range.
         * @returns {D} The domain value corresponding to the supplied range value.
         */
        invert(value: number): D;
        domain(): D[];
        domain(values: D[]): QuantitativeScale<D>;
        /**
         * Gets the lower end of the domain.
         *
         * @return {D}
         */
        domainMin(): D;
        /**
         * Sets the lower end of the domain.
         *
         * @return {QuantitativeScale} The calling QuantitativeScale.
         */
        domainMin(domainMin: D): QuantitativeScale<D>;
        /**
         * Gets the upper end of the domain.
         *
         * @return {D}
         */
        domainMax(): D;
        /**
         * Sets the upper end of the domain.
         *
         * @return {QuantitativeScale} The calling QuantitativeScale.
         */
        domainMax(domainMax: D): QuantitativeScale<D>;
        extentOfValues(values: D[]): D[];
        protected _setDomain(values: D[]): void;
        /**
         * Gets ticks generated by the default algorithm.
         */
        getDefaultTicks(): D[];
        /**
         * Gets a set of tick values spanning the domain.
         *
         * @returns {D[]} The generated ticks.
         */
        ticks(): D[];
        /**
         * Given a domain, expands its domain onto "nice" values, e.g. whole
         * numbers.
         */
        protected _niceDomain(domain: D[], count?: number): D[];
        protected _defaultExtent(): D[];
        /**
         * Gets the tick generator of the QuantitativeScale.
         *
         * @returns {TickGenerator} The current tick generator.
         */
        tickGenerator(): Scales.TickGenerators.TickGenerator<D>;
        /**
         * Sets a tick generator
         *
         * @param {TickGenerator} generator, the new tick generator.
         * @return {QuantitativeScale} The calling QuantitativeScale.
         */
        tickGenerator(generator: Scales.TickGenerators.TickGenerator<D>): QuantitativeScale<D>;
    }
}


declare module Plottable {
    module Scales {
        class Linear extends QuantitativeScale<number> {
            /**
             * Constructs a new LinearScale.
             *
             * This scale maps from domain to range with a simple `mx + b` formula.
             *
             * @constructor
             * @param {D3.Scale.LinearScale} [scale] The D3 LinearScale backing the
             * LinearScale. If not supplied, uses a default scale.
             */
            constructor();
            protected _defaultExtent(): number[];
            protected _expandSingleValueDomain(singleValueDomain: number[]): number[];
            scale(value: number): number;
            protected _getDomain(): any[];
            protected _setBackingScaleDomain(values: number[]): void;
            protected _getRange(): any[];
            protected _setRange(values: number[]): void;
            invert(value: number): number;
            getDefaultTicks(): number[];
            protected _niceDomain(domain: number[], count?: number): number[];
        }
    }
}


declare module Plottable {
    module Scales {
        class ModifiedLog extends QuantitativeScale<number> {
            /**
             * Creates a new Scale.ModifiedLog.
             *
             * A ModifiedLog scale acts as a regular log scale for large numbers.
             * As it approaches 0, it gradually becomes linear. This means that the
             * scale won't freak out if you give it 0 or a negative number, where an
             * ordinary Log scale would.
             *
             * However, it does mean that scale will be effectively linear as values
             * approach 0. If you want very small values on a log scale, you should use
             * an ordinary Scale.Log instead.
             *
             * @constructor
             * @param {number} [base]
             *        The base of the log. Defaults to 10, and must be > 1.
             *
             *        For base <= x, scale(x) = log(x).
             *
             *        For 0 < x < base, scale(x) will become more and more
             *        linear as it approaches 0.
             *
             *        At x == 0, scale(x) == 0.
             *
             *        For negative values, scale(-x) = -scale(x).
             */
            constructor(base?: number);
            scale(x: number): number;
            invert(x: number): number;
            protected _getDomain(): number[];
            protected _setDomain(values: number[]): void;
            protected _setBackingScaleDomain(values: number[]): void;
            ticks(): number[];
            protected _niceDomain(domain: number[], count?: number): number[];
            /**
             * Gets whether or not to return tick values other than powers of base.
             *
             * This defaults to false, so you'll normally only see ticks like
             * [10, 100, 1000]. If you turn it on, you might see ticks values
             * like [10, 50, 100, 500, 1000].
             * @returns {boolean} the current setting.
             */
            showIntermediateTicks(): boolean;
            /**
             * Sets whether or not to return ticks values other than powers or base.
             *
             * @param {boolean} show If provided, the desired setting.
             * @returns {ModifiedLog} The calling ModifiedLog.
             */
            showIntermediateTicks(show: boolean): ModifiedLog;
            protected _defaultExtent(): number[];
            protected _expandSingleValueDomain(singleValueDomain: number[]): number[];
            protected _getRange(): any[];
            protected _setRange(values: number[]): void;
            getDefaultTicks(): number[];
        }
    }
}


declare module Plottable {
    module Scales {
        class Category extends Scale<string, number> {
            /**
             * Creates a CategoryScale.
             *
             * A CategoryScale maps strings to numbers. A common use is to map the
             * labels of a bar plot (strings) to their pixel locations (numbers).
             *
             * @constructor
             */
            constructor();
            extentOfValues(values: string[]): string[];
            protected _getExtent(): string[];
            domain(): string[];
            domain(values: string[]): Category;
            protected _setDomain(values: string[]): void;
            range(): number[];
            range(values: number[]): Category;
            /**
             * Returns the width of the range band.
             *
             * @returns {number} The range band width
             */
            rangeBand(): number;
            /**
             * Returns the step width of the scale.
             *
             * The step width is defined as the entire space for a band to occupy,
             * including the padding in between the bands.
             *
             * @returns {number} the full band width of the scale
             */
            stepWidth(): number;
            /**
             * Returns the inner padding of the scale.
             *
             * The inner padding is defined as the padding in between bands on the scale.
             * Units are a proportion of the band width (value returned by rangeBand()).
             *
             * @returns {number} The inner padding of the scale
             */
            innerPadding(): number;
            /**
             * Sets the inner padding of the scale.
             *
             * The inner padding of the scale is defined as the padding in between bands on the scale.
             * Units are a proportion of the band width (value returned by rangeBand()).
             *
             * @returns {Ordinal} The calling Scale.Ordinal
             */
            innerPadding(innerPadding: number): Category;
            /**
             * Returns the outer padding of the scale.
             *
             * The outer padding is defined as the padding in between the outer bands and the edges on the scale.
             * Units are a proportion of the band width (value returned by rangeBand()).
             *
             * @returns {number} The outer padding of the scale
             */
            outerPadding(): number;
            /**
             * Sets the outer padding of the scale.
             *
             * The inner padding of the scale is defined as the padding in between bands on the scale.
             * Units are a proportion of the band width (value returned by rangeBand()).
             *
             * @returns {Ordinal} The calling Scale.Ordinal
             */
            outerPadding(outerPadding: number): Category;
            scale(value: string): number;
            protected _getDomain(): any[];
            protected _setBackingScaleDomain(values: string[]): void;
            protected _getRange(): any[];
            protected _setRange(values: number[]): void;
        }
    }
}


declare module Plottable {
    module Scales {
        class Color extends Scale<string, string> {
            /**
             * Constructs a ColorScale.
             *
             * @constructor
             * @param {string} [scaleType] the type of color scale to create
             *     (Category10/Category20/Category20b/Category20c).
             * See https://github.com/mbostock/d3/wiki/Ordinal-Scales#categorical-colors
             */
            constructor(scaleType?: string);
            extentOfValues(values: string[]): string[];
            protected _getExtent(): string[];
            scale(value: string): string;
            protected _getDomain(): any[];
            protected _setBackingScaleDomain(values: string[]): void;
            protected _getRange(): any[];
            protected _setRange(values: string[]): void;
        }
    }
}


declare module Plottable {
    module Scales {
        class Time extends QuantitativeScale<Date> {
            /**
             * Constructs a TimeScale.
             *
             * A TimeScale maps Date objects to numbers.
             *
             * @constructor
             * @param {D3.Scale.Time} scale The D3 LinearScale backing the Scale.Time. If not supplied, uses a default scale.
             */
            constructor();
            /**
             * Specifies the interval between ticks
             *
             * @param {string} interval TimeInterval string specifying the interval unit measure
             * @param {number?} step? The distance between adjacent ticks (using the interval unit measure)
             *
             * @return {Date[]}
             */
            tickInterval(interval: string, step?: number): Date[];
            protected _setDomain(values: Date[]): void;
            protected _defaultExtent(): Date[];
            protected _expandSingleValueDomain(singleValueDomain: Date[]): Date[];
            scale(value: Date): number;
            protected _getDomain(): any[];
            protected _setBackingScaleDomain(values: Date[]): void;
            protected _getRange(): any[];
            protected _setRange(values: number[]): void;
            invert(value: number): Date;
            getDefaultTicks(): Date[];
            protected _niceDomain(domain: Date[], count?: number): any[];
        }
    }
}


declare module Plottable {
    module Scales {
        /**
         * This class implements a color scale that takes quantitive input and
         * interpolates between a list of color values. It returns a hex string
         * representing the interpolated color.
         *
         * By default it generates a linear scale internally.
         */
        class InterpolatedColor extends Scale<number, string> {
            static REDS: string[];
            static BLUES: string[];
            static POSNEG: string[];
            /**
             * An InterpolatedColorScale maps numbers to color strings.
             *
             * @param {string[]} colors an array of strings representing color values in hex
             *     ("#FFFFFF") or keywords ("white"). Defaults to InterpolatedColor.REDS
             * @param {string} scaleType a string representing the underlying scale
             *     type ("linear"/"log"/"sqrt"/"pow"). Defaults to "linear"
             * @returns {D3.Scale.QuantitativeScale} The converted QuantitativeScale d3 scale.
             */
            constructor(colorRange?: string[], scaleType?: string);
            extentOfValues(values: number[]): number[];
            /**
             * Gets the color range.
             *
             * @returns {string[]} the current color values for the range as strings.
             */
            colorRange(): string[];
            /**
             * Sets the color range.
             *
             * @param {string[]} [colorRange]. If provided and if colorRange is one of
             * (reds/blues/posneg), uses the built-in color groups. If colorRange is an
             * array of strings with at least 2 values (e.g. ["#FF00FF", "red",
             * "dodgerblue"], the resulting scale will interpolate between the color
             * values across the domain.
             * @returns {InterpolatedColor} The calling InterpolatedColor.
             */
            colorRange(colorRange: string[]): InterpolatedColor;
            autoDomain(): InterpolatedColor;
            scale(value: number): string;
            protected _getDomain(): any[];
            protected _setBackingScaleDomain(values: number[]): void;
            protected _getRange(): string[];
            protected _setRange(values: string[]): void;
        }
    }
}


declare module Plottable {
    module Scales {
        module TickGenerators {
            interface TickGenerator<D> {
                (scale: Plottable.QuantitativeScale<D>): D[];
            }
            /**
             * Creates a tick generator using the specified interval.
             *
             * Generates ticks at multiples of the interval while also including the domain boundaries.
             *
             * @param {number} interval The interval between two ticks (not including the end ticks).
             *
             * @returns {TickGenerator} A tick generator using the specified interval.
             */
            function intervalTickGenerator(interval: number): TickGenerator<number>;
            /**
             * Creates a tick generator that will filter for only the integers in defaultTicks and return them.
             *
             * Will also include the end ticks.
             *
             * @returns {TickGenerator} A tick generator returning only integer ticks.
             */
            function integerTickGenerator(): TickGenerator<number>;
        }
    }
}


declare module Plottable {
    module Drawers {
        /**
         * A step for the drawer to draw.
         *
         * Specifies how AttributeToProjector needs to be animated.
         */
        type DrawStep = {
            attrToProjector: AttributeToProjector;
            animator: Animators.Plot;
        };
        type AppliedDrawStep = {
            attrToProjector: AttributeToAppliedProjector;
            animator: Animators.Plot;
        };
        class AbstractDrawer {
            protected _className: string;
            protected _dataset: Dataset;
            /**
             * Sets the class, which needs to be applied to bound elements.
             *
             * @param{string} className The class name to be applied.
             */
            setClass(className: string): AbstractDrawer;
            /**
             * Constructs a Drawer
             *
             * @constructor
             * @param {Dataset} dataset The dataset associated with this Drawer
             */
            constructor(dataset: Dataset);
            setup(area: D3.Selection): void;
            /**
             * Removes the Drawer and its renderArea
             */
            remove(): void;
            /**
             * Enter new data to render area and creates binding
             *
             * @param{any[]} data The data to be drawn
             */
            protected _enterData(data: any[]): void;
            /**
             * Draws data using one step
             *
             * @param{AppliedDrawStep} step The step, how data should be drawn.
             */
            protected _drawStep(step: AppliedDrawStep): void;
            protected _numberOfAnimationIterations(data: any[]): number;
            /**
             * Draws the data into the renderArea using the spefic steps and metadata
             *
             * @param{any[]} data The data to be drawn
             * @param{DrawStep[]} drawSteps The list of steps, which needs to be drawn
             */
            draw(data: any[], drawSteps: DrawStep[]): number;
            /**
             * Retrieves the renderArea selection for the drawer
             *
             * @returns {D3.Selection} the renderArea selection
             */
            _getRenderArea(): D3.Selection;
            _getSelector(): string;
            _getSelection(index: number): D3.Selection;
        }
    }
}


declare module Plottable {
    module Drawers {
        class Line extends AbstractDrawer {
            static PATH_CLASS: string;
            protected _enterData(data: any[]): void;
            setup(line: D3.Selection): void;
            protected _numberOfAnimationIterations(data: any[]): number;
            protected _drawStep(step: AppliedDrawStep): void;
            _getSelector(): string;
            _getSelection(index: number): D3.Selection;
        }
    }
}


declare module Plottable {
    module Drawers {
        class Area extends Line {
            static PATH_CLASS: string;
            protected _enterData(data: any[]): void;
            setup(area: D3.Selection): void;
            protected _drawStep(step: AppliedDrawStep): void;
            _getSelector(): string;
        }
    }
}


declare module Plottable {
    module Drawers {
        class Element extends AbstractDrawer {
            protected _svgElement: string;
            /**
             * Sets the svg element, which needs to be bind to data
             *
             * @param{string} tag The svg element to be bind
             */
            svgElement(tag: string): Element;
            protected _drawStep(step: AppliedDrawStep): void;
            protected _enterData(data: any[]): void;
            _getSelector(): string;
        }
    }
}


declare module Plottable {
    module Drawers {
        class Rect extends Element {
            constructor(dataset: Dataset);
        }
    }
}


declare module Plottable {
    module Drawers {
        class Arc extends Element {
            constructor(dataset: Dataset);
        }
    }
}


declare module Plottable {
    module Drawers {
        class Symbol extends Element {
            constructor(dataset: Dataset);
        }
    }
}


declare module Plottable {
    type ComponentCallback = (component: Component) => void;
    module Components {
        class Alignment {
            static TOP: string;
            static BOTTOM: string;
            static LEFT: string;
            static RIGHT: string;
            static CENTER: string;
        }
    }
    class Component {
        protected _element: D3.Selection;
        protected _content: D3.Selection;
        protected _boundingBox: D3.Selection;
        protected _clipPathEnabled: boolean;
        protected _isSetup: boolean;
        protected _isAnchored: boolean;
        /**
         * Attaches the Component as a child of a given D3 Selection.
         *
         * @param {D3.Selection} selection The Selection containing the Element to anchor under.
         * @returns {Component} The calling Component.
         */
        anchor(selection: D3.Selection): Component;
        /**
         * Adds a callback to be called on anchoring the Component to the DOM.
         * If the component is already anchored, the callback is called immediately.
         *
         * @param {ComponentCallback} callback The callback to be added.
         *
         * @return {Component}
         */
        onAnchor(callback: ComponentCallback): Component;
        /**
         * Removes a callback to be called on anchoring the Component to the DOM.
         * The callback is identified by reference equality.
         *
         * @param {ComponentCallback} callback The callback to be removed.
         *
         * @return {Component}
         */
        offAnchor(callback: ComponentCallback): Component;
        /**
         * Creates additional elements as necessary for the Component to function.
         * Called during anchor() if the Component's element has not been created yet.
         * Override in subclasses to provide additional functionality.
         */
        protected _setup(): void;
        requestedSpace(availableWidth: number, availableHeight: number): SpaceRequest;
        /**
         * Computes the size, position, and alignment from the specified values.
         * If no parameters are supplied and the Component is a root node,
         * they are inferred from the size of the Component's element.
         *
         * @param {Point} origin Origin of the space offered to the Component.
         * @param {number} availableWidth
         * @param {number} availableHeight
         * @returns {Component} The calling Component.
         */
        computeLayout(origin?: Point, availableWidth?: number, availableHeight?: number): Component;
        protected _getSize(availableWidth: number, availableHeight: number): {
            width: number;
            height: number;
        };
        /**
         * Queues the Component for rendering. Set immediately to true if the Component should be rendered
         * immediately as opposed to queued to the RenderController.
         *
         * @returns {Component} The calling Component
         */
        render(): Component;
        renderImmediately(): Component;
        /**
         * Causes the Component to recompute layout and redraw.
         *
         * This function should be called when CSS changes could influence the size
         * of the components, e.g. changing the font size.
         *
         * @returns {Component} The calling Component.
         */
        redraw(): Component;
        /**
         * Renders the Component into a given DOM element. The element must be as <svg>.
         *
         * @param {String|D3.Selection} element A D3 selection or a selector for getting the element to render into.
         * @returns {Component} The calling component.
         */
        renderTo(element: String | D3.Selection): Component;
        /**
         * Gets the x alignment of the Component.
         *
         * @returns {string} The current x alignment.
         */
        xAlignment(): string;
        /**
         * Sets the x alignment of the Component.
         *
         * @param {string} alignment The x alignment of the Component (one of ["left", "center", "right"]).
         * @returns {Component} The calling Component.
         */
        xAlignment(xAlignment: string): Component;
        /**
         * Gets the y alignment of the Component.
         *
         * @returns {string} The current y alignment.
         */
        yAlignment(): string;
        /**
         * Sets the y alignment of the Component.
         *
         * @param {string} alignment The y alignment of the Component (one of ["top", "center", "bottom"]).
         * @returns {Component} The calling Component.
         */
        yAlignment(yAlignment: string): Component;
        /**
         * Checks if the Component has a given CSS class.
         *
         * @param {string} cssClass The CSS class to check for.
         * @returns {boolean} Whether the Component has the given CSS class.
         */
        classed(cssClass: string): boolean;
        /**
         * Adds/removes a given CSS class to/from the Component.
         *
         * @param {string} cssClass The CSS class to add or remove.
         * @param {boolean} addClass If true, adds the provided CSS class; otherwise, removes it.
         * @returns {Component} The calling Component.
         */
        classed(cssClass: string, addClass: boolean): Component;
        /**
         * Checks if the Component has a fixed width or false if it grows to fill available space.
         * Returns false by default on the base Component class.
         *
         * @returns {boolean} Whether the component has a fixed width.
         */
        fixedWidth(): boolean;
        /**
         * Checks if the Component has a fixed height or false if it grows to fill available space.
         * Returns false by default on the base Component class.
         *
         * @returns {boolean} Whether the component has a fixed height.
         */
        fixedHeight(): boolean;
        /**
         * Detaches a Component from the DOM. The component can be reused.
         *
         * This should only be used if you plan on reusing the calling
         * Components. Otherwise, use remove().
         *
         * @returns The calling Component.
         */
        detach(): Component;
        /**
         * Adds a callback to be called when th Component is detach()-ed.
         *
         * @param {ComponentCallback} callback The callback to be added.
         * @return {Component} The calling Component.
         */
        onDetach(callback: ComponentCallback): Component;
        /**
         * Removes a callback to be called when th Component is detach()-ed.
         * The callback is identified by reference equality.
         *
         * @param {ComponentCallback} callback The callback to be removed.
         * @return {Component} The calling Component.
         */
        offDetach(callback: ComponentCallback): Component;
        parent(): ComponentContainer;
        parent(parent: ComponentContainer): Component;
        /**
         * Removes a Component from the DOM and disconnects it from everything it's
         * listening to (effectively destroying it).
         */
        destroy(): void;
        /**
         * Return the width of the component
         *
         * @return {number} width of the component
         */
        width(): number;
        /**
         * Return the height of the component
         *
         * @return {number} height of the component
         */
        height(): number;
        /**
         * Gets the origin of the Component relative to its parent.
         *
         * @return {Point} The x-y position of the Component relative to its parent.
         */
        origin(): Point;
        /**
         * Gets the origin of the Component relative to the root <svg>.
         *
         * @return {Point} The x-y position of the Component relative to the root <svg>
         */
        originToSVG(): Point;
        /**
         * Returns the foreground selection for the Component
         * (A selection covering the front of the Component)
         *
         * Will return undefined if the Component has not been anchored.
         *
         * @return {D3.Selection} foreground selection for the Component
         */
        foreground(): D3.Selection;
        /**
         * Returns the content selection for the Component
         * (A selection containing the visual elements of the Component)
         *
         * Will return undefined if the Component has not been anchored.
         *
         * @return {D3.Selection} content selection for the Component
         */
        content(): D3.Selection;
        /**
         * Returns the background selection for the Component
         * (A selection appearing behind of the Component)
         *
         * Will return undefined if the Component has not been anchored.
         *
         * @return {D3.Selection} background selection for the Component
         */
        background(): D3.Selection;
    }
}


declare module Plottable {
    class ComponentContainer extends Component {
        constructor();
        anchor(selection: D3.Selection): ComponentContainer;
        render(): ComponentContainer;
        /**
         * Checks whether the specified Component is in the ComponentContainer.
         */
        has(component: Component): boolean;
        protected _adoptAndAnchor(component: Component): void;
        /**
         * Removes the specified Component from the ComponentContainer.
         */
        remove(component: Component): ComponentContainer;
        /**
         * Carry out the actual removal of a Component.
         * Implementation dependent on the type of container.
         *
         * @return {boolean} true if the Component was successfully removed, false otherwise.
         */
        protected _remove(component: Component): boolean;
        /**
         * Invokes a callback on each Component in the ComponentContainer.
         */
        protected _forEach(callback: (component: Component) => void): void;
        /**
         * Destroys the ComponentContainer and all Components within it.
         */
        destroy(): void;
    }
}


declare module Plottable {
    module Components {
        class Group extends ComponentContainer {
            /**
             * Constructs a Component.Group.
             *
             * A Component.Group is a set of Components that will be rendered on top of
             * each other. Components added later will be rendered on top of existing Components.
             *
             * @constructor
             * @param {Component[]} components The Components in the resultant Component.Group (default = []).
             */
            constructor(components?: Component[]);
            protected _forEach(callback: (component: Component) => any): void;
            /**
             * Checks whether the specified Component is in the Group.
             */
            has(component: Component): boolean;
            requestedSpace(offeredWidth: number, offeredHeight: number): SpaceRequest;
            computeLayout(origin?: Point, availableWidth?: number, availableHeight?: number): Group;
            protected _getSize(availableWidth: number, availableHeight: number): {
                width: number;
                height: number;
            };
            fixedWidth(): boolean;
            fixedHeight(): boolean;
            /**
             * @return {Component[]} The Components in this Group.
             */
            components(): Component[];
            append(component: Component): Group;
            protected _remove(component: Component): boolean;
        }
    }
}


declare module Plottable {
    class Axis<D> extends Component {
        /**
         * The css class applied to each end tick mark (the line on the end tick).
         */
        static END_TICK_MARK_CLASS: string;
        /**
         * The css class applied to each tick mark (the line on the tick).
         */
        static TICK_MARK_CLASS: string;
        /**
         * The css class applied to each tick label (the text associated with the tick).
         */
        static TICK_LABEL_CLASS: string;
        protected _tickMarkContainer: D3.Selection;
        protected _tickLabelContainer: D3.Selection;
        protected _baseline: D3.Selection;
        protected _scale: Scale<D, number>;
        protected _computedWidth: number;
        protected _computedHeight: number;
        /**
         * Constructs an axis. An axis is a wrapper around a scale for rendering.
         *
         * @constructor
         * @param {Scale} scale The scale for this axis to render.
         * @param {string} orientation One of ["top", "left", "bottom", "right"];
         * on which side the axis will appear. On most axes, this is either "left"
         * or "bottom".
         * @param {Formatter} Data is passed through this formatter before being
         * displayed.
         */
        constructor(scale: Scale<D, number>, orientation: string, formatter?: (d: any) => string);
        destroy(): void;
        protected _isHorizontal(): boolean;
        protected _computeWidth(): number;
        protected _computeHeight(): number;
        requestedSpace(offeredWidth: number, offeredHeight: number): SpaceRequest;
        fixedHeight(): boolean;
        fixedWidth(): boolean;
        protected _rescale(): void;
        computeLayout(origin?: Point, availableWidth?: number, availableHeight?: number): Axis<D>;
        protected _setup(): void;
        protected _getTickValues(): D[];
        renderImmediately(): Axis<D>;
        protected _generateBaselineAttrHash(): {
            x1: number;
            y1: number;
            x2: number;
            y2: number;
        };
        protected _generateTickMarkAttrHash(isEndTickMark?: boolean): {
            x1: any;
            y1: any;
            x2: any;
            y2: any;
        };
        redraw(): Component;
        protected _setDefaultAlignment(): void;
        /**
         * Gets the current formatter on the axis. Data is passed through the
         * formatter before being displayed.
         *
         * @returns {Formatter} The calling Axis, or the current
         * Formatter.
         */
        formatter(): Formatter;
        /**
         * Sets the current formatter on the axis. Data is passed through the
         * formatter before being displayed.
         *
         * @param {Formatter} formatter If provided, data will be passed though `formatter(data)`.
         * @returns {Axis} The calling Axis.
         */
        formatter(formatter: Formatter): Axis<D>;
        /**
         * Gets the current tick mark length.
         *
         * @returns {number} the current tick mark length.
         */
        tickLength(): number;
        /**
         * Sets the current tick mark length.
         *
         * @param {number} length If provided, length of each tick.
         * @returns {Axis} The calling Axis.
         */
        tickLength(length: number): Axis<D>;
        /**
         * Gets the current end tick mark length.
         *
         * @returns {number} The current end tick mark length.
         */
        endTickLength(): number;
        /**
         * Sets the end tick mark length.
         *
         * @param {number} length If provided, the length of the end ticks.
         * @returns {BaseAxis} The calling Axis.
         */
        endTickLength(length: number): Axis<D>;
        protected _maxLabelTickLength(): number;
        /**
         * Gets the padding between each tick mark and its associated label.
         *
         * @returns {number} the current padding.
         * length.
         */
        tickLabelPadding(): number;
        /**
         * Sets the padding between each tick mark and its associated label.
         *
         * @param {number} padding If provided, the desired padding.
         * @returns {Axis} The calling Axis.
         */
        tickLabelPadding(padding: number): Axis<D>;
        /**
         * Gets the size of the gutter (the extra space between the tick
         * labels and the outer edge of the axis).
         *
         * @returns {number} the current gutter.
         * length.
         */
        gutter(): number;
        /**
         * Sets the size of the gutter (the extra space between the tick
         * labels and the outer edge of the axis).
         *
         * @param {number} size If provided, the desired gutter.
         * @returns {Axis} The calling Axis.
         */
        gutter(size: number): Axis<D>;
        /**
         * Gets the orientation of the Axis.
         *
         * @returns {number} the current orientation.
         */
        orientation(): string;
        /**
         * Sets the orientation of the Axis.
         *
         * @param {number} newOrientation If provided, the desired orientation
         * (top/bottom/left/right).
         * @returns {Axis} The calling Axis.
         */
        orientation(orientation: string): Axis<D>;
        /**
         * Gets whether the Axis is currently set to show the first and last
         * tick labels.
         *
         * @returns {boolean} whether or not the last
         * tick labels are showing.
         */
        showEndTickLabels(): boolean;
        /**
         * Sets whether the Axis is currently set to show the first and last tick
         * labels.
         *
         * @param {boolean} show Whether or not to show the first and last
         * labels.
         * @returns {Axis} The calling Axis.
         */
        showEndTickLabels(show: boolean): Axis<D>;
    }
}


declare module Plottable {
    module TimeInterval {
        var second: string;
        var minute: string;
        var hour: string;
        var day: string;
        var week: string;
        var month: string;
        var year: string;
    }
    module Axes {
        /**
         * Defines a configuration for a time axis tier.
         * For details on how ticks are generated see: https://github.com/mbostock/d3/wiki/Time-Scales#ticks
         * interval - A time unit associated with this configuration (seconds, minutes, hours, etc).
         * step - number of intervals between each tick.
         * formatter - formatter used to format tick labels.
         */
        type TimeAxisTierConfiguration = {
            interval: string;
            step: number;
            formatter: Formatter;
        };
        /**
         * An array of linked TimeAxisTierConfigurations.
         * Each configuration will be shown on a different tier.
         * Currently, up to two tiers are supported.
         */
        type TimeAxisConfiguration = TimeAxisTierConfiguration[];
        class Time extends Axis<Date> {
            /**
             * The css class applied to each time axis tier
             */
            static TIME_AXIS_TIER_CLASS: string;
            /**
             * Constructs a TimeAxis.
             *
             * A TimeAxis is used for rendering a TimeScale.
             *
             * @constructor
             * @param {TimeScale} scale The scale to base the Axis on.
             * @param {string} orientation The orientation of the Axis (top/bottom)
             */
            constructor(scale: Scales.Time, orientation: string);
            tierLabelPositions(): string[];
            tierLabelPositions(newPositions: string[]): Time;
            /**
             * Gets the possible Axis configurations.
             *
             * @returns {TimeAxisConfiguration[]} The possible tier configurations.
             */
            axisConfigurations(): TimeAxisConfiguration[];
            /**
             * Sets possible Axis configurations.
             * The axis will choose the most precise configuration that will display in
             * its current width.
             *
             * @param {TimeAxisConfiguration[]} configurations Possible axis configurations.
             * @returns {Axis.Time} The calling Axis.Time.
             */
            axisConfigurations(configurations: TimeAxisConfiguration[]): Time;
            orientation(): string;
            orientation(orientation: string): Time;
            protected _computeHeight(): number;
            protected _getSize(availableWidth: number, availableHeight: number): {
                width: number;
                height: number;
            };
            protected _setup(): void;
            protected _getTickValues(): any[];
            renderImmediately(): Time;
        }
    }
}


declare module Plottable {
    module Axes {
        class Numeric extends Axis<number> {
            /**
             * Constructs a NumericAxis.
             *
             * Just as an CategoryAxis is for rendering an OrdinalScale, a NumericAxis
             * is for rendering a QuantitativeScale.
             *
             * @constructor
             * @param {QuantitativeScale} scale The QuantitativeScale to base the axis on.
             * @param {string} orientation The orientation of the QuantitativeScale (top/bottom/left/right)
             * @param {Formatter} formatter A function to format tick labels (default Formatters.general()).
             */
            constructor(scale: QuantitativeScale<number>, orientation: string, formatter?: (d: any) => string);
            protected _setup(): void;
            protected _computeWidth(): number;
            protected _computeHeight(): number;
            protected _getTickValues(): number[];
            protected _rescale(): void;
            renderImmediately(): Numeric;
            /**
             * Gets the tick label position relative to the tick marks.
             *
             * @returns {string} The current tick label position.
             */
            tickLabelPosition(): string;
            /**
             * Sets the tick label position relative to the tick marks.
             *
             * @param {string} position If provided, the relative position of the tick label.
             *                          [top/center/bottom] for a vertical NumericAxis,
             *                          [left/center/right] for a horizontal NumericAxis.
             *                          Defaults to center.
             * @returns {Numeric} The calling Axis.Numeric.
             */
            tickLabelPosition(position: string): Numeric;
        }
    }
}


declare module Plottable {
    module Axes {
        class Category extends Axis<string> {
            /**
             * Constructs a CategoryAxis.
             *
             * A CategoryAxis takes a CategoryScale and includes word-wrapping
             * algorithms and advanced layout logic to try to display the scale as
             * efficiently as possible.
             *
             * @constructor
             * @param {CategoryScale} scale The scale to base the Axis on.
             * @param {string} orientation The orientation of the Axis (top/bottom/left/right) (default = "bottom").
             * @param {Formatter} formatter The Formatter for the Axis (default Formatters.identity())
             */
            constructor(scale: Scales.Category, orientation?: string, formatter?: (d: any) => string);
            protected _setup(): void;
            protected _rescale(): Component;
            requestedSpace(offeredWidth: number, offeredHeight: number): SpaceRequest;
            protected _getTickValues(): string[];
            /**
             * Gets the tick label angle
             * @returns {number} the tick label angle
             */
            tickLabelAngle(): number;
            /**
             * Sets the angle for the tick labels. Right now vertical-left (-90), horizontal (0), and vertical-right (90) are the only options.
             * @param {number} angle The angle for the ticks
             * @returns {Category} The calling Category Axis.
             *
             * Warning - this is not currently well supported and is likely to behave badly unless all the tick labels are short.
             * See tracking at https://github.com/palantir/plottable/issues/504
             */
            tickLabelAngle(angle: number): Category;
            renderImmediately(): Category;
            computeLayout(origin?: Point, availableWidth?: number, availableHeight?: number): Axis<string>;
        }
    }
}


declare module Plottable {
    module Components {
        class Label extends Component {
            /**
             * Creates a Label.
             *
             * A Label is a Component that draws a single line of text.
             *
             * @constructor
             * @param {string} displayText The text of the Label (default = "").
             * @param {number} angle The rotation angle of the text (-90/0/90). 0 is horizontal.
             */
            constructor(displayText?: string, angle?: number);
            requestedSpace(offeredWidth: number, offeredHeight: number): SpaceRequest;
            protected _setup(): void;
            /**
             * Gets the current text on the Label.
             *
             * @returns {string} the text on the label.
             */
            text(): string;
            /**
             * Sets the current text on the Label.
             *
             * @param {string} displayText If provided, the new text for the Label.
             * @returns {Label} The calling Label.
             */
            text(displayText: string): Label;
            /**
             * Gets the angle of the Label.
             *
             * @returns {number} the current angle.
             */
            angle(): number;
            /**
             * Sets the angle of the Label.
             *
             * @param {number} angle The desired angle (-90/0/90). 0 is horizontal.
             * @returns {Label} The calling Label.
             */
            angle(angle: number): Label;
            /**
             * Gets the amount of padding in pixels around the Label.
             *
             * @returns {number} the current padding amount.
             */
            padding(): number;
            /**
             * Sets the amount of padding in pixels around the Label.
             *
             * @param {number} padAmount The desired padding amount in pixel values
             * @returns {Label} The calling Label.
             */
            padding(padAmount: number): Label;
            fixedWidth(): boolean;
            fixedHeight(): boolean;
            renderImmediately(): Label;
        }
        class TitleLabel extends Label {
            static TITLE_LABEL_CLASS: string;
            /**
             * Creates a TitleLabel, a type of label made for rendering titles.
             *
             * @constructor
             */
            constructor(text?: string, angle?: number);
        }
        class AxisLabel extends Label {
            static AXIS_LABEL_CLASS: string;
            /**
             * Creates a AxisLabel, a type of label made for rendering axis labels.
             *
             * @constructor
             */
            constructor(text?: string, angle?: number);
        }
    }
}


declare module Plottable {
    module Components {
        class Legend extends Component {
            /**
             * The css class applied to each legend row
             */
            static LEGEND_ROW_CLASS: string;
            /**
             * The css class applied to each legend entry
             */
            static LEGEND_ENTRY_CLASS: string;
            /**
             * The css class applied to each legend symbol
             */
            static LEGEND_SYMBOL_CLASS: string;
            /**
             * Creates a Legend.
             *
             * The Legend consists of a series of entries, each with a color and label taken from the `scale`.
             * The entries will be displayed in the order of the `scale` domain.
             *
             * @constructor
             * @param {Scale.Color} scale
             */
            constructor(scale: Scales.Color);
            protected _setup(): void;
            /**
             * Gets the current max number of entries in Legend row.
             * @returns {number} The current max number of entries in row.
             */
            maxEntriesPerRow(): number;
            /**
             * Sets a new max number of entries in Legend row.
             *
             * @param {number} numEntries If provided, the new max number of entries in row.
             * @returns {Legend} The calling Legend.
             */
            maxEntriesPerRow(numEntries: number): Legend;
            /**
             * Gets the current comparator for the Legend's entries.
             * @returns {(a: string, b: string) => number} The current comparator.
             */
            comparator(): (a: string, b: string) => number;
            /**
             * Sets a new comparator for the Legend's entries.
             *
             * @param {(a: string, b: string) => number} comparator If provided, the new comparator.
             * @returns {Legend} The calling Legend.
             */
            comparator(comparator: (a: string, b: string) => number): Legend;
            /**
             * Gets the current color scale from the Legend.
             *
             * @returns {ColorScale} The current color scale.
             */
            scale(): Scales.Color;
            /**
             * Assigns a new color scale to the Legend.
             *
             * @param {Scale.Color} scale If provided, the new scale.
             * @returns {Legend} The calling Legend.
             */
            scale(scale: Scales.Color): Legend;
            destroy(): void;
            requestedSpace(offeredWidth: number, offeredHeight: number): SpaceRequest;
            /**
             * Gets the legend entry under the given pixel position.
             *
             * @param {Point} position The pixel position.
             * @returns {D3.Selection} The selected entry, or null selection if no entry was selected.
             */
            getEntry(position: Point): D3.Selection;
            renderImmediately(): Legend;
            /**
             * Gets the symbolFactoryAccessor of the legend, which dictates how
             * the symbol in each entry is drawn.
             *
             * @returns {(datum: any, index: number) => symbolFactory} The symbolFactory accessor of the legend
             */
            symbolFactoryAccessor(): (datum: any, index: number) => SymbolFactory;
            /**
             * Sets the symbolFactoryAccessor of the legend
             *
             * @param {(datum: any, index: number) => symbolFactory}  The symbolFactory accessor to set to
             * @returns {Legend} The calling Legend
             */
            symbolFactoryAccessor(symbolFactoryAccessor: (datum: any, index: number) => SymbolFactory): Legend;
            fixedWidth(): boolean;
            fixedHeight(): boolean;
        }
    }
}


declare module Plottable {
    module Components {
        class InterpolatedColorLegend extends Component {
            /**
             * The css class applied to the legend labels.
             */
            static LEGEND_LABEL_CLASS: string;
            /**
             * Creates an InterpolatedColorLegend.
             *
             * The InterpolatedColorLegend consists of a sequence of swatches, showing the
             * associated Scale.InterpolatedColor sampled at various points. Two labels
             * show the maximum and minimum values of the Scale.InterpolatedColor.
             *
             * @constructor
             * @param {Scale.InterpolatedColor} interpolatedColorScale
             * @param {string} orientation (horizontal/left/right).
             * @param {Formatter} The labels are formatted using this function.
             */
            constructor(interpolatedColorScale: Scales.InterpolatedColor, orientation?: string, formatter?: (d: any) => string);
            destroy(): void;
            /**
             * Gets the current formatter on the InterpolatedColorLegend.
             *
             * @returns {Formatter} The current Formatter.
             */
            formatter(): Formatter;
            /**
             * Sets the current formatter on the InterpolatedColorLegend.
             *
             * @param {Formatter} formatter If provided, data will be passed though `formatter(data)`.
             * @returns {InterpolatedColorLegend} The calling InterpolatedColorLegend.
             */
            formatter(formatter: Formatter): InterpolatedColorLegend;
            /**
             * Gets the orientation of the InterpolatedColorLegend.
             *
             * @returns {string} The current orientation.
             */
            orientation(): string;
            /**
             * Sets the orientation of the InterpolatedColorLegend.
             *
             * @param {string} newOrientation The desired orientation (horizontal/left/right).
             *
             * @returns {InterpolatedColorLegend} The calling InterpolatedColorLegend.
             */
            orientation(orientation: string): InterpolatedColorLegend;
            fixedWidth(): boolean;
            fixedHeight(): boolean;
            protected _setup(): void;
            requestedSpace(offeredWidth: number, offeredHeight: number): SpaceRequest;
            renderImmediately(): InterpolatedColorLegend;
        }
    }
}


declare module Plottable {
    module Components {
        class Gridlines extends Component {
            /**
             * Creates a set of Gridlines.
             * @constructor
             *
             * @param {QuantitativeScale} xScale The scale to base the x gridlines on. Pass null if no gridlines are desired.
             * @param {QuantitativeScale} yScale The scale to base the y gridlines on. Pass null if no gridlines are desired.
             */
            constructor(xScale: QuantitativeScale<any>, yScale: QuantitativeScale<any>);
            destroy(): Gridlines;
            protected _setup(): void;
            renderImmediately(): Gridlines;
        }
    }
}


declare module Plottable {
    module Components {
        class Table extends ComponentContainer {
            /**
             * Constructs a Table.
             *
             * A Table is used to combine multiple Components in the form of a grid. A
             * common case is combining a y-axis, x-axis, and the plotted data via
             * ```typescript
             * new Table([[yAxis, plot],
             *            [null,  xAxis]]);
             * ```
             *
             * @constructor
             * @param {Component[][]} [rows] A 2-D array of the Components to place in the table.
             * null can be used if a cell is empty. (default = [])
             */
            constructor(rows?: Component[][]);
            protected _forEach(callback: (component: Component) => any): void;
            /**
             * Checks whether the specified Component is in the Table.
             */
            has(component: Component): boolean;
            /**
             * Adds a Component in the specified row and column position.
             *
             * For example, instead of calling `new Table([[a, b], [null, c]])`, you
             * could call
             * ```typescript
             * var table = new Table();
             * table.add(a, 0, 0);
             * table.add(b, 0, 1);
             * table.add(c, 1, 1);
             * ```
             *
             * @param {Component} component The Component to be added.
             * @param {number} row The row in which to add the Component.
             * @param {number} col The column in which to add the Component.
             * @returns {Table} The calling Table.
             */
            add(component: Component, row: number, col: number): Table;
            protected _remove(component: Component): boolean;
            requestedSpace(offeredWidth: number, offeredHeight: number): SpaceRequest;
            computeLayout(origin?: Point, availableWidth?: number, availableHeight?: number): Table;
            /**
             * Gets the row padding on the Table.
             *
             * @returns {number} the row padding.
             */
            rowPadding(): number;
            /**
             * Sets the row padding on the Table.
             *
             * @param {number} rowPadding The padding above and below each row, in pixels.
             * @returns {Table} The calling Table.
             */
            rowPadding(rowPadding: number): Table;
            /**
             * Gets the column padding on the Table.
             *
             * @returns {number} the column padding.
             */
            columnPadding(): number;
            /**
             * Sets the column padding on the Table.
             *
             * @param {number} columnPadding the padding to the left and right of each column, in pixels.
             * @returns {Table} The calling Table.
             */
            columnPadding(columnPadding: number): Table;
            rowWeight(index: number): number;
            /**
             * Sets the layout weight of a particular row.
             * Space is allocated to rows based on their weight. Rows with higher weights receive proportionally more space.
             *
             * A common case would be to have one row take up 2/3rds of the space,
             * and the other row take up 1/3rd.
             *
             * Example:
             *
             * ```JavaScript
             * plot = new Plottable.Component.Table([
             *  [row1],
             *  [row2]
             * ]);
             *
             * // assign twice as much space to the first row
             * plot
             *  .rowWeight(0, 2)
             *  .rowWeight(1, 1)
             * ```
             *
             * @param {number} index The index of the row.
             * @param {number} weight The weight to be set on the row.
             * @returns {Table} The calling Table.
             */
            rowWeight(index: number, weight: number): Table;
            columnWeight(index: number): number;
            /**
             * Sets the layout weight of a particular column.
             * Space is allocated to columns based on their weight. Columns with higher weights receive proportionally more space.
             *
             * Please see `rowWeight` docs for an example.
             *
             * @param {number} index The index of the column.
             * @param {number} weight The weight to be set on the column.
             * @returns {Table} The calling Table.
             */
            columnWeight(index: number, weight: number): Table;
            fixedWidth(): boolean;
            fixedHeight(): boolean;
        }
    }
}


declare module Plottable {
    module Components {
        class SelectionBoxLayer extends Component {
            protected _box: D3.Selection;
            constructor();
            protected _setup(): void;
            protected _getSize(availableWidth: number, availableHeight: number): {
                width: number;
                height: number;
            };
            /**
             * Gets the bounds of the box.
             *
             * @return {Bounds} The current bounds of the box.
             */
            bounds(): Bounds;
            /**
             * Sets the bounds of the box, and draws the box.
             *
             * @param {Bounds} newBounds The desired bounds of the box.
             * @return {SelectionBoxLayer} The calling SelectionBoxLayer.
             */
            bounds(newBounds: Bounds): SelectionBoxLayer;
            protected _setBounds(newBounds: Bounds): void;
            renderImmediately(): SelectionBoxLayer;
            /**
             * Gets whether the box is being shown.
             *
             * @return {boolean} Whether the box is showing.
             */
            boxVisible(): boolean;
            /**
             * Shows or hides the selection box.
             *
             * @param {boolean} show Whether or not to show the box.
             * @return {SelectionBoxLayer} The calling SelectionBoxLayer.
             */
            boxVisible(show: boolean): SelectionBoxLayer;
            fixedWidth(): boolean;
            fixedHeight(): boolean;
        }
    }
}


declare module Plottable {
    module Plots {
        /**
         * A key that is also coupled with a dataset, a drawer and a metadata in Plot.
         */
        type PlotDatasetKey = {
            dataset: Dataset;
            drawer: Drawers.AbstractDrawer;
            key: string;
        };
        type Entity = {
            datum: any;
            index: number;
            dataset: Dataset;
            position: Point;
            selection: D3.Selection;
            plot: Plot;
        };
        interface AccessorScaleBinding<D, R> {
            accessor: Accessor<any>;
            scale?: Scale<D, R>;
        }
        module Animator {
            var MAIN: string;
            var RESET: string;
        }
    }
    class Plot extends Component {
        protected _dataChanged: boolean;
        protected _key2PlotDatasetKey: D3.Map<Plots.PlotDatasetKey>;
        protected _datasetKeysInOrder: string[];
        protected _renderArea: D3.Selection;
        protected _attrBindings: D3.Map<_Projection>;
        protected _attrExtents: D3.Map<any[]>;
        protected _animate: boolean;
        protected _animateOnNextRender: boolean;
        protected _propertyExtents: D3.Map<any[]>;
        protected _propertyBindings: D3.Map<Plots.AccessorScaleBinding<any, any>>;
        /**
         * Constructs a Plot.
         *
         * Plots render data. Common example include Plot.Scatter, Plot.Bar, and Plot.Line.
         *
         * A bare Plot has a DataSource and any number of projectors, which take
         * data and "project" it onto the Plot, such as "x", "y", "fill", "r".
         *
         * @constructor
         * @param {any[]|Dataset} [dataset] If provided, the data or Dataset to be associated with this Plot.
         */
        constructor();
        anchor(selection: D3.Selection): Plot;
        protected _setup(): void;
        destroy(): void;
        /**
         * @param {Dataset} dataset
         * @returns {Plot} The calling Plot.
         */
        addDataset(dataset: Dataset): Plot;
        protected _setupDatasetNodes(dataset: Dataset): void;
        protected _getDrawer(dataset: Dataset): Drawers.AbstractDrawer;
        protected _getAnimator(key: string): Animators.Plot;
        protected _onDatasetUpdate(): void;
        attr<A>(attr: string): Plots.AccessorScaleBinding<A, number | string>;
        attr(attr: string, attrValue: number | string | Accessor<number> | Accessor<string>): Plot;
        attr<A>(attr: string, attrValue: A | Accessor<A>, scale: Scale<A, number | string>): Plot;
        protected _bindProperty(property: string, value: any, scale: Scale<any, any>): void;
        protected _generateAttrToProjector(): AttributeToProjector;
        renderImmediately(): Plot;
        /**
         * Enables or disables animation.
         *
         * @param {boolean} enabled Whether or not to animate.
         */
        animate(enabled: boolean): Plot;
        detach(): Plot;
        /**
         * Updates the extents associated with each attribute, then autodomains all scales the Plot uses.
         */
        protected _updateExtents(): void;
        protected _updateExtentsForProperty(property: string): void;
        protected _filterForProperty(property: string): Accessor<boolean>;
        /**
         * Override in subclass to add special extents, such as included values
         */
        protected _extentsForProperty(property: string): any[];
        /**
         * Get the animator associated with the specified Animator key.
         *
         * @return {PlotAnimator} The Animator for the specified key.
         */
        animator(animatorKey: string): Animators.Plot;
        /**
         * Set the animator associated with the specified Animator key.
         *
         * @param {string} animatorKey The key for the Animator.
         * @param {PlotAnimator} animator An Animator to be assigned to
         * the specified key.
         * @returns {Plot} The calling Plot.
         */
        animator(animatorKey: string, animator: Animators.Plot): Plot;
        /**
         * @param {Dataset} dataset
         * @returns {Plot} The calling Plot.
         */
        removeDataset(dataset: Dataset): Plot;
        protected _removeDatasetNodes(dataset: Dataset): void;
        /**
         * Returns an array of internal keys corresponding to those Datasets actually on the plot
         */
        protected _keysForDatasets(datasets: Dataset[]): string[];
        datasets(): Dataset[];
        datasets(datasets: Dataset[]): Plot;
        protected _getDrawersInOrder(): Drawers.AbstractDrawer[];
        protected _generateDrawSteps(): Drawers.DrawStep[];
        protected _additionalPaint(time: number): void;
        protected _getDataToDraw(): D3.Map<any[]>;
        /**
         * Retrieves all of the Selections of this Plot for the specified Datasets.
         *
         * @param {Dataset[]} datasets The Datasets to retrieve the selections from.
         * If not provided, all selections will be retrieved.
         * @returns {D3.Selection} The retrieved Selections.
         */
        getAllSelections(datasets?: Dataset[]): D3.Selection;
        /**
         * Gets the Entities associated with the specified Datasets.
         *
         * @param {dataset[]} datasets The Datasets to retrieve the Entities for.
         *   If not provided, returns defaults to all Datasets on the Plot.
         * @return {Plots.Entity[]}
         */
        entities(datasets?: Dataset[]): Plots.Entity[];
        /**
         * Returns the Entity nearest to the query point by the Euclidian norm, or undefined if no Entity can be found.
         *
         * @param {Point} queryPoint
         * @returns {Plots.Entity} The nearest Entity, or undefined if no Entity can be found.
         */
        entityNearest(queryPoint: Point): Plots.Entity;
        protected _isVisibleOnPlot(datum: any, pixelPoint: Point, selection: D3.Selection): boolean;
        protected _uninstallScaleForKey(scale: Scale<any, any>, key: string): void;
        protected _installScaleForKey(scale: Scale<any, any>, key: string): void;
        protected _propertyProjectors(): AttributeToProjector;
        protected static _scaledAccessor<D, R>(binding: Plots.AccessorScaleBinding<D, R>): Accessor<any>;
        protected _pixelPoint(datum: any, index: number, dataset: Dataset): Point;
    }
}


declare module Plottable {
    module Plots {
        class Pie extends Plot {
            /**
             * Constructs a PiePlot.
             *
             * @constructor
             */
            constructor();
            computeLayout(origin?: Point, availableWidth?: number, availableHeight?: number): Pie;
            addDataset(dataset: Dataset): Pie;
            removeDataset(dataset: Dataset): Pie;
            protected _onDatasetUpdate(): void;
            protected _getDrawer(dataset: Dataset): Drawers.AbstractDrawer;
            entities(datasets?: Dataset[]): Plots.Entity[];
            sectorValue<S>(): AccessorScaleBinding<S, number>;
            sectorValue(sectorValue: number | Accessor<number>): Plots.Pie;
            sectorValue<S>(sectorValue: S | Accessor<S>, scale: Scale<S, number>): Plots.Pie;
            innerRadius<R>(): AccessorScaleBinding<R, number>;
            innerRadius(innerRadius: number | Accessor<number>): Plots.Pie;
            innerRadius<R>(innerRadius: R | Accessor<R>, scale: Scale<R, number>): Plots.Pie;
            outerRadius<R>(): AccessorScaleBinding<R, number>;
            outerRadius(outerRadius: number | Accessor<number>): Plots.Pie;
            outerRadius<R>(outerRadius: R | Accessor<R>, scale: Scale<R, number>): Plots.Pie;
            protected _propertyProjectors(): AttributeToProjector;
            protected _getDataToDraw(): D3.Map<any[]>;
            protected _pixelPoint(datum: any, index: number, dataset: Dataset): {
                x: number;
                y: number;
            };
        }
    }
}


declare module Plottable {
    class XYPlot<X, Y> extends Plot {
        protected static _X_KEY: string;
        protected static _Y_KEY: string;
        /**
         * Constructs an XYPlot.
         *
         * An XYPlot is a plot from drawing 2-dimensional data. Common examples
         * include Scale.Line and Scale.Bar.
         *
         * @constructor
         * @param {any[]|Dataset} [dataset] The data or Dataset to be associated with this Renderer.
         * @param {Scale} xScale The x scale to use.
         * @param {Scale} yScale The y scale to use.
         */
        constructor(xScale: Scale<X, number>, yScale: Scale<Y, number>);
        x(): Plots.AccessorScaleBinding<X, number>;
        x(x: number | Accessor<number>): XYPlot<X, Y>;
        x(x: X | Accessor<X>, xScale: Scale<X, number>): XYPlot<X, Y>;
        y(): Plots.AccessorScaleBinding<Y, number>;
        y(y: number | Accessor<number>): XYPlot<X, Y>;
        y(y: Y | Accessor<Y>, yScale: Scale<Y, number>): XYPlot<X, Y>;
        protected _filterForProperty(property: string): (datum: any, index: number, dataset: Dataset) => boolean;
        protected _uninstallScaleForKey(scale: Scale<any, any>, key: string): void;
        protected _installScaleForKey(scale: Scale<any, any>, key: string): void;
        destroy(): XYPlot<X, Y>;
        /**
         * Sets the automatic domain adjustment for visible points to operate against the X scale, Y scale, or neither.
         *
         * If 'x' or 'y' is specified the adjustment is immediately performed.
         *
         * @param {string} scale Must be one of 'x', 'y', or 'none'.
         *
         * 'x' will adjust the x scale in relation to changes in the y domain.
         *
         * 'y' will adjust the y scale in relation to changes in the x domain.
         *
         * 'none' means neither scale will change automatically.
         *
         * @returns {XYPlot} The calling XYPlot.
         */
        autorange(scaleName: string): XYPlot<X, Y>;
        computeLayout(origin?: Point, availableWidth?: number, availableHeight?: number): XYPlot<X, Y>;
        /**
         * Adjusts both domains' extents to show all datasets.
         *
         * This call does not override auto domain adjustment behavior over visible points.
         */
        showAllData(): XYPlot<X, Y>;
        protected _projectorsReady(): boolean;
        protected _pixelPoint(datum: any, index: number, dataset: Dataset): Point;
        protected _getDataToDraw(): D3.Map<any[]>;
    }
}


declare module Plottable {
    module Plots {
        class Rectangle<X, Y> extends XYPlot<X, Y> {
            /**
             * Constructs a RectanglePlot.
             *
             * A RectanglePlot consists of a bunch of rectangles. The user is required to
             * project the left and right bounds of the rectangle (x and x1 respectively)
             * as well as the bottom and top bounds (y and y1 respectively). If x1/y1 is
             * not set, the plot will apply auto-centering logic to the extent of x/y
             *
             * @constructor
             * @param {Scale.Scale} xScale The x scale to use.
             * @param {Scale.Scale} yScale The y scale to use.
             */
            constructor(xScale: Scale<X, any>, yScale: Scale<Y, any>);
            protected _getDrawer(dataset: Dataset): Drawers.Rect;
            protected _generateAttrToProjector(): {
                [attrToSet: string]: (datum: any, index: number, dataset: Dataset) => any;
            };
            protected _generateDrawSteps(): Drawers.DrawStep[];
            x(): AccessorScaleBinding<X, number>;
            x(x: number | Accessor<number>): Plots.Rectangle<X, Y>;
            x(x: X | Accessor<X>, scale: Scale<X, number>): Plots.Rectangle<X, Y>;
            x2(): AccessorScaleBinding<X, number>;
            x2(x2: number | Accessor<number>): Plots.Rectangle<X, Y>;
            x2(x2: X | Accessor<X>, scale: Scale<X, number>): Plots.Rectangle<X, Y>;
            y(): AccessorScaleBinding<Y, number>;
            y(y: number | Accessor<number>): Plots.Rectangle<X, Y>;
            y(y: Y | Accessor<Y>, scale: Scale<Y, number>): Plots.Rectangle<X, Y>;
            y2(): AccessorScaleBinding<Y, number>;
            y2(y2: number | Accessor<number>): Plots.Rectangle<X, Y>;
            y2(y2: Y | Accessor<Y>, scale: Scale<Y, number>): Plots.Rectangle<X, Y>;
            protected _propertyProjectors(): AttributeToProjector;
            protected _pixelPoint(datum: any, index: number, dataset: Dataset): {
                x: any;
                y: any;
            };
            protected _getDataToDraw(): D3.Map<any[]>;
        }
    }
}


declare module Plottable {
    module Plots {
        class Scatter<X, Y> extends XYPlot<X, Y> {
            /**
             * Constructs a ScatterPlot.
             *
             * @constructor
             * @param {Scale} xScale The x scale to use.
             * @param {Scale} yScale The y scale to use.
             */
            constructor(xScale: Scale<X, number>, yScale: Scale<Y, number>);
            protected _getDrawer(dataset: Dataset): Drawers.Symbol;
            size<S>(): AccessorScaleBinding<S, number>;
            size(size: number | Accessor<number>): Plots.Scatter<X, Y>;
            size<S>(size: S | Accessor<S>, scale: Scale<S, number>): Plots.Scatter<X, Y>;
            symbol(): AccessorScaleBinding<any, any>;
            symbol(symbol: Accessor<SymbolFactory>): Plots.Scatter<X, Y>;
            protected _generateDrawSteps(): Drawers.DrawStep[];
            protected _isVisibleOnPlot(datum: any, pixelPoint: Point, selection: D3.Selection): boolean;
            protected _propertyProjectors(): AttributeToProjector;
        }
    }
}


declare module Plottable {
    module Plots {
        class Bar<X, Y> extends XYPlot<X, Y> {
            static ORIENTATION_VERTICAL: string;
            static ORIENTATION_HORIZONTAL: string;
            protected static _BarAlignmentToFactor: {
                [alignment: string]: number;
            };
            protected static _DEFAULT_WIDTH: number;
            protected _isVertical: boolean;
            /**
             * Constructs a Bar Plot.
             *
             * @constructor
             * @param {Scale} xScale The x scale to use.
             * @param {Scale} yScale The y scale to use.
             * @param {string} orientation The orientation of the Bar Plot ("vertical"/"horizontal").
             */
            constructor(xScale: Scale<X, number>, yScale: Scale<Y, number>, orientation?: string);
            protected _getDrawer(dataset: Dataset): Drawers.Rect;
            protected _setup(): void;
            /**
             * Gets the baseline value for the bars
             *
             * The baseline is the line that the bars are drawn from, defaulting to 0.
             *
             * @returns {number} The baseline value.
             */
            baseline(): number;
            /**
             * Sets the baseline for the bars to the specified value.
             *
             * The baseline is the line that the bars are drawn from, defaulting to 0.
             *
             * @param {number} value The value to position the baseline at.
             * @returns {Bar} The calling Bar.
             */
            baseline(value: number): Bar<X, Y>;
            /**
             * Sets the bar alignment relative to the independent axis.
             * VerticalBarPlot supports "left", "center", "right"
             * HorizontalBarPlot supports "top", "center", "bottom"
             *
             * @param {string} alignment The desired alignment.
             * @returns {Bar} The calling Bar.
             */
            barAlignment(alignment: string): Bar<X, Y>;
            /**
             * Get whether bar labels are enabled.
             *
             * @returns {boolean} Whether bars should display labels or not.
             */
            labelsEnabled(): boolean;
            /**
             * Set whether bar labels are enabled.
             * @param {boolean} Whether bars should display labels or not.
             *
             * @returns {Bar} The calling plot.
             */
            labelsEnabled(enabled: boolean): Bar<X, Y>;
            /**
             * Get the formatter for bar labels.
             *
             * @returns {Formatter} The formatting function for bar labels.
             */
            labelFormatter(): Formatter;
            /**
             * Change the formatting function for bar labels.
             * @param {Formatter} The formatting function for bar labels.
             *
             * @returns {Bar} The calling plot.
             */
            labelFormatter(formatter: Formatter): Bar<X, Y>;
            protected _setupDatasetNodes(dataset: Dataset): void;
            protected _removeDatasetNodes(dataset: Dataset): void;
            /**
             * Returns the Entity nearest to the query point according to the following algorithm:
             *   - If the query point is inside a bar, returns the Entity for that bar.
             *   - Otherwise, gets the nearest Entity by the primary direction (X for vertical, Y for horizontal),
             *     breaking ties with the secondary direction.
             * Returns undefined if no Entity can be found.
             *
             * @param {Point} queryPoint
             * @returns {Plots.Entity} The nearest Entity, or undefined if no Entity can be found.
             */
            entityNearest(queryPoint: Point): Plots.Entity;
            protected _isVisibleOnPlot(datum: any, pixelPoint: Point, selection: D3.Selection): boolean;
            /**
             * Gets the Entities at a particular Point.
             *
             * @param {Point} p
             * @returns {Entity[]}
             */
            entitiesAt(p: Point): Entity[];
            /**
             * Gets the Entities that intersect the Bounds.
             *
             * @param {Bounds} bounds
             * @returns {Entity[]}
             */
            entitiesIn(bounds: Bounds): Entity[];
            /**
             * Gets the Entities that intersect the area defined by the ranges.
             *
             * @param {Range} xRange
             * @param {Range} yRange
             * @returns {Entity[]}
             */
            entitiesIn(xRange: Range, yRange: Range): Entity[];
            protected _additionalPaint(time: number): void;
            protected _generateDrawSteps(): Drawers.DrawStep[];
            protected _generateAttrToProjector(): {
                [attrToSet: string]: (datum: any, index: number, dataset: Dataset) => any;
            };
            /**
             * Computes the barPixelWidth of all the bars in the plot.
             *
             * If the position scale of the plot is a CategoryScale and in bands mode, then the rangeBands function will be used.
             * If the position scale of the plot is a CategoryScale and in points mode, then
             *   from https://github.com/mbostock/d3/wiki/Ordinal-Scales#ordinal_rangePoints, the max barPixelWidth is step * padding
             * If the position scale of the plot is a QuantitativeScale, then _getMinimumDataWidth is scaled to compute the barPixelWidth
             */
            protected _getBarPixelWidth(): number;
            entities(datasets?: Dataset[]): Plots.Entity[];
            protected _pixelPoint(datum: any, index: number, dataset: Dataset): {
                x: any;
                y: any;
            };
            protected _getDataToDraw(): D3.Map<any[]>;
        }
    }
}


declare module Plottable {
    module Plots {
        class Line<X> extends XYPlot<X, number> {
            /**
             * Constructs a LinePlot.
             *
             * @constructor
             * @param {QuantitativeScale} xScale The x scale to use.
             * @param {QuantitativeScale} yScale The y scale to use.
             */
            constructor(xScale: QuantitativeScale<X>, yScale: QuantitativeScale<number>);
            protected _getDrawer(dataset: Dataset): Drawers.Line;
            protected _getResetYFunction(): (d: any, i: number, dataset: Dataset) => number;
            protected _generateDrawSteps(): Drawers.DrawStep[];
            protected _generateAttrToProjector(): {
                [attrToSet: string]: (datum: any, index: number, dataset: Dataset) => any;
            };
            /**
             * Returns the Entity nearest to the query point by X then by Y, or undefined if no Entity can be found.
             *
             * @param {Point} queryPoint
             * @returns {Plots.Entity} The nearest Entity, or undefined if no Entity can be found.
             */
            entityNearest(queryPoint: Point): Plots.Entity;
            protected _propertyProjectors(): AttributeToProjector;
            protected _constructLineProjector(xProjector: _Projector, yProjector: _Projector): (datum: any, index: number, dataset: Dataset) => string;
            protected _getDataToDraw(): D3.Map<any[]>;
        }
    }
}


declare module Plottable {
    module Plots {
        /**
         * An AreaPlot draws a filled region (area) between the plot's projected "y" and projected "y0" values.
         */
        class Area<X> extends Line<X> {
            /**
             * Constructs an AreaPlot.
             *
             * @constructor
             * @param {QuantitativeScale} xScale The x scale to use.
             * @param {QuantitativeScale} yScale The y scale to use.
             */
            constructor(xScale: QuantitativeScale<X>, yScale: QuantitativeScale<number>);
            protected _setup(): void;
            y0(): Plots.AccessorScaleBinding<number, number>;
            y0(y0: number | Accessor<number>): Area<X>;
            y0(y0: number | Accessor<number>, y0Scale: Scale<number, number>): Area<X>;
            protected _onDatasetUpdate(): void;
            addDataset(dataset: Dataset): Area<X>;
            protected _additionalPaint(): void;
            protected _getDrawer(dataset: Dataset): Drawers.Area;
            protected _generateDrawSteps(): Drawers.DrawStep[];
            protected _updateYScale(): void;
            protected _getResetYFunction(): Accessor<any>;
            protected _propertyProjectors(): AttributeToProjector;
<<<<<<< HEAD
            getAllSelections(datasets?: Dataset[], exclude?: boolean): D3._Selection<any>;
=======
            getAllSelections(datasets?: Dataset[]): D3._Selection<any>;
            getAllPlotData(datasets?: Dataset[]): Plots.PlotData;
>>>>>>> a523c544
            protected _constructAreaProjector(xProjector: _Projector, yProjector: _Projector, y0Projector: _Projector): (datum: any[], index: number, dataset: Dataset) => string;
        }
    }
}


declare module Plottable {
    module Plots {
        class ClusteredBar<X, Y> extends Bar<X, Y> {
            /**
             * Creates a ClusteredBarPlot.
             *
             * A ClusteredBarPlot is a plot that plots several bar plots next to each
             * other. For example, when plotting life expectancy across each country,
             * you would want each country to have a "male" and "female" bar.
             *
             * @constructor
             * @param {Scale} xScale The x scale to use.
             * @param {Scale} yScale The y scale to use.
             * @param {string} orientation The orientation of the Bar Plot ("vertical"/"horizontal").
             */
            constructor(xScale: Scale<X, number>, yScale: Scale<Y, number>, orientation?: string);
            protected _generateAttrToProjector(): {
                [attrToSet: string]: (datum: any, index: number, dataset: Dataset) => any;
            };
            protected _getDataToDraw(): D3.Map<any[]>;
        }
    }
}


declare module Plottable {
    module Plots {
        class StackedArea<X> extends Area<X> {
            /**
             * Constructs a StackedArea plot.
             *
             * @constructor
             * @param {QuantitativeScale} xScale The x scale to use.
             * @param {QuantitativeScale} yScale The y scale to use.
             */
            constructor(xScale: QuantitativeScale<X>, yScale: QuantitativeScale<number>);
            protected _getAnimator(key: string): Animators.Plot;
            protected _setup(): void;
            x(x?: number | Accessor<number> | X | Accessor<X>, xScale?: Scale<X, number>): any;
            y(y?: number | Accessor<number>, yScale?: Scale<number, number>): any;
            protected _additionalPaint(): void;
            protected _updateYScale(): void;
            protected _onDatasetUpdate(): StackedArea<X>;
            protected _wholeDatumAttributes(): string[];
            protected _updateExtentsForProperty(property: string): void;
            protected _extentsForProperty(attr: string): any[];
            protected _propertyProjectors(): AttributeToProjector;
            protected _pixelPoint(datum: any, index: number, dataset: Dataset): Point;
        }
    }
}


declare module Plottable {
    module Plots {
        class StackedBar<X, Y> extends Bar<X, Y> {
            /**
             * Constructs a StackedBar plot.
             * A StackedBarPlot is a plot that plots several bar plots stacking on top of each
             * other.
             * @constructor
             * @param {Scale} xScale the x scale of the plot.
             * @param {Scale} yScale the y scale of the plot.
             * @param {string} orientation The orientation of the Bar Plot ("vertical"/"horizontal").
             */
            constructor(xScale: Scale<X, number>, yScale: Scale<Y, number>, orientation?: string);
            protected _getAnimator(key: string): Animators.Plot;
            x(x?: number | Accessor<number> | X | Accessor<X>, xScale?: Scale<X, number>): any;
            y(y?: number | Accessor<number> | Y | Accessor<Y>, yScale?: Scale<Y, number>): any;
            protected _generateAttrToProjector(): {
                [attrToSet: string]: (datum: any, index: number, dataset: Dataset) => any;
            };
            protected _generateDrawSteps(): Drawers.DrawStep[];
            protected _onDatasetUpdate(): StackedBar<X, Y>;
            protected _updateExtentsForProperty(property: string): void;
            protected _extentsForProperty(attr: string): any[];
        }
    }
}


declare module Plottable {
    module Animators {
        interface Plot {
            /**
             * Applies the supplied attributes to a D3.Selection with some animation.
             *
             * @param {D3.Selection} selection The update selection or transition selection that we wish to animate.
             * @param {AttributeToProjector} attrToProjector The set of
             *     IAccessors that we will use to set attributes on the selection.
             * @return {any} Animators should return the selection or
             *     transition object so that plots may chain the transitions between
             *     animators.
             */
            animate(selection: any, attrToProjector: AttributeToProjector): D3.Selection | D3.Transition.Transition;
            /**
             * Given the number of elements, return the total time the animation requires
             * @param number numberofIterations The number of elements that will be drawn
             * @returns {any} The time required for the animation
             */
            getTiming(numberOfIterations: number): number;
        }
        type PlotAnimatorMap = {
            [animatorKey: string]: Plot;
        };
    }
}


declare module Plottable {
    module Animators {
        /**
         * An animator implementation with no animation. The attributes are
         * immediately set on the selection.
         */
        class Null implements Animators.Plot {
            getTiming(selection: any): number;
            animate(selection: any, attrToProjector: AttributeToProjector): D3.Selection;
        }
    }
}


declare module Plottable {
    module Animators {
        /**
         * The base animator implementation with easing, duration, and delay.
         *
         * The maximum delay between animations can be configured with maxIterativeDelay.
         *
         * The maximum total animation duration can be configured with maxTotalDuration.
         * maxTotalDuration does not set actual total animation duration.
         *
         * The actual interval delay is calculated by following formula:
         * min(maxIterativeDelay(),
         *   max(maxTotalDuration() - duration(), 0) / <number of iterations>)
         */
        class Base implements Animators.Plot {
            /**
             * The default duration of the animation in milliseconds
             */
            static DEFAULT_DURATION_MILLISECONDS: number;
            /**
             * The default starting delay of the animation in milliseconds
             */
            static DEFAULT_DELAY_MILLISECONDS: number;
            /**
             * The default maximum start delay between each start of an animation
             */
            static DEFAULT_MAX_ITERATIVE_DELAY_MILLISECONDS: number;
            /**
             * The default maximum total animation duration
             */
            static DEFAULT_MAX_TOTAL_DURATION_MILLISECONDS: number;
            /**
             * The default easing of the animation
             */
            static DEFAULT_EASING: string;
            /**
             * Constructs the default animator
             *
             * @constructor
             */
            constructor();
            getTiming(numberOfIterations: number): number;
            animate(selection: any, attrToProjector: AttributeToProjector): D3.Transition.Transition;
            /**
             * Gets the duration of the animation in milliseconds.
             *
             * @returns {number} The current duration.
             */
            duration(): number;
            /**
             * Sets the duration of the animation in milliseconds.
             *
             * @param {number} duration The duration in milliseconds.
             * @returns {Default} The calling Default Animator.
             */
            duration(duration: number): Base;
            /**
             * Gets the delay of the animation in milliseconds.
             *
             * @returns {number} The current delay.
             */
            delay(): number;
            /**
             * Sets the delay of the animation in milliseconds.
             *
             * @param {number} delay The delay in milliseconds.
             * @returns {Default} The calling Default Animator.
             */
            delay(delay: number): Base;
            /**
             * Gets the current easing of the animation.
             *
             * @returns {string} the current easing mode.
             */
            easing(): string;
            /**
             * Sets the easing mode of the animation.
             *
             * @param {string} easing The desired easing mode.
             * @returns {Default} The calling Default Animator.
             */
            easing(easing: string): Base;
            /**
             * Gets the maximum start delay between animations in milliseconds.
             *
             * @returns {number} The current maximum iterative delay.
             */
            maxIterativeDelay(): number;
            /**
             * Sets the maximum start delay between animations in milliseconds.
             *
             * @param {number} maxIterDelay The maximum iterative delay in milliseconds.
             * @returns {Base} The calling Base Animator.
             */
            maxIterativeDelay(maxIterDelay: number): Base;
            /**
             * Gets the maximum total animation duration in milliseconds.
             *
             * @returns {number} The current maximum total animation duration.
             */
            maxTotalDuration(): number;
            /**
             * Sets the maximum total animation duration in miliseconds.
             *
             * @param {number} maxDuration The maximum total animation duration in milliseconds.
             * @returns {Base} The calling Base Animator.
             */
            maxTotalDuration(maxDuration: number): Base;
        }
    }
}


declare module Plottable {
    module Animators {
        /**
         * The default animator implementation with easing, duration, and delay.
         */
        class Rect extends Base {
            static ANIMATED_ATTRIBUTES: string[];
            isVertical: boolean;
            isReverse: boolean;
            constructor(isVertical?: boolean, isReverse?: boolean);
            animate(selection: any, attrToProjector: AttributeToProjector): D3.Transition.Transition;
            protected _startMovingProjector(attrToProjector: AttributeToProjector): (datum: any, index: number, dataset: Dataset) => any;
        }
    }
}


declare module Plottable {
    module Animators {
        /**
         * A child class of RectAnimator that will move the rectangle
         * as well as animate its growth.
         */
        class MovingRect extends Rect {
            /**
             * The pixel value to move from
             */
            startPixelValue: number;
            /**
             * Constructs a MovingRectAnimator
             *
             * @param {number} basePixel The pixel value to start moving from
             * @param {boolean} isVertical If the movement/animation is vertical
             */
            constructor(startPixelValue: number, isVertical?: boolean);
            protected _startMovingProjector(attrToProjector: AttributeToProjector): (p: any) => number;
        }
    }
}


declare module Plottable {
    class Dispatcher {
        protected _event2Callback: {
            [eventName: string]: (e: Event) => any;
        };
        protected _callbacks: Utils.CallbackSet<Function>[];
        protected setCallback(callbackSet: Utils.CallbackSet<Function>, callback: Function): void;
        protected unsetCallback(callbackSet: Utils.CallbackSet<Function>, callback: Function): void;
    }
}


declare module Plottable {
    module Dispatchers {
        type MouseCallback = (p: Point, event: MouseEvent) => void;
        class Mouse extends Dispatcher {
            /**
             * Get a Dispatcher.Mouse for the <svg> containing elem. If one already exists
             * on that <svg>, it will be returned; otherwise, a new one will be created.
             *
             * @param {SVGElement} elem A svg DOM element.
             * @return {Dispatcher.Mouse} A Dispatcher.Mouse
             */
            static getDispatcher(elem: SVGElement): Dispatchers.Mouse;
            /**
             * Creates a Dispatcher.Mouse.
             * This constructor not be invoked directly under most circumstances.
             *
             * @param {SVGElement} svg The root <svg> element to attach to.
             */
            constructor(svg: SVGElement);
            /**
             * Registers a callback to be called whenever the mouse position changes,
             *
             * @param {(p: Point) => any} callback A callback that takes the pixel position
             *                                     in svg-coordinate-space. Pass `null`
             *                                     to remove a callback.
             * @return {Dispatcher.Mouse} The calling Dispatcher.Mouse.
             */
            onMouseMove(callback: MouseCallback): Dispatchers.Mouse;
            /**
             * Registers the callback to be called whenever the mouse position changes,
             *
             * @param {(p: Point) => any} callback A callback that takes the pixel position
             *                                     in svg-coordinate-space. Pass `null`
             *                                     to remove a callback.
             * @return {Dispatcher.Mouse} The calling Dispatcher.Mouse.
             */
            offMouseMove(callback: MouseCallback): Dispatchers.Mouse;
            /**
             * Registers a callback to be called whenever a mousedown occurs.
             *
             * @param {(p: Point) => any} callback A callback that takes the pixel position
             *                                     in svg-coordinate-space. Pass `null`
             *                                     to remove a callback.
             * @return {Dispatcher.Mouse} The calling Dispatcher.Mouse.
             */
            onMouseDown(callback: MouseCallback): Dispatchers.Mouse;
            /**
             * Registers the callback to be called whenever a mousedown occurs.
             *
             * @param {(p: Point) => any} callback A callback that takes the pixel position
             *                                     in svg-coordinate-space. Pass `null`
             *                                     to remove a callback.
             * @return {Dispatcher.Mouse} The calling Dispatcher.Mouse.
             */
            offMouseDown(callback: MouseCallback): Dispatchers.Mouse;
            /**
             * Registers a callback to be called whenever a mouseup occurs.
             *
             * @param {(p: Point) => any} callback A callback that takes the pixel position
             *                                     in svg-coordinate-space. Pass `null`
             *                                     to remove a callback.
             * @return {Dispatcher.Mouse} The calling Dispatcher.Mouse.
             */
            onMouseUp(callback: MouseCallback): Dispatchers.Mouse;
            /**
             * Registers the callback to be called whenever a mouseup occurs.
             *
             * @param {(p: Point) => any} callback A callback that takes the pixel position
             *                                     in svg-coordinate-space. Pass `null`
             *                                     to remove a callback.
             * @return {Dispatcher.Mouse} The calling Dispatcher.Mouse.
             */
            offMouseUp(callback: MouseCallback): Dispatchers.Mouse;
            /**
             * Registers a callback to be called whenever a wheel occurs.
             *
             * @param {MouseCallback} callback A callback that takes the pixel position
             *                                     in svg-coordinate-space.
             *                                     Pass `null` to remove a callback.
             * @return {Dispatcher.Mouse} The calling Dispatcher.Mouse.
             */
            onWheel(callback: MouseCallback): Dispatchers.Mouse;
            /**
             * Registers the callback to be called whenever a wheel occurs.
             *
             * @param {MouseCallback} callback A callback that takes the pixel position
             *                                     in svg-coordinate-space.
             *                                     Pass `null` to remove a callback.
             * @return {Dispatcher.Mouse} The calling Dispatcher.Mouse.
             */
            offWheel(callback: MouseCallback): Dispatchers.Mouse;
            /**
             * Registers a callback to be called whenever a dblClick occurs.
             *
             * @param {MouseCallback} callback A callback that takes the pixel position
             *                                     in svg-coordinate-space.
             *                                     Pass `null` to remove a callback.
             * @return {Dispatcher.Mouse} The calling Dispatcher.Mouse.
             */
            onDblClick(callback: MouseCallback): Dispatchers.Mouse;
            /**
             * Registers the callback to be called whenever a dblClick occurs.
             *
             * @param {MouseCallback} callback A callback that takes the pixel position
             *                                     in svg-coordinate-space.
             *                                     Pass `null` to remove a callback.
             * @return {Dispatcher.Mouse} The calling Dispatcher.Mouse.
             */
            offDblClick(callback: MouseCallback): Dispatchers.Mouse;
            /**
             * Returns the last computed mouse position.
             *
             * @return {Point} The last known mouse position in <svg> coordinate space.
             */
            getLastMousePosition(): {
                x: number;
                y: number;
            };
        }
    }
}


declare module Plottable {
    module Dispatchers {
        type TouchCallback = (ids: number[], idToPoint: {
            [id: number]: Point;
        }, event: TouchEvent) => void;
        class Touch extends Dispatcher {
            /**
             * Get a Dispatcher.Touch for the <svg> containing elem. If one already exists
             * on that <svg>, it will be returned; otherwise, a new one will be created.
             *
             * @param {SVGElement} elem A svg DOM element.
             * @return {Dispatcher.Touch} A Dispatcher.Touch
             */
            static getDispatcher(elem: SVGElement): Dispatchers.Touch;
            /**
             * Creates a Dispatcher.Touch.
             * This constructor should not be invoked directly under most circumstances.
             *
             * @param {SVGElement} svg The root <svg> element to attach to.
             */
            constructor(svg: SVGElement);
            /**
             * Registers a callback to be called whenever a touch starts.
             *
             * @param {TouchCallback} callback A callback that takes the pixel position
             *                                     in svg-coordinate-space. Pass `null`
             *                                     to remove a callback.
             * @return {Dispatcher.Touch} The calling Dispatcher.Touch.
             */
            onTouchStart(callback: TouchCallback): Dispatchers.Touch;
            /**
             * Removes the callback to be called whenever a touch starts.
             *
             * @param {TouchCallback} callback A callback that takes the pixel position
             *                                     in svg-coordinate-space. Pass `null`
             *                                     to remove a callback.
             * @return {Dispatcher.Touch} The calling Dispatcher.Touch.
             */
            offTouchStart(callback: TouchCallback): Dispatchers.Touch;
            /**
             * Registers a callback to be called whenever the touch position changes.
             *
             * @param {TouchCallback} callback A callback that takes the pixel position
             *                                     in svg-coordinate-space. Pass `null`
             *                                     to remove a callback.
             * @return {Dispatcher.Touch} The calling Dispatcher.Touch.
             */
            onTouchMove(callback: TouchCallback): Dispatchers.Touch;
            /**
             * Removes the callback to be called whenever the touch position changes.
             *
             * @param {TouchCallback} callback A callback that takes the pixel position
             *                                     in svg-coordinate-space. Pass `null`
             *                                     to remove a callback.
             * @return {Dispatcher.Touch} The calling Dispatcher.Touch.
             */
            offTouchMove(callback: TouchCallback): Dispatchers.Touch;
            /**
             * Registers a callback to be called whenever a touch ends.
             *
             * @param {TouchCallback} callback A callback that takes the pixel position
             *                                     in svg-coordinate-space. Pass `null`
             *                                     to remove a callback.
             * @return {Dispatcher.Touch} The calling Dispatcher.Touch.
             */
            onTouchEnd(callback: TouchCallback): Dispatchers.Touch;
            /**
             * Removes the callback to be called whenever a touch ends.
             *
             * @param {TouchCallback} callback A callback that takes the pixel position
             *                                     in svg-coordinate-space. Pass `null`
             *                                     to remove a callback.
             * @return {Dispatcher.Touch} The calling Dispatcher.Touch.
             */
            offTouchEnd(callback: TouchCallback): Dispatchers.Touch;
            /**
             * Registers a callback to be called whenever a touch is cancelled.
             *
             * @param {TouchCallback} callback A callback that takes the pixel position
             *                                     in svg-coordinate-space. Pass `null`
             *                                     to remove a callback.
             * @return {Dispatcher.Touch} The calling Dispatcher.Touch.
             */
            onTouchCancel(callback: TouchCallback): Dispatchers.Touch;
            /**
             * Removes the callback to be called whenever a touch is cancelled.
             *
             * @param {TouchCallback} callback A callback that takes the pixel position
             *                                     in svg-coordinate-space. Pass `null`
             *                                     to remove a callback.
             * @return {Dispatcher.Touch} The calling Dispatcher.Touch.
             */
            offTouchCancel(callback: TouchCallback): Dispatchers.Touch;
        }
    }
}


declare module Plottable {
    module Dispatchers {
        type KeyCallback = (keyCode: number, event: KeyboardEvent) => void;
        class Key extends Dispatcher {
            /**
             * Get a Dispatcher.Key. If one already exists it will be returned;
             * otherwise, a new one will be created.
             *
             * @return {Dispatcher.Key} A Dispatcher.Key
             */
            static getDispatcher(): Dispatchers.Key;
            /**
             * Creates a Dispatcher.Key.
             * This constructor not be invoked directly under most circumstances.
             *
             * @param {SVGElement} svg The root <svg> element to attach to.
             */
            constructor();
            /**
             * Registers a callback to be called whenever a key is pressed.
             *
             * @param {KeyCallback} callback
             * @return {Dispatcher.Key} The calling Dispatcher.Key.
             */
            onKeyDown(callback: KeyCallback): Key;
            /**
             * Removes the callback to be called whenever a key is pressed.
             *
             * @param {KeyCallback} callback
             * @return {Dispatcher.Key} The calling Dispatcher.Key.
             */
            offKeyDown(callback: KeyCallback): Key;
        }
    }
}


declare module Plottable {
    class Interaction {
        protected _componentAttachedTo: Component;
        protected _anchor(component: Component): void;
        protected _unanchor(): void;
        /**
         * Attaches this interaction to a Component.
         * If the interaction was already attached to a Component, it first detaches itself from the old Component.
         *
         * @param {Component} component The component to which to attach the interaction.
         *
         * @return {Interaction}
         */
        attachTo(component: Component): Interaction;
        /**
         * Detaches this interaction from the Component.
         * This interaction can be reused.
         *
         * @param {Component} component The component from which to detach the interaction.
         *
         * @return {Interaction}
         */
        detachFrom(component: Component): Interaction;
        /**
         * Translates an <svg>-coordinate-space point to Component-space coordinates.
         *
         * @param {Point} p A Point in <svg>-space coordinates.
         *
         * @return {Point} The same location in Component-space coordinates.
         */
        protected _translateToComponentSpace(p: Point): Point;
        /**
         * Checks whether a Component-coordinate-space Point is inside the Component.
         *
         * @param {Point} p A Point in Coordinate-space coordinates.
         *
         * @return {boolean} Whether or not the point is inside the Component.
         */
        protected _isInsideComponent(p: Point): boolean;
    }
}


declare module Plottable {
    type ClickCallback = (point: Point) => void;
    module Interactions {
        class Click extends Interaction {
            protected _anchor(component: Component): void;
            protected _unanchor(): void;
            /**
             * Sets the callback called when the Component is clicked.
             *
             * @param {ClickCallback} callback The callback to set.
             * @return {Interaction.Click} The calling Interaction.Click.
             */
            onClick(callback: ClickCallback): Click;
            /**
             * Removes the callback from click.
             *
             * @param {ClickCallback} callback The callback to remove.
             * @return {Interaction.Click} The calling Interaction.Click.
             */
            offClick(callback: ClickCallback): Click;
        }
    }
}


declare module Plottable {
    module Interactions {
        class DoubleClick extends Interaction {
            protected _anchor(component: Component): void;
            protected _unanchor(): void;
            /**
             * Sets the callback called when the Component is double-clicked.
             *
             * @param {ClickCallback} callback The callback to set.
             * @return {Interaction.DoubleClick} The calling Interaction.DoubleClick.
             */
            onDoubleClick(callback: ClickCallback): DoubleClick;
            /**
             * Removes the callback called when the Component is double-clicked.
             *
             * @param {ClickCallback} callback The callback to remove.
             * @return {Interaction.DoubleClick} The calling Interaction.DoubleClick.
             */
            offDoubleClick(callback: ClickCallback): DoubleClick;
        }
    }
}


declare module Plottable {
    type KeyCallback = (keyCode: number) => void;
    module Interactions {
        class Key extends Interaction {
            protected _anchor(component: Component): void;
            protected _unanchor(): void;
            /**
             * Sets a callback to be called when the key with the given keyCode is
             * pressed and the user is moused over the Component.
             *
             * @param {number} keyCode The key code associated with the key.
             * @param {KeyCallback} callback Callback to be set.
             * @returns The calling Interaction.Key.
             */
            onKey(keyCode: number, callback: KeyCallback): Key;
            /**
             * Removes the callback to be called when the key with the given keyCode is
             * pressed and the user is moused over the Component.
             *
             * @param {number} keyCode The key code associated with the key.
             * @param {KeyCallback} callback Callback to be removed.
             * @returns The calling Interaction.Key.
             */
            offKey(keyCode: number, callback: KeyCallback): Key;
        }
    }
}


declare module Plottable {
    type PointerCallback = (point: Point) => void;
    module Interactions {
        class Pointer extends Interaction {
            protected _anchor(component: Component): void;
            protected _unanchor(): void;
            /**
             * Sets the callback called when the pointer enters the Component.
             *
             * @param {PointerCallback} callback The callback to set.
             * @return {Interaction.Pointer} The calling Interaction.Pointer.
             */
            onPointerEnter(callback: PointerCallback): Pointer;
            /**
             * Removes a callback called when the pointer enters the Component.
             *
             * @param {PointerCallback} callback The callback to remove.
             * @return {Interaction.Pointer} The calling Interaction.Pointer.
             */
            offPointerEnter(callback: PointerCallback): Pointer;
            /**
             * Sets the callback called when the pointer moves.
             *
             * @param {PointerCallback} callback The callback to set.
             * @return {Interaction.Pointer} The calling Interaction.Pointer.
             */
            onPointerMove(callback: PointerCallback): Pointer;
            /**
             * Removes a callback called when the pointer moves.
             *
             * @param {PointerCallback} callback The callback to remove.
             * @return {Interaction.Pointer} The calling Interaction.Pointer.
             */
            offPointerMove(callback: PointerCallback): Pointer;
            /**
             * Sets the callback called when the pointer exits the Component.
             *
             * @param {PointerCallback} callback The callback to set.
             * @return {Interaction.Pointer} The calling Interaction.Pointer.
             */
            onPointerExit(callback: PointerCallback): Pointer;
            /**
             * Removes a callback called when the pointer exits the Component.
             *
             * @param {PointerCallback} callback The callback to remove.
             * @return {Interaction.Pointer} The calling Interaction.Pointer.
             */
            offPointerExit(callback: PointerCallback): Pointer;
        }
    }
}


declare module Plottable {
    module Interactions {
        class PanZoom extends Interaction {
            /**
             * The number of pixels occupied in a line.
             */
            static PIXELS_PER_LINE: number;
            /**
             * Creates a PanZoomInteraction.
             *
             * The allows you to move around and zoom in on a plot, interactively. It
             * does so by changing the xScale and yScales' domains repeatedly.
             *
             * @constructor
             * @param {QuantitativeScale} [xScale] The X scale to update on panning/zooming.
             * @param {QuantitativeScale} [yScale] The Y scale to update on panning/zooming.
             */
            constructor(xScale?: QuantitativeScale<any>, yScale?: QuantitativeScale<any>);
            protected _anchor(component: Component): void;
            protected _unanchor(): void;
        }
    }
}


declare module Plottable {
    type DragCallback = (start: Point, end: Point) => void;
    module Interactions {
        class Drag extends Interaction {
            protected _anchor(component: Component): void;
            protected _unanchor(): void;
            /**
             * Returns whether or not this Interactions constrains Points passed to its
             * callbacks to lie inside its Component.
             *
             * If true, when the user drags outside of the Component, the closest Point
             * inside the Component will be passed to the callback instead of the actual
             * cursor position.
             *
             * @return {boolean} Whether or not the Interactions.Drag constrains.
             */
            constrainToComponent(): boolean;
            /**
             * Sets whether or not this Interactions constrains Points passed to its
             * callbacks to lie inside its Component.
             *
             * If true, when the user drags outside of the Component, the closest Point
             * inside the Component will be passed to the callback instead of the actual
             * cursor position.
             *
             * @param {boolean} constrain Whether or not to constrain Points.
             * @return {Interactions.Drag} The calling Interactions.Drag.
             */
            constrainToComponent(constrain: boolean): Drag;
            /**
             * Sets the callback to be called when dragging starts.
             *
             * @param {DragCallback} callback The callback to be called. Takes in a Point in pixels.
             * @returns {Drag} The calling Interactions.Drag.
             */
            onDragStart(callback: DragCallback): Drag;
            /**
             * Removes the callback to be called when dragging starts.
             *
             * @param {DragCallback} callback The callback to be removed.
             * @returns {Drag} The calling Interactions.Drag.
             */
            offDragStart(callback: DragCallback): Drag;
            /**
             * Adds a callback to be called during dragging.
             *
             * @param {DragCallback} callback The callback to be called. Takes in Points in pixels.
             * @returns {Drag} The calling Interactions.Drag.
             */
            onDrag(callback: DragCallback): Drag;
            /**
             * Removes a callback to be called during dragging.
             *
             * @param {DragCallback} callback The callback to be removed.
             * @returns {Drag} The calling Interactions.Drag.
             */
            offDrag(callback: DragCallback): Drag;
            /**
             * Adds a callback to be called when the dragging ends.
             *
             * @param {DragCallback} callback The callback to be called. Takes in Points in pixels.
             * @returns {Drag} The calling Interactions.Drag.
             */
            onDragEnd(callback: DragCallback): Drag;
            /**
             * Removes a callback to be called when the dragging ends.
             *
             * @param {DragCallback} callback The callback to be removed
             * @returns {Drag} The calling Interactions.Drag.
             */
            offDragEnd(callback: DragCallback): Drag;
        }
    }
}


declare module Plottable {
    type DragBoxCallback = (bounds: Bounds) => void;
    module Components {
        class DragBoxLayer extends Components.SelectionBoxLayer {
            protected _hasCorners: boolean;
            constructor();
            protected _setup(): void;
            renderImmediately(): DragBoxLayer;
            /**
             * Gets the detection radius of the drag box.
             *
             * @return {number} The detection radius of the drag box.
             */
            detectionRadius(): number;
            /**
             * Sets the detection radius of the drag box.
             *
             * @param {number} r The desired detection radius.
             * @return {DragBoxLayer} The calling DragBoxLayer.
             */
            detectionRadius(r: number): DragBoxLayer;
            /**
             * Gets whether or not the drag box is resizable.
             *
             * @return {boolean} Whether or not the drag box is resizable.
             */
            resizable(): boolean;
            /**
             * Sets whether or not the drag box is resizable.
             *
             * @param {boolean} canResize Whether or not the drag box should be resizable.
             * @return {DragBoxLayer} The calling DragBoxLayer.
             */
            resizable(canResize: boolean): DragBoxLayer;
            protected _setResizableClasses(canResize: boolean): void;
            /**
             * Sets the callback to be called when dragging starts.
             *
             * @param {DragBoxCallback} callback The callback to be called. Passed the current Bounds in pixels.
             * @returns {DragBoxLayer} The calling DragBoxLayer.
             */
            onDragStart(callback: DragBoxCallback): DragBoxLayer;
            /**
             * Removes a callback to be called when dragging starts.
             *
             * @param {DragBoxCallback} callback The callback to be removed.
             * @returns {DragBoxLayer} The calling DragBoxLayer.
             */
            offDragStart(callback: DragBoxCallback): DragBoxLayer;
            /**
             * Sets a callback to be called during dragging.
             *
             * @param {DragBoxCallback} callback The callback to be called. Passed the current Bounds in pixels.
             * @returns {DragBoxLayer} The calling DragBoxLayer.
             */
            onDrag(callback: DragBoxCallback): DragBoxLayer;
            /**
             * Removes a callback to be called during dragging.
             *
             * @param {DragBoxCallback} callback The callback to be removed.
             * @returns {DragBoxLayer} The calling DragBoxLayer.
             */
            offDrag(callback: DragBoxCallback): DragBoxLayer;
            /**
             * Sets a callback to be called when the dragging ends.
             *
             * @param {DragBoxCallback} callback The callback to be called. Passed the current Bounds in pixels.
             * @returns {DragBoxLayer} The calling DragBoxLayer.
             */
            onDragEnd(callback: DragBoxCallback): DragBoxLayer;
            /**
             * Removes a callback to be called when the dragging ends.
             *
             * @param {DragBoxCallback} callback The callback to be removed.
             * @returns {DragBoxLayer} The calling DragBoxLayer.
             */
            offDragEnd(callback: DragBoxCallback): DragBoxLayer;
            /**
             * Gets the internal Interactions.Drag of the DragBoxLayer.
             */
            dragInteraction(): Interactions.Drag;
        }
    }
}


declare module Plottable {
    module Components {
        class XDragBoxLayer extends DragBoxLayer {
            constructor();
            computeLayout(origin?: Point, availableWidth?: number, availableHeight?: number): XDragBoxLayer;
            protected _setBounds(newBounds: Bounds): void;
            protected _setResizableClasses(canResize: boolean): void;
        }
    }
}


declare module Plottable {
    module Components {
        class YDragBoxLayer extends DragBoxLayer {
            constructor();
            computeLayout(origin?: Point, availableWidth?: number, availableHeight?: number): YDragBoxLayer;
            protected _setBounds(newBounds: Bounds): void;
            protected _setResizableClasses(canResize: boolean): void;
        }
    }
}<|MERGE_RESOLUTION|>--- conflicted
+++ resolved
@@ -2848,12 +2848,7 @@
             protected _updateYScale(): void;
             protected _getResetYFunction(): Accessor<any>;
             protected _propertyProjectors(): AttributeToProjector;
-<<<<<<< HEAD
-            getAllSelections(datasets?: Dataset[], exclude?: boolean): D3._Selection<any>;
-=======
             getAllSelections(datasets?: Dataset[]): D3._Selection<any>;
-            getAllPlotData(datasets?: Dataset[]): Plots.PlotData;
->>>>>>> a523c544
             protected _constructAreaProjector(xProjector: _Projector, yProjector: _Projector, y0Projector: _Projector): (datum: any[], index: number, dataset: Dataset) => string;
         }
     }
