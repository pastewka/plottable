--- conflicted
+++ resolved
@@ -2680,15 +2680,15 @@
             x(): AccessorScaleBinding<X, number>;
             x(x: number | Accessor<number>): Plots.Rectangle<X, Y>;
             x(x: X | Accessor<X>, scale: Scale<X, number>): Plots.Rectangle<X, Y>;
-            x1(): AccessorScaleBinding<X, number>;
-            x1(x1: number | Accessor<number>): Plots.Rectangle<X, Y>;
-            x1(x1: X | Accessor<X>, scale: Scale<X, number>): Plots.Rectangle<X, Y>;
+            x2(): AccessorScaleBinding<X, number>;
+            x2(x2: number | Accessor<number>): Plots.Rectangle<X, Y>;
+            x2(x2: X | Accessor<X>, scale: Scale<X, number>): Plots.Rectangle<X, Y>;
             y(): AccessorScaleBinding<Y, number>;
             y(y: number | Accessor<number>): Plots.Rectangle<X, Y>;
             y(y: Y | Accessor<Y>, scale: Scale<Y, number>): Plots.Rectangle<X, Y>;
-            y1(): AccessorScaleBinding<Y, number>;
-            y1(y1: number | Accessor<number>): Plots.Rectangle<X, Y>;
-            y1(y1: Y | Accessor<Y>, scale: Scale<Y, number>): Plots.Rectangle<X, Y>;
+            y2(): AccessorScaleBinding<Y, number>;
+            y2(y2: number | Accessor<number>): Plots.Rectangle<X, Y>;
+            y2(y2: Y | Accessor<Y>, scale: Scale<Y, number>): Plots.Rectangle<X, Y>;
         }
     }
 }
@@ -2720,39 +2720,6 @@
 
 
 declare module Plottable {
-<<<<<<< HEAD
-    class Orientation {
-        static VERTICAL: string;
-        static HORIZONTAL: string;
-    }
-=======
-    module Plots {
-        class Grid<X, Y> extends Rectangle<any, any> {
-            /**
-             * Constructs a GridPlot.
-             *
-             * A GridPlot is used to shade a grid of data. Each datum is a cell on the
-             * grid, and the datum can control what color it is.
-             *
-             * @constructor
-             * @param {Scale.Scale} xScale The x scale to use.
-             * @param {Scale.Scale} yScale The y scale to use.
-             * @param {Scale.Color|Scale.InterpolatedColor} colorScale The color scale
-             * to use for each grid cell.
-             */
-            constructor(xScale: Scale<X, any>, yScale: Scale<Y, any>);
-            addDataset(dataset: Dataset): Grid<X, Y>;
-            protected _getDrawer(key: string): Drawers.Rect;
-            protected _generateDrawSteps(): Drawers.DrawStep[];
-            x(x?: number | Accessor<number> | X | Accessor<X>, scale?: Scale<X, number>): any;
-            y(y?: number | Accessor<number> | Y | Accessor<Y>, scale?: Scale<Y, number>): any;
-        }
-    }
-}
-
-
-declare module Plottable {
->>>>>>> bdc73cc9
     module Plots {
         class Bar<X, Y> extends XYPlot<X, Y> {
             static ORIENTATION_VERTICAL: string;
