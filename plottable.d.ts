--- conflicted
+++ resolved
@@ -2657,13 +2657,8 @@
          * @param {Dataset} dataset The dataset to generate the dictionary for
          * @returns {AttributeToAppliedProjector} A dictionary mapping attributes to functions
          */
-<<<<<<< HEAD
         generateProjectors(dataset: Dataset): AttributeToAppliedProjector;
-        _doRender(): void;
-=======
-        generateProjectors(datasetKey: string): AttributeToAppliedProjector;
         protected _render(): void;
->>>>>>> 2b756635
         /**
          * Enables or disables animation.
          *
