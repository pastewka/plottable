--- conflicted
+++ resolved
@@ -6,13 +6,9 @@
             function warn(warning: string): void;
             function addArrays(alist: number[], blist: number[]): number[];
             function intersection(set1: D3.Set, set2: D3.Set): D3.Set;
-<<<<<<< HEAD
             function accessorize(accessor: any): IAccessor;
             function union(set1: D3.Set, set2: D3.Set): D3.Set;
             function applyAccessor(accessor: IAccessor, plot: Plottable.Abstract.Plot): (d: any, i: number) => any;
-=======
-            function union(set1: D3.Set, set2: D3.Set): D3.Set;
->>>>>>> cf563716
             function uniq(strings: string[]): string[];
             function uniqNumbers(a: number[]): number[];
             function createFilledArray(value: any, count: number): any[];
@@ -89,10 +85,7 @@
                 clear(): CachingCharacterMeasurer;
             }
             function getTruncatedText(text: string, availableWidth: number, measurer: TextMeasurer): string;
-<<<<<<< HEAD
             function addEllipsesToLine(line: string, width: number, measureText: TextMeasurer): string;
-=======
->>>>>>> cf563716
             function writeLineHorizontally(line: string, g: D3.Selection, width: number, height: number, xAlign?: string, yAlign?: string): {
                 width: number;
                 height: number;
@@ -317,11 +310,6 @@
             range(): any[];
             range(values: any[]): Scale;
             copy(): Scale;
-<<<<<<< HEAD
-=======
-            updateExtent(plotProvidedKey: string, attr: string, extent: any[]): Scale;
-            removeExtent(plotProvidedKey: string, attr: string): Scale;
->>>>>>> cf563716
         }
     }
 }
@@ -688,8 +676,6 @@
             formatString: string;
         }
         class Time extends Plottable.Abstract.Axis {
-            static _minorIntervals: ITimeInterval[];
-            static _majorIntervals: ITimeInterval[];
             constructor(scale: Plottable.Scale.Time, orientation: string);
         }
     }
@@ -850,9 +836,6 @@
 declare module Plottable {
     module Abstract {
         class NewStyleBarPlot extends NewStylePlot {
-            static _barAlignmentToFactor: {
-                [x: string]: number;
-            };
             static DEFAULT_WIDTH: number;
             constructor(xScale: Scale, yScale: Scale);
             baseline(value: number): any;
