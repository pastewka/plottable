
declare module Plottable {
    module Utils {
        module Methods {
            /**
             * Checks if x is between a and b.
             *
             * @param {number} x The value to test if in range
             * @param {number} a The beginning of the (inclusive) range
             * @param {number} b The ending of the (inclusive) range
             * @return {boolean} Whether x is in [a, b]
             */
            function inRange(x: number, a: number, b: number): boolean;
            /**
             * Clamps x to the range [min, max].
             *
             * @param {number} x The value to be clamped.
             * @param {number} min The minimum value.
             * @param {number} max The maximum value.
             * @return {number} A clamped value in the range [min, max].
             */
            function clamp(x: number, min: number, max: number): number;
            /** Print a warning message to the console, if it is available.
             *
             * @param {string} The warnings to print
             */
            function warn(warning: string): void;
            /**
             * Takes two arrays of numbers and adds them together
             *
             * @param {number[]} alist The first array of numbers
             * @param {number[]} blist The second array of numbers
             * @return {number[]} An array of numbers where x[i] = alist[i] + blist[i]
             */
            function addArrays(alist: number[], blist: number[]): number[];
            /**
             * Takes two sets and returns the intersection
             *
             * Due to the fact that D3.Sets store strings internally, return type is always a string set
             *
             * @param {D3.Set<T>} set1 The first set
             * @param {D3.Set<T>} set2 The second set
             * @return {D3.Set<string>} A set that contains elements that appear in both set1 and set2
             */
            function intersection<T>(set1: D3.Set<T>, set2: D3.Set<T>): D3.Set<string>;
            /**
             * Takes two sets and returns the union
             *
             * Due to the fact that D3.Sets store strings internally, return type is always a string set
             *
             * @param {D3.Set<T>} set1 The first set
             * @param {D3.Set<T>} set2 The second set
             * @return {D3.Set<string>} A set that contains elements that appear in either set1 or set2
             */
            function union<T>(set1: D3.Set<T>, set2: D3.Set<T>): D3.Set<string>;
            /**
             * Populates a map from an array of keys and a transformation function.
             *
             * @param {string[]} keys The array of keys.
             * @param {(string, number) => T} transform A transformation function to apply to the keys.
             * @return {D3.Map<T>} A map mapping keys to their transformed values.
             */
            function populateMap<T>(keys: string[], transform: (key: string, index: number) => T): D3.Map<T>;
            /**
             * Take an array of values, and return the unique values.
             * Will work iff ∀ a, b, a.toString() == b.toString() => a == b; will break on Object inputs
             *
             * @param {T[]} values The values to find uniqueness for
             * @return {T[]} The unique values
             */
            function uniq<T>(arr: T[]): T[];
            /**
             * Creates an array of length `count`, filled with value or (if value is a function), value()
             *
             * @param {T | ((index?: number) => T)} value The value to fill the array with or a value generator (called with index as arg)
             * @param {number} count The length of the array to generate
             * @return {any[]}
             */
            function createFilledArray<T>(value: T | ((index?: number) => T), count: number): T[];
            /**
             * @param {T[][]} a The 2D array that will have its elements joined together.
             * @return {T[]} Every array in a, concatenated together in the order they appear.
             */
            function flatten<T>(a: T[][]): T[];
            /**
             * Check if two arrays are equal by strict equality.
             */
            function arrayEq<T>(a: T[], b: T[]): boolean;
            /**
             * @param {any} a Object to check against b for equality.
             * @param {any} b Object to check against a for equality.
             *
             * @returns {boolean} whether or not two objects share the same keys, and
             *          values associated with those keys. Values will be compared
             *          with ===.
             */
            function objEq(a: any, b: any): boolean;
            /**
             * Applies the accessor, if provided, to each element of `array` and returns the maximum value.
             * If no maximum value can be computed, returns defaultValue.
             */
            function max<C>(array: C[], defaultValue: C): C;
            function max<T, C>(array: T[], accessor: (t?: T, i?: number) => C, defaultValue: C): C;
            /**
             * Applies the accessor, if provided, to each element of `array` and returns the minimum value.
             * If no minimum value can be computed, returns defaultValue.
             */
            function min<C>(array: C[], defaultValue: C): C;
            function min<T, C>(array: T[], accessor: (t?: T, i?: number) => C, defaultValue: C): C;
            /**
             * Returns true **only** if x is NaN
             */
            function isNaN(n: any): boolean;
            /**
             * Returns true if the argument is a number, which is not NaN
             * Numbers represented as strings do not pass this function
             */
            function isValidNumber(n: any): boolean;
            /**
             * Creates shallow copy of map.
             * @param {{ [key: string]: any }} oldMap Map to copy
             *
             * @returns {[{ [key: string]: any }} coppied map.
             */
            function copyMap<T>(oldMap: {
                [key: string]: T;
            }): {
                [key: string]: T;
            };
            function range(start: number, stop: number, step?: number): number[];
            /** Is like setTimeout, but activates synchronously if time=0
             * We special case 0 because of an observed issue where calling setTimeout causes visible flickering.
             * We believe this is because when requestAnimationFrame calls into the paint function, as soon as that function finishes
             * evaluating, the results are painted to the screen. As a result, if we want something to occur immediately but call setTimeout
             * with time=0, then it is pushed to the call stack and rendered in the next frame, so the component that was rendered via
             * setTimeout appears out-of-sync with the rest of the plot.
             */
            function setTimeout(f: Function, time: number, ...args: any[]): number;
            function colorTest(colorTester: D3.Selection, className: string): string;
            function lightenColor(color: string, factor: number): string;
            function distanceSquared(p1: Point, p2: Point): number;
            function isIE(): boolean;
            /**
             * Returns true if the supplied coordinates or Ranges intersect or are contained by bbox.
             *
             * @param {number | Range} xValOrRange The x coordinate or Range to test
             * @param {number | Range} yValOrRange The y coordinate or Range to test
             * @param {SVGRect} bbox The bbox
             * @param {number} tolerance Amount by which to expand bbox, in each dimension, before
             * testing intersection
             *
             * @returns {boolean} True if the supplied coordinates or Ranges intersect or are
             * contained by bbox, false otherwise.
             */
            function intersectsBBox(xValOrRange: number | Range, yValOrRange: number | Range, bbox: SVGRect, tolerance?: number): boolean;
            /**
             * Create a Range from a number or an object with "min" and "max" defined.
             *
             * @param {any} input The object to parse
             *
             * @returns {Range} The generated Range
             */
            function parseRange(input: any): Range;
        }
    }
}


declare module Plottable {
    module Utils {
        module D3Scale {
            function niceDomain<D>(scale: D3.Scale.QuantitativeScale<D>, domain: D[], count?: number): any[];
        }
    }
}


declare module Plottable {
    module Utils {
        class Map<K, V> {
            /**
             * Set a new key/value pair in the Map.
             *
             * @param {K} key Key to set in the Map
             * @param {V} value Value to set in the Map
             * @return {boolean} True if key already in Map, false otherwise
             */
            set(key: K, value: V): boolean;
            /**
             * Get a value from the store, given a key.
             *
             * @param {K} key Key associated with value to retrieve
             * @return {V} Value if found, undefined otherwise
             */
            get(key: K): V;
            /**
             * Test whether store has a value associated with given key.
             *
             * Will return true if there is a key/value entry,
             * even if the value is explicitly `undefined`.
             *
             * @param {K} key Key to test for presence of an entry
             * @return {boolean} Whether there was a matching entry for that key
             */
            has(key: K): boolean;
            /**
             * Return an array of the values in the Map
             *
             * @return {V[]} The values in the store
             */
            values(): V[];
            /**
             * Return an array of keys in the Map.
             *
             * @return {K[]} The keys in the store
             */
            keys(): K[];
            /**
             * Delete a key from the Map. Return whether the key was present.
             *
             * @param {K} The key to remove
             * @return {boolean} Whether a matching entry was found and removed
             */
            delete(key: K): boolean;
        }
    }
}


declare module Plottable {
    module Utils {
        /**
         * Shim for ES6 set.
         * https://developer.mozilla.org/en-US/docs/Web/JavaScript/Reference/Global_Objects/Set
         */
        class Set<T> {
            constructor();
            add(value: T): Set<T>;
            delete(value: T): boolean;
            has(value: T): boolean;
            values(): T[];
        }
    }
}

declare module Plottable {
    module Utils {
        module DOM {
            /**
             * Gets the bounding box of an element.
             * @param {D3.Selection} element
             * @returns {SVGRed} The bounding box.
             */
            function getBBox(element: D3.Selection): SVGRect;
            var POLYFILL_TIMEOUT_MSEC: number;
            function requestAnimationFramePolyfill(fn: () => any): void;
            function isSelectionRemovedFromSVG(selection: D3.Selection): boolean;
            function getElementWidth(elem: HTMLScriptElement): number;
            function getElementHeight(elem: HTMLScriptElement): number;
            function getSVGPixelWidth(svg: D3.Selection): number;
            function translate(s: D3.Selection, x?: number, y?: number): any;
            function boxesOverlap(boxA: ClientRect, boxB: ClientRect): boolean;
            function boxIsInside(inner: ClientRect, outer: ClientRect): boolean;
            function getBoundingSVG(elem: SVGElement): SVGElement;
            function getUniqueClipPathId(): string;
        }
    }
}


declare module Plottable {
    module Utils {
        module Colors {
            /**
             * Return contrast ratio between two colors
             * Based on implementation from chroma.js by Gregor Aisch (gka) (licensed under BSD)
             * chroma.js may be found here: https://github.com/gka/chroma.js
             * License may be found here: https://github.com/gka/chroma.js/blob/master/LICENSE
             * see http://www.w3.org/TR/2008/REC-WCAG20-20081211/#contrast-ratiodef
             */
            function contrast(a: string, b: string): number;
        }
    }
}


declare module Plottable {
    module Utils {
        /**
         * A set of callbacks which can be all invoked at once.
         * Each callback exists at most once in the set (based on reference equality).
         * All callbacks should have the same signature.
         */
        class CallbackSet<CB extends Function> extends Set<CB> {
            callCallbacks(...args: any[]): CallbackSet<CB>;
        }
    }
}


declare module Plottable {
    module Utils {
        class Stacked {
            /**
             * Calculates the offset of each piece of data, in each dataset, relative to the baseline,
             * for drawing purposes.
             *
             * @return {Utils.Map<Dataset, D3.Map<number>>} A map from each dataset to the offset of each datapoint
             */
            static computeStackOffsets(datasets: Dataset[], keyAccessor: Accessor<any>, valueAccessor: Accessor<number>): Map<Dataset, D3.Map<number>>;
            /**
             * Calculates an extent across all datasets. The extent is a <number> interval that
             * accounts for the fact that stacked bits have to be added together when calculating the extent
             *
             * @return {[number]} The extent that spans all the stacked data
             */
            static computeStackExtent(datasets: Dataset[], keyAccessor: Accessor<any>, valueAccessor: Accessor<number>, stackOffsets: Utils.Map<Dataset, D3.Map<number>>, filter: Accessor<boolean>): number[];
            /**
             * Given an array of datasets and the accessor function for the key, computes the
             * set reunion (no duplicates) of the domain of each dataset.
             */
            static domainKeys(datasets: Dataset[], keyAccessor: Accessor<any>): string[];
        }
    }
}


declare module Plottable {
    type Formatter = (d: any) => string;
    var MILLISECONDS_IN_ONE_DAY: number;
    module Formatters {
        /**
         * Creates a formatter for currency values.
         *
         * @param {number} [precision] The number of decimal places to show (default 2).
         * @param {string} [symbol] The currency symbol to use (default "$").
         * @param {boolean} [prefix] Whether to prepend or append the currency symbol (default true).
         * @param {boolean} [onlyShowUnchanged] Whether to return a value if value changes after formatting (default true).
         *
         * @returns {Formatter} A formatter for currency values.
         */
        function currency(precision?: number, symbol?: string, prefix?: boolean): (d: any) => string;
        /**
         * Creates a formatter that displays exactly [precision] decimal places.
         *
         * @param {number} [precision] The number of decimal places to show (default 3).
         * @param {boolean} [onlyShowUnchanged] Whether to return a value if value changes after formatting (default true).
         *
         * @returns {Formatter} A formatter that displays exactly [precision] decimal places.
         */
        function fixed(precision?: number): (d: any) => string;
        /**
         * Creates a formatter that formats numbers to show no more than
         * [precision] decimal places. All other values are stringified.
         *
         * @param {number} [precision] The number of decimal places to show (default 3).
         * @param {boolean} [onlyShowUnchanged] Whether to return a value if value changes after formatting (default true).
         *
         * @returns {Formatter} A formatter for general values.
         */
        function general(precision?: number): (d: any) => string;
        /**
         * Creates a formatter that stringifies its input.
         *
         * @returns {Formatter} A formatter that stringifies its input.
         */
        function identity(): (d: any) => string;
        /**
         * Creates a formatter for percentage values.
         * Multiplies the input by 100 and appends "%".
         *
         * @param {number} [precision] The number of decimal places to show (default 0).
         * @param {boolean} [onlyShowUnchanged] Whether to return a value if value changes after formatting (default true).
         *
         * @returns {Formatter} A formatter for percentage values.
         */
        function percentage(precision?: number): (d: any) => string;
        /**
         * Creates a formatter for values that displays [precision] significant figures
         * and puts SI notation.
         *
         * @param {number} [precision] The number of significant figures to show (default 3).
         *
         * @returns {Formatter} A formatter for SI values.
         */
        function siSuffix(precision?: number): (d: any) => string;
        /**
         * Creates a multi time formatter that displays dates.
         *
         * @returns {Formatter} A formatter for time/date values.
         */
        function multiTime(): (d: any) => string;
        /**
         * Creates a time formatter that displays time/date using given specifier.
         *
         * List of directives can be found on: https://github.com/mbostock/d3/wiki/Time-Formatting#format
         *
         * @param {string} [specifier] The specifier for the formatter.
         *
         * @returns {Formatter} A formatter for time/date values.
         */
        function time(specifier: string): Formatter;
        /**
         * Transforms the Plottable TimeInterval string into a d3 time interval equivalent.
         * If the provided TimeInterval is incorrect, the default is d3.time.year
         */
        function timeIntervalToD3Time(timeInterval: string): D3.Time.Interval;
        /**
         * Creates a formatter for relative dates.
         *
         * @param {number} baseValue The start date (as epoch time) used in computing relative dates (default 0)
         * @param {number} increment The unit used in calculating relative date values (default MILLISECONDS_IN_ONE_DAY)
         * @param {string} label The label to append to the formatted string (default "")
         *
         * @returns {Formatter} A formatter for time/date values.
         */
        function relativeDate(baseValue?: number, increment?: number, label?: string): (d: any) => string;
    }
}


declare module Plottable {
    /**
     * A SymbolFactory is a function that takes in a symbolSize which is the edge length of the render area
     * and returns a string representing the 'd' attribute of the resultant 'path' element
     */
    type SymbolFactory = (symbolSize: number) => string;
    module SymbolFactories {
        type StringAccessor = (datum: any, index: number) => string;
        function circle(): SymbolFactory;
        function square(): SymbolFactory;
        function cross(): SymbolFactory;
        function diamond(): SymbolFactory;
        function triangleUp(): SymbolFactory;
        function triangleDown(): SymbolFactory;
    }
}


declare module Plottable {
    module Utils {
        class ClientToSVGTranslator {
            static getTranslator(elem: SVGElement): ClientToSVGTranslator;
            constructor(svg: SVGElement);
            /**
             * Computes the position relative to the <svg> in svg-coordinate-space.
             */
            computePosition(clientX: number, clientY: number): Point;
        }
    }
}


declare module Plottable {
    module Configs {
        /**
         * Specifies if Plottable should show warnings.
         */
        var SHOW_WARNINGS: boolean;
    }
}


declare module Plottable {
    var version: string;
}


declare module Plottable {
    type DatasetCallback = (dataset: Dataset) => void;
    class Dataset {
        /**
         * A Dataset contains an array of data and some metadata.
         * Changes to the data or metadata will cause anything subscribed to the Dataset to update.
         *
         * @constructor
         * @param {any[]} [data=[]] The data for this Dataset.
         * @param {any} [metadata={}] An object containing additional information.
         */
        constructor(data?: any[], metadata?: any);
        /**
         * Adds a callback to be called when the Dataset updates.
         *
         * @param {DatasetCallback} callback.
         * @returns {Dataset} The calling Dataset.
         */
        onUpdate(callback: DatasetCallback): Dataset;
        /**
         * Removes a callback that would be called when the Dataset updates.
         *
         * @param {DatasetCallback} callback
         * @returns {Dataset} The calling Dataset.
         */
        offUpdate(callback: DatasetCallback): Dataset;
        /**
         * Gets the data.
         *
         * @returns {any[]}
         */
        data(): any[];
        /**
         * Sets the data.
         *
         * @param {any[]} data
         * @returns {Dataset} The calling Dataset.
         */
        data(data: any[]): Dataset;
        /**
         * Gets the metadata.
         *
         * @returns {any}
         */
        metadata(): any;
        /**
         * Sets the metadata.
         *
         * @param {any} metadata
         * @returns {Dataset} The calling Dataset.
         */
        metadata(metadata: any): Dataset;
    }
}


declare module Plottable {
    module RenderPolicies {
        /**
         * A policy for rendering Components.
         */
        interface RenderPolicy {
            render(): any;
        }
        /**
         * Renders Components immediately after they are enqueued.
         * Useful for debugging, horrible for performance.
         */
        class Immediate implements RenderPolicy {
            render(): void;
        }
        /**
         * The default way to render, which only tries to render every frame
         * (usually, 1/60th of a second).
         */
        class AnimationFrame implements RenderPolicy {
            render(): void;
        }
        /**
         * Renders with `setTimeout()`.
         * Generally an inferior way to render compared to `requestAnimationFrame`,
         * but useful for browsers that don't suppoort `requestAnimationFrame`.
         */
        class Timeout implements RenderPolicy {
            render(): void;
        }
    }
}


declare module Plottable {
    /**
     * The RenderController is responsible for enqueueing and synchronizing
     * layout and render calls for Components.
     *
     * Layout and render calls occur inside an animation callback
     * (window.requestAnimationFrame if available).
     *
     * RenderController.flush() immediately lays out and renders all Components currently enqueued.
     *
     * To always have immediate rendering (useful for debugging), call
     * ```typescript
     * Plottable.RenderController.setRenderPolicy(
     *   new Plottable.RenderPolicies.Immediate()
     * );
     * ```
     */
    module RenderController {
        module Policy {
            var IMMEDIATE: string;
            var ANIMATION_FRAME: string;
            var TIMEOUT: string;
        }
        var _renderPolicy: RenderPolicies.RenderPolicy;
        function setRenderPolicy(policy: string): void;
        /**
         * Enqueues the Component for rendering.
         *
         * @param {Component} component
         */
        function registerToRender(component: Component): void;
        /**
         * Enqueues the Component for layout and rendering.
         *
         * @param {Component} component
         */
        function registerToComputeLayout(component: Component): void;
        /**
         * Renders all Components waiting to be rendered immediately
         * instead of waiting until the next frame.
         *
         * Useful to call when debugging.
         */
        function flush(): void;
    }
}

declare module Plottable {
    /**
     * Accesses a specific datum property.
     */
    interface Accessor<T> {
        (datum: any, index: number, dataset: Dataset): T;
    }
    /**
     * Retrieves scaled datum property.
     */
    type _Projector = (datum: any, index: number, dataset: Dataset) => any;
    type AppliedProjector = (datum: any, index: number) => any;
    /**
     * Defines a way how specific attribute needs be retrieved before rendering.
     */
    type _Projection = {
        accessor: Accessor<any>;
        scale?: Scale<any, any>;
        attribute: string;
    };
    /**
     * A mapping from attributes ("x", "fill", etc.) to the functions that get
     * that information out of the data.
     */
    type AttributeToProjector = {
        [attrToSet: string]: _Projector;
    };
    type AttributeToAppliedProjector = {
        [attrToSet: string]: AppliedProjector;
    };
    type SpaceRequest = {
        minWidth: number;
        minHeight: number;
    };
    type Range = {
        min: number;
        max: number;
    };
    /**
     * A location in pixel-space.
     */
    type Point = {
        x: number;
        y: number;
    };
    /**
     * The corners of a box.
     */
    type Bounds = {
        topLeft: Point;
        bottomRight: Point;
    };
}


declare module Plottable {
    interface ScaleCallback<S extends Scale<any, any>> {
        (scale: S): any;
    }
    module Scales {
        /**
         * A function that supplies Extents to a Scale.
         * An Extent is a request for a set of domain values to be included.
         *
         * @param {Scale} scale
         * @returns {D[][]} An array of extents.
         */
        interface ExtentsProvider<D> {
            (scale: Scale<D, any>): D[][];
        }
    }
    class Scale<D, R> {
        /**
         * A Scale is a function (in the mathematical sense) that maps values from a domain to a range.
         *
         * @constructor
         */
        constructor();
        /**
         * Given an array of potential domain values, computes the extent of those values.
         *
         * @param {D[]} values
         * @returns {D[]} The extent of the input values.
         */
        extentOfValues(values: D[]): D[];
        protected _getAllExtents(): D[][];
        protected _getExtent(): D[];
        /**
         * Adds a callback to be called when the Scale updates.
         *
         * @param {ScaleCallback} callback.
         * @returns {Scale} The calling Scale.
         */
        onUpdate(callback: ScaleCallback<Scale<D, R>>): Scale<D, R>;
        /**
         * Removes a callback that would be called when the Scale updates.
         *
         * @param {ScaleCallback} callback.
         * @returns {Scale} The calling Scale.
         */
        offUpdate(callback: ScaleCallback<Scale<D, R>>): Scale<D, R>;
        protected _dispatchUpdate(): void;
        /**
         * Sets the Scale's domain so that it spans the Extents of all its ExtentsProviders.
         *
         * @returns {Scale} The calling Scale.
         */
        autoDomain(): Scale<D, R>;
        protected _autoDomainIfAutomaticMode(): void;
        /**
         * Computes the range value corresponding to a given domain value.
         *
         * @param {D} value
         * @returns {R} The range value corresponding to the supplied domain value.
         */
        scale(value: D): R;
        /**
         * Gets the domain.
         *
         * @returns {D[]} The current domain.
         */
        domain(): D[];
        /**
         * Sets the domain.
         *
         * @param {D[]} values
         * @returns {Scale} The calling Scale.
         */
        domain(values: D[]): Scale<D, R>;
        protected _getDomain(): void;
        protected _setDomain(values: D[]): void;
        protected _setBackingScaleDomain(values: D[]): void;
        /**
         * Gets the range.
         *
         * @returns {R[]} The current range.
         */
        range(): R[];
        /**
         * Sets the range.
         *
         * @param {R[]} values
         * @returns {Scale} The calling Scale.
         */
        range(values: R[]): Scale<D, R>;
        protected _getRange(): void;
        protected _setRange(values: R[]): void;
        /**
         * Adds an ExtentsProvider to the Scale.
         *
         * @param {Scales.ExtentsProvider} provider
         * @returns {Sclae} The calling Scale.
         */
        addExtentsProvider(provider: Scales.ExtentsProvider<D>): Scale<D, R>;
        /**
         * Removes an ExtentsProvider from the Scale.
         *
         * @param {Scales.ExtentsProvider} provider
         * @returns {Sclae} The calling Scale.
         */
        removeExtentsProvider(provider: Scales.ExtentsProvider<D>): Scale<D, R>;
    }
}


declare module Plottable {
    class QuantitativeScale<D> extends Scale<D, number> {
        protected static _DEFAULT_NUM_TICKS: number;
        /**
         * A QuantitativeScale is a Scale that maps number-like values to numbers.
         * It is invertible and continuous.
         *
         * @constructor
         */
        constructor();
        autoDomain(): QuantitativeScale<D>;
        protected _autoDomainIfAutomaticMode(): void;
        protected _getExtent(): D[];
        /**
         * Adds a padding exception.
         * If one end of the domain is set to an excepted value as a result of autoDomain()-ing,
         * that end of the domain will not be padded.
         *
         * @param {any} key A key that identifies the padding exception.
         * @param {D} exception
         * @returns {QuantitativeScale} The calling QuantitativeScale.
         */
        addPaddingException(key: any, exception: D): QuantitativeScale<D>;
        /**
         * Removes the padding exception associated with the specified key.
         *
         * @param {any} key
         * @returns {QuantitativeScale} The calling QuantitativeScale.
         */
        removePaddingException(key: any): QuantitativeScale<D>;
        /**
         * Adds an included value.
         * The supplied value will always be included in the domain when autoDomain()-ing.
         *
         * @param {any} key A key that identifies the included value.
         * @param {D} value
         * @returns {QuantitativeScale} The calling QuantitativeScale.
         */
        addIncludedValue(key: any, value: D): QuantitativeScale<D>;
        /**
         * Removes the included value associated with the specified key.
         *
         * @param {any} key
         * @returns {QuantitativeScale} The calling QuantitativeScale.
         */
        removeIncludedValue(key: any): QuantitativeScale<D>;
        /**
         * Gets the padding proportion.
         */
        padProportion(): number;
        /**
         * Sets the padding porportion.
         * When autoDomain()-ing, the computed domain will be expanded by this proportion,
         * then rounded to human-readable values.
         *
         * @param {number} padProportion The padding proportion. Passing 0 disables padding.
         * @returns {QuantitativeScale} The calling QuantitativeScale.
         */
        padProportion(padProportion: number): QuantitativeScale<D>;
        protected _expandSingleValueDomain(singleValueDomain: D[]): D[];
        /**
         * Computes the domain value corresponding to a supplied range value.
         *
         * @param {number} value: A value from the Scale's range.
         * @returns {D} The domain value corresponding to the supplied range value.
         */
        invert(value: number): D;
        domain(): D[];
        domain(values: D[]): QuantitativeScale<D>;
        /**
         * Gets the lower end of the domain.
         *
         * @return {D}
         */
        domainMin(): D;
        /**
         * Sets the lower end of the domain.
         *
         * @return {QuantitativeScale} The calling QuantitativeScale.
         */
        domainMin(domainMin: D): QuantitativeScale<D>;
        /**
         * Gets the upper end of the domain.
         *
         * @return {D}
         */
        domainMax(): D;
        /**
         * Sets the upper end of the domain.
         *
         * @return {QuantitativeScale} The calling QuantitativeScale.
         */
        domainMax(domainMax: D): QuantitativeScale<D>;
        extentOfValues(values: D[]): D[];
        protected _setDomain(values: D[]): void;
        /**
         * Gets the array of tick values generated by the default algorithm.
         */
        getDefaultTicks(): D[];
        /**
         * Gets an array of tick values spanning the domain.
         *
         * @returns {D[]}
         */
        ticks(): D[];
        /**
         * Given a domain, expands its domain onto "nice" values, e.g. whole
         * numbers.
         */
        protected _niceDomain(domain: D[], count?: number): D[];
        protected _defaultExtent(): D[];
        /**
         * Gets the TickGenerator.
         */
        tickGenerator(): Scales.TickGenerators.TickGenerator<D>;
        /**
         * Sets the TickGenerator
         *
         * @param {TickGenerator} generator
         * @return {QuantitativeScale} The calling QuantitativeScale.
         */
        tickGenerator(generator: Scales.TickGenerators.TickGenerator<D>): QuantitativeScale<D>;
    }
}


declare module Plottable {
    module Scales {
        class Linear extends QuantitativeScale<number> {
            /**
             * @constructor
             */
            constructor();
            protected _defaultExtent(): number[];
            protected _expandSingleValueDomain(singleValueDomain: number[]): number[];
            scale(value: number): number;
            protected _getDomain(): any[];
            protected _setBackingScaleDomain(values: number[]): void;
            protected _getRange(): any[];
            protected _setRange(values: number[]): void;
            invert(value: number): number;
            getDefaultTicks(): number[];
            protected _niceDomain(domain: number[], count?: number): number[];
        }
    }
}


declare module Plottable {
    module Scales {
        class ModifiedLog extends QuantitativeScale<number> {
            /**
             * A ModifiedLog Scale acts as a regular log scale for large numbers.
             * As it approaches 0, it gradually becomes linear.
             * Consequently, a ModifiedLog Scale can process 0 and negative numbers.
             *
             * @constructor
             * @param {number} [base=10]
             *        The base of the log. Must be > 1.
             *
             *        For x <= base, scale(x) = log(x).
             *
             *        For 0 < x < base, scale(x) will become more and more
             *        linear as it approaches 0.
             *
             *        At x == 0, scale(x) == 0.
             *
             *        For negative values, scale(-x) = -scale(x).
             */
            constructor(base?: number);
            scale(x: number): number;
            invert(x: number): number;
            protected _getDomain(): number[];
            protected _setDomain(values: number[]): void;
            protected _setBackingScaleDomain(values: number[]): void;
            ticks(): number[];
            protected _niceDomain(domain: number[], count?: number): number[];
            /**
             * Gets whether or not to generate tick values other than powers of the base.
             *
             * @returns {boolean}
             */
            showIntermediateTicks(): boolean;
            /**
             * Sets whether or not to generate ticks values other than powers of the base.
             *
             * @param {boolean} show
             * @returns {ModifiedLog} The calling ModifiedLog Scale.
             */
            showIntermediateTicks(show: boolean): ModifiedLog;
            protected _defaultExtent(): number[];
            protected _expandSingleValueDomain(singleValueDomain: number[]): number[];
            protected _getRange(): any[];
            protected _setRange(values: number[]): void;
            getDefaultTicks(): number[];
        }
    }
}


declare module Plottable {
    module Scales {
        class Category extends Scale<string, number> {
            /**
             * A Category Scale maps strings to numbers.
             *
             * @constructor
             */
            constructor();
            extentOfValues(values: string[]): string[];
            protected _getExtent(): string[];
            domain(): string[];
            domain(values: string[]): Category;
            protected _setDomain(values: string[]): void;
            range(): number[];
            range(values: number[]): Category;
            /**
             * Returns the width of the range band.
             *
             * @returns {number} The range band width
             */
            rangeBand(): number;
            /**
             * Returns the step width of the scale.
             *
             * The step width is the pixel distance between adjacent values in the domain.
             *
             * @returns {number}
             */
            stepWidth(): number;
            /**
             * Gets the inner padding.
             *
             * The inner padding is defined as the padding in between bands on the scale,
             * expressed as a multiple of the rangeBand().
             *
             * @returns {number}
             */
            innerPadding(): number;
            /**
             * Sets the inner padding.
             *
             * The inner padding is defined as the padding in between bands on the scale,
             * expressed as a multiple of the rangeBand().
             *
             * @returns {Category} The calling Category Scale.
             */
            innerPadding(innerPadding: number): Category;
            /**
             * Gets the outer padding.
             *
             * The outer padding is the padding in between the outer bands and the edges of the range,
             * expressed as a multiple of the rangeBand().
             *
             * @returns {number}
             */
            outerPadding(): number;
            /**
             * Sets the outer padding.
             *
             * The outer padding is the padding in between the outer bands and the edges of the range,
             * expressed as a multiple of the rangeBand().
             *
             * @returns {Category} The calling Category Scale.
             */
            outerPadding(outerPadding: number): Category;
            scale(value: string): number;
            protected _getDomain(): any[];
            protected _setBackingScaleDomain(values: string[]): void;
            protected _getRange(): any[];
            protected _setRange(values: number[]): void;
        }
    }
}


declare module Plottable {
    module Scales {
        class Color extends Scale<string, string> {
            /**
             * A Color Scale maps string values to color hex values expressed as a string.
             *
             * @constructor
             * @param {string} [scaleType] One of "Category10"/"Category20"/"Category20b"/"Category20c".
             *   (see https://github.com/mbostock/d3/wiki/Ordinal-Scales#categorical-colors)
             *   If not supplied, reads the colors defined using CSS -- see plottable.css.
             */
            constructor(scaleType?: string);
            extentOfValues(values: string[]): string[];
            protected _getExtent(): string[];
            /**
             * Returns the color-string corresponding to a given string.
             * If there are not enough colors in the range(), a lightened version of an existing color will be used.
             *
             * @param {string} value
             * @returns {string}
             */
            scale(value: string): string;
            protected _getDomain(): any[];
            protected _setBackingScaleDomain(values: string[]): void;
            protected _getRange(): any[];
            protected _setRange(values: string[]): void;
        }
    }
}


declare module Plottable {
    module Scales {
        class Time extends QuantitativeScale<Date> {
            /**
             * A Time Scale maps Date objects to numbers.
             *
             * @constructor
             */
            constructor();
            /**
             * Returns an array of ticks values separated by the specified interval.
             *
             * @param {string} interval A string specifying the interval unit.
             * @param {number?} [step] The number of multiples of the interval between consecutive ticks.
             * @return {Date[]}
             */
            tickInterval(interval: string, step?: number): Date[];
            protected _setDomain(values: Date[]): void;
            protected _defaultExtent(): Date[];
            protected _expandSingleValueDomain(singleValueDomain: Date[]): Date[];
            scale(value: Date): number;
            protected _getDomain(): any[];
            protected _setBackingScaleDomain(values: Date[]): void;
            protected _getRange(): any[];
            protected _setRange(values: number[]): void;
            invert(value: number): Date;
            getDefaultTicks(): Date[];
            protected _niceDomain(domain: Date[], count?: number): any[];
        }
    }
}


declare module Plottable {
    module Scales {
        class InterpolatedColor extends Scale<number, string> {
            static REDS: string[];
            static BLUES: string[];
            static POSNEG: string[];
            /**
             * An InterpolatedColor Scale maps numbers to color hex values, expressed as strings.
             *
             * @constructor
             * @param {string[]} [colors=InterpolatedColor.REDS] an array of strings representing color hex values
             *   ("#FFFFFF") or keywords ("white").
             * @param {string} [scaleType="linear"] One of "linear"/"log"/"sqrt"/"pow".
             */
            constructor(colorRange?: string[], scaleType?: string);
            extentOfValues(values: number[]): number[];
            /**
             * Gets the color range.
             *
             * @returns {string[]}
             */
            colorRange(): string[];
            /**
             * Sets the color range.
             *
             * @param {string[]} colorRange
             * @returns {InterpolatedColor} The calling InterpolatedColor Scale.
             */
            colorRange(colorRange: string[]): InterpolatedColor;
            autoDomain(): InterpolatedColor;
            scale(value: number): string;
            protected _getDomain(): any[];
            protected _setBackingScaleDomain(values: number[]): void;
            protected _getRange(): string[];
            protected _setRange(values: string[]): void;
        }
    }
}


declare module Plottable {
    module Scales {
        module TickGenerators {
            /**
             * Generates an array of tick values for the specified scale.
             *
             * @param {QuantitativeScale} scale
             * @returns {D[]}
             */
            interface TickGenerator<D> {
                (scale: Plottable.QuantitativeScale<D>): D[];
            }
            /**
             * Creates a TickGenerator using the specified interval.
             *
             * Generates ticks at multiples of the interval while also including the domain boundaries.
             *
             * @param {number} interval
             * @returns {TickGenerator}
             */
            function intervalTickGenerator(interval: number): TickGenerator<number>;
            /**
             * Creates a TickGenerator returns only integer tick values.
             *
             * @returns {TickGenerator}
             */
            function integerTickGenerator(): TickGenerator<number>;
        }
    }
}


declare module Plottable {
    module Drawers {
        /**
         * A step for the drawer to draw.
         *
         * Specifies how AttributeToProjector needs to be animated.
         */
        type DrawStep = {
            attrToProjector: AttributeToProjector;
            animator: Animators.Plot;
        };
        type AppliedDrawStep = {
            attrToProjector: AttributeToAppliedProjector;
            animator: Animators.Plot;
        };
    }
    class Drawer {
        protected _className: string;
        protected _dataset: Dataset;
        /**
         * Sets the class, which needs to be applied to bound elements.
         *
         * @param{string} className The class name to be applied.
         */
        setClass(className: string): Drawer;
        /**
         * Constructs a Drawer
         *
         * @constructor
         * @param {Dataset} dataset The dataset associated with this Drawer
         */
        constructor(dataset: Dataset);
        setup(area: D3.Selection): void;
        /**
         * Removes the Drawer and its renderArea
         */
        remove(): void;
        /**
         * Enter new data to render area and creates binding
         *
         * @param{any[]} data The data to be drawn
         */
        protected _enterData(data: any[]): void;
        /**
         * Draws data using one step
         *
         * @param{AppliedDrawStep} step The step, how data should be drawn.
         */
        protected _drawStep(step: Drawers.AppliedDrawStep): void;
        protected _numberOfAnimationIterations(data: any[]): number;
        /**
         * Draws the data into the renderArea using the spefic steps and metadata
         *
         * @param{any[]} data The data to be drawn
         * @param{DrawStep[]} drawSteps The list of steps, which needs to be drawn
         */
        draw(data: any[], drawSteps: Drawers.DrawStep[]): number;
        /**
         * Retrieves the renderArea selection for the drawer
         *
         * @returns {D3.Selection} the renderArea selection
         */
        _getRenderArea(): D3.Selection;
        _getSelector(): string;
        _getSelection(index: number): D3.Selection;
    }
}


declare module Plottable {
    module Drawers {
        class Line extends Drawer {
            static PATH_CLASS: string;
            protected _enterData(data: any[]): void;
            setup(line: D3.Selection): void;
            protected _numberOfAnimationIterations(data: any[]): number;
            protected _drawStep(step: AppliedDrawStep): void;
            _getSelector(): string;
            _getSelection(index: number): D3.Selection;
        }
    }
}


declare module Plottable {
    module Drawers {
        class Area extends Line {
            static PATH_CLASS: string;
            protected _enterData(data: any[]): void;
            setup(area: D3.Selection): void;
            protected _drawStep(step: AppliedDrawStep): void;
            _getSelector(): string;
        }
    }
}


declare module Plottable {
    module Drawers {
        class Element extends Drawer {
            protected _svgElement: string;
            /**
             * Sets the svg element, which needs to be bind to data
             *
             * @param{string} tag The svg element to be bind
             */
            svgElement(tag: string): Element;
            protected _drawStep(step: AppliedDrawStep): void;
            protected _enterData(data: any[]): void;
            _getSelector(): string;
        }
    }
}


declare module Plottable {
    module Drawers {
        class Rect extends Element {
            constructor(dataset: Dataset);
        }
    }
}


declare module Plottable {
    module Drawers {
        class Arc extends Element {
            constructor(dataset: Dataset);
        }
    }
}


declare module Plottable {
    module Drawers {
        class Symbol extends Element {
            constructor(dataset: Dataset);
        }
    }
}


declare module Plottable {
    type ComponentCallback = (component: Component) => void;
    module Components {
        class Alignment {
            static TOP: string;
            static BOTTOM: string;
            static LEFT: string;
            static RIGHT: string;
            static CENTER: string;
        }
    }
    class Component {
        protected _element: D3.Selection;
        protected _content: D3.Selection;
        protected _boundingBox: D3.Selection;
        protected _clipPathEnabled: boolean;
        protected _isSetup: boolean;
        protected _isAnchored: boolean;
        /**
         * Attaches the Component as a child of a given D3 Selection.
         *
         * @param {D3.Selection} selection.
         * @returns {Component} The calling Component.
         */
        anchor(selection: D3.Selection): Component;
        /**
         * Adds a callback to be called on anchoring the Component to the DOM.
         * If the Component is already anchored, the callback is called immediately.
         *
         * @param {ComponentCallback} callback
         * @return {Component}
         */
        onAnchor(callback: ComponentCallback): Component;
        /**
         * Removes a callback that would be called on anchoring the Component to the DOM.
         * The callback is identified by reference equality.
         *
         * @param {ComponentCallback} callback
         * @return {Component}
         */
        offAnchor(callback: ComponentCallback): Component;
        /**
         * Creates additional elements as necessary for the Component to function.
         * Called during anchor() if the Component's element has not been created yet.
         * Override in subclasses to provide additional functionality.
         */
        protected _setup(): void;
        requestedSpace(availableWidth: number, availableHeight: number): SpaceRequest;
        /**
         * Computes and sets the size, position, and alignment of the Component from the specified values.
         * If no parameters are supplied and the Component is a root node,
         * they are inferred from the size of the Component's element.
         *
         * @param {Point} [origin] Origin of the space offered to the Component.
         * @param {number} [availableWidth] Available width in pixels.
         * @param {number} [availableHeight] Available height in pixels.
         * @returns {Component} The calling Component.
         */
        computeLayout(origin?: Point, availableWidth?: number, availableHeight?: number): Component;
        protected _getSize(availableWidth: number, availableHeight: number): {
            width: number;
            height: number;
        };
        /**
         * Queues the Component for rendering.
         *
         * @returns {Component} The calling Component.
         */
        render(): Component;
        renderImmediately(): Component;
        /**
         * Causes the Component to re-layout and render.
         *
         * This function should be called when a CSS change has occured that could
         * influence the layout of the Component, such as changing the font size.
         *
         * @returns {Component} The calling Component.
         */
        redraw(): Component;
        /**
         * Renders the Component to a given <svg>.
         *
         * @param {String|D3.Selection} element A selector-string for the <svg>, or a D3 selection containing an <svg>.
         * @returns {Component} The calling Component.
         */
        renderTo(element: String | D3.Selection): Component;
        /**
         * Gets the x alignment of the Component.
         */
        xAlignment(): string;
        /**
         * Sets the x alignment of the Component.
         *
         * @param {string} xAlignment The x alignment of the Component ("left"/"center"/"right").
         * @returns {Component} The calling Component.
         */
        xAlignment(xAlignment: string): Component;
        /**
         * Gets the y alignment of the Component.
         */
        yAlignment(): string;
        /**
         * Sets the y alignment of the Component.
         *
         * @param {string} yAlignment The y alignment of the Component ("top"/"center"/"bottom").
         * @returns {Component} The calling Component.
         */
        yAlignment(yAlignment: string): Component;
        /**
         * Checks if the Component has a given CSS class.
         *
         * @param {string} cssClass The CSS class to check for.
         */
        classed(cssClass: string): boolean;
        /**
         * Adds/removes a given CSS class to/from the Component.
         *
         * @param {string} cssClass The CSS class to add or remove.
         * @param {boolean} addClass If true, adds the provided CSS class; otherwise, removes it.
         * @returns {Component} The calling Component.
         */
        classed(cssClass: string, addClass: boolean): Component;
        /**
         * Checks if the Component has a fixed width or if it grows to fill available space.
         * Returns false by default on the base Component class.
         */
        fixedWidth(): boolean;
        /**
         * Checks if the Component has a fixed height or if it grows to fill available space.
         * Returns false by default on the base Component class.
         */
        fixedHeight(): boolean;
        /**
         * Detaches a Component from the DOM. The Component can be reused.
         *
         * This should only be used if you plan on reusing the calling Component. Otherwise, use destroy().
         *
         * @returns The calling Component.
         */
        detach(): Component;
        /**
         * Adds a callback to be called when the Component is detach()-ed.
         *
         * @param {ComponentCallback} callback
         * @return {Component} The calling Component.
         */
        onDetach(callback: ComponentCallback): Component;
        /**
         * Removes a callback to be called when the Component is detach()-ed.
         * The callback is identified by reference equality.
         *
         * @param {ComponentCallback} callback
         * @return {Component} The calling Component.
         */
        offDetach(callback: ComponentCallback): Component;
        parent(): ComponentContainer;
        parent(parent: ComponentContainer): Component;
        /**
         * Removes a Component from the DOM and disconnects all listeners.
         */
        destroy(): void;
        /**
         * Gets the width of the Component in pixels.
         */
        width(): number;
        /**
         * Gets the height of the Component in pixels.
         */
        height(): number;
        /**
         * Gets the origin of the Component relative to its parent.
         *
         * @return {Point}
         */
        origin(): Point;
        /**
         * Gets the origin of the Component relative to the root <svg>.
         *
         * @return {Point}
         */
        originToSVG(): Point;
        /**
         * Gets the Selection containing the <g> in front of the visual elements of the Component.
         *
         * Will return undefined if the Component has not been anchored.
         *
         * @return {D3.Selection}
         */
        foreground(): D3.Selection;
        /**
         * Gets a Selection containing a <g> that holds the visual elements of the Component.
         *
         * Will return undefined if the Component has not been anchored.
         *
         * @return {D3.Selection} content selection for the Component
         */
        content(): D3.Selection;
        /**
         * Gets the Selection containing the <g> behind the visual elements of the Component.
         *
         * Will return undefined if the Component has not been anchored.
         *
         * @return {D3.Selection} background selection for the Component
         */
        background(): D3.Selection;
    }
}


declare module Plottable {
    class ComponentContainer extends Component {
        constructor();
        anchor(selection: D3.Selection): ComponentContainer;
        render(): ComponentContainer;
        /**
         * Checks whether the specified Component is in the ComponentContainer.
         */
        has(component: Component): boolean;
        protected _adoptAndAnchor(component: Component): void;
        /**
         * Removes the specified Component from the ComponentContainer.
         */
        remove(component: Component): ComponentContainer;
        /**
         * Carry out the actual removal of a Component.
         * Implementation dependent on the type of container.
         *
         * @return {boolean} true if the Component was successfully removed, false otherwise.
         */
        protected _remove(component: Component): boolean;
        /**
         * Invokes a callback on each Component in the ComponentContainer.
         */
        protected _forEach(callback: (component: Component) => void): void;
        /**
         * Destroys the ComponentContainer and all Components within it.
         */
        destroy(): void;
    }
}


declare module Plottable {
    module Components {
        class Group extends ComponentContainer {
            /**
             * Constructs a Group.
             *
             * A Group contains Components that will be rendered on top of each other.
             * Components added later will be rendered on top of Components already in the Group.
             *
             * @constructor
             * @param {Component[]} [components=[]] Components to be added to the Group.
             */
            constructor(components?: Component[]);
            protected _forEach(callback: (component: Component) => any): void;
            /**
             * Checks whether the specified Component is in the Group.
             */
            has(component: Component): boolean;
            requestedSpace(offeredWidth: number, offeredHeight: number): SpaceRequest;
            computeLayout(origin?: Point, availableWidth?: number, availableHeight?: number): Group;
            protected _getSize(availableWidth: number, availableHeight: number): {
                width: number;
                height: number;
            };
            fixedWidth(): boolean;
            fixedHeight(): boolean;
            /**
             * @return {Component[]} The Components in this Group.
             */
            components(): Component[];
            append(component: Component): Group;
            protected _remove(component: Component): boolean;
        }
    }
}


declare module Plottable {
    class Axis<D> extends Component {
        /**
         * The css class applied to each end tick mark (the line on the end tick).
         */
        static END_TICK_MARK_CLASS: string;
        /**
         * The css class applied to each tick mark (the line on the tick).
         */
        static TICK_MARK_CLASS: string;
        /**
         * The css class applied to each tick label (the text associated with the tick).
         */
        static TICK_LABEL_CLASS: string;
        protected _tickMarkContainer: D3.Selection;
        protected _tickLabelContainer: D3.Selection;
        protected _baseline: D3.Selection;
        protected _scale: Scale<D, number>;
        protected _computedWidth: number;
        protected _computedHeight: number;
        /**
         * Constructs an Axis.
         * An Axis is a visual representation of a Scale.
         *
         * @constructor
         * @param {Scale} scale
         * @param {string} orientation One of "top"/"bottom"/"left"/"right".
         * @param {Formatter} [formatter=Formatters.identity()] Tick values are passed through this Formatter before being displayed.
         */
        constructor(scale: Scale<D, number>, orientation: string, formatter?: (d: any) => string);
        destroy(): void;
        protected _isHorizontal(): boolean;
        protected _computeWidth(): number;
        protected _computeHeight(): number;
        requestedSpace(offeredWidth: number, offeredHeight: number): SpaceRequest;
        fixedHeight(): boolean;
        fixedWidth(): boolean;
        protected _rescale(): void;
        computeLayout(origin?: Point, availableWidth?: number, availableHeight?: number): Axis<D>;
        protected _setup(): void;
        protected _getTickValues(): D[];
        renderImmediately(): Axis<D>;
        protected _generateBaselineAttrHash(): {
            x1: number;
            y1: number;
            x2: number;
            y2: number;
        };
        protected _generateTickMarkAttrHash(isEndTickMark?: boolean): {
            x1: any;
            y1: any;
            x2: any;
            y2: any;
        };
        redraw(): Component;
        protected _setDefaultAlignment(): void;
        /**
         * Gets the Formatter on the Axis. Tick values are passed through the
         * Formatter before being displayed.
         */
        formatter(): Formatter;
        /**
         * Sets the Formatter on the Axis. Tick values are passed through the
         * Formatter before being displayed.
         *
         * @param {Formatter} formatter
         * @returns {Axis} The calling Axis.
         */
        formatter(formatter: Formatter): Axis<D>;
        /**
         * Gets the tick mark length in pixels.
         */
        tickLength(): number;
        /**
         * Sets the tick mark length in pixels.
         *
         * @param {number} length
         * @returns {Axis} The calling Axis.
         */
        tickLength(length: number): Axis<D>;
        /**
         * Gets the end tick mark length in pixels.
         */
        endTickLength(): number;
        /**
         * Sets the end tick mark length in pixels.
         *
         * @param {number} length
         * @returns {Axis} The calling Axis.
         */
        endTickLength(length: number): Axis<D>;
        protected _maxLabelTickLength(): number;
        /**
         * Gets the padding between each tick mark and its associated label in pixels.
         */
        tickLabelPadding(): number;
        /**
         * Sets the padding between each tick mark and its associated label in pixels.
         *
         * @param {number} padding
         * @returns {Axis} The calling Axis.
         */
        tickLabelPadding(padding: number): Axis<D>;
        /**
         * Gets the size of the gutter in pixels.
         * The gutter is the extra space between the tick labels and the outer edge of the Axis.
         */
        gutter(): number;
        /**
         * Sets the size of the gutter in pixels.
         * The gutter is the extra space between the tick labels and the outer edge of the Axis.
         *
         * @param {number} size
         * @returns {Axis} The calling Axis.
         */
        gutter(size: number): Axis<D>;
        /**
         * Gets the orientation of the Axis.
         */
        orientation(): string;
        /**
         * Sets the orientation of the Axis.
         *
         * @param {number} orientation One of "top"/"bottom"/"left"/"right".
         * @returns {Axis} The calling Axis.
         */
        orientation(orientation: string): Axis<D>;
        /**
         * Gets whether the Axis shows the end tick labels.
         */
        showEndTickLabels(): boolean;
        /**
         * Sets whether the Axis shows the end tick labels.
         *
         * @param {boolean} show
         * @returns {Axis} The calling Axis.
         */
        showEndTickLabels(show: boolean): Axis<D>;
    }
}


declare module Plottable {
    module TimeInterval {
        var second: string;
        var minute: string;
        var hour: string;
        var day: string;
        var week: string;
        var month: string;
        var year: string;
    }
    module Axes {
        /**
         * Defines a configuration for a Time Axis tier.
         * For details on how ticks are generated see: https://github.com/mbostock/d3/wiki/Time-Scales#ticks
         * interval - A time unit associated with this configuration (seconds, minutes, hours, etc).
         * step - number of intervals between each tick.
         * formatter - formatter used to format tick labels.
         */
        type TimeAxisTierConfiguration = {
            interval: string;
            step: number;
            formatter: Formatter;
        };
        /**
         * An array of linked TimeAxisTierConfigurations.
         * Each configuration will be shown on a different tier.
         * Currently, up to two tiers are supported.
         */
        type TimeAxisConfiguration = TimeAxisTierConfiguration[];
        class Time extends Axis<Date> {
            /**
             * The CSS class applied to each Time Axis tier
             */
            static TIME_AXIS_TIER_CLASS: string;
            /**
             * Constructs a Time Axis.
             *
             * A Time Axis is a visual representation of a Time Scale.
             *
             * @constructor
             * @param {Scales.Time} scale
             * @param {string} orientation One of "top"/"bottom".
             */
            constructor(scale: Scales.Time, orientation: string);
            /**
             * Gets the label positions for each tier.
             */
            tierLabelPositions(): string[];
            /**
             * Sets the label positions for each tier.
             *
             * @param {string[]} newPositions The positions for each tier. "bottom" and "center" are the only supported values.
             * @returns {Axes.Time} The calling Time Axis.
             */
            tierLabelPositions(newPositions: string[]): Time;
            /**
             * Gets the possible TimeAxisConfigurations.
             */
            axisConfigurations(): TimeAxisConfiguration[];
            /**
             * Sets the possible TimeAxisConfigurations.
             * The Time Axis will choose the most precise configuration that will display in the available space.
             *
             * @param {TimeAxisConfiguration[]} configurations
             * @returns {Axes.Time} The calling Time Axis.
             */
            axisConfigurations(configurations: TimeAxisConfiguration[]): Time;
            orientation(): string;
            orientation(orientation: string): Time;
            protected _computeHeight(): number;
            protected _getSize(availableWidth: number, availableHeight: number): {
                width: number;
                height: number;
            };
            protected _setup(): void;
            protected _getTickValues(): any[];
            renderImmediately(): Time;
        }
    }
}


declare module Plottable {
    module Axes {
        class Numeric extends Axis<number> {
            /**
             * Constructs a Numeric Axis.
             *
             * A Numeric Axis is a visual representation of a QuantitativeScale.
             *
             * @constructor
             * @param {QuantitativeScale} scale
             * @param {string} orientation One of "top"/"bottom"/"left"/"right".
             * @param {Formatter} [formatter=Formatters.general()] Tick values are passed through this Formatter before being displayed.
             */
            constructor(scale: QuantitativeScale<number>, orientation: string, formatter?: (d: any) => string);
            protected _setup(): void;
            protected _computeWidth(): number;
            protected _computeHeight(): number;
            protected _getTickValues(): number[];
            protected _rescale(): void;
            renderImmediately(): Numeric;
            /**
             * Gets the tick label position relative to the tick marks.
             *
             * @returns {string} The current tick label position.
             */
            tickLabelPosition(): string;
            /**
             * Sets the tick label position relative to the tick marks.
             *
             * @param {string} position "top"/"center"/"bottom" for a vertical Numeric Axis,
             *                          "left"/"center"/"right" for a horizontal Numeric Axis.
             * @returns {Numeric} The calling Numeric Axis.
             */
            tickLabelPosition(position: string): Numeric;
        }
    }
}


declare module Plottable {
    module Axes {
        class Category extends Axis<string> {
            /**
             * Constructs a Category Axis.
             *
             * A Category Axis is a visual representation of a Category Scale.
             *
             * @constructor
             * @param {Scales.Category} scale
             * @param {string} [orientation="bottom"] One of "top"/"bottom"/"left"/"right".
             * @param {Formatter} [formatter=Formatters.identity()]
             */
            constructor(scale: Scales.Category, orientation: string, formatter?: (d: any) => string);
            protected _setup(): void;
            protected _rescale(): Component;
            requestedSpace(offeredWidth: number, offeredHeight: number): SpaceRequest;
            protected _getTickValues(): string[];
            /**
             * Gets the tick label angle in degrees.
             */
            tickLabelAngle(): number;
            /**
             * Sets the tick label angle in degrees.
             * Right now only -90/0/90 are supported. 0 is horizontal.
             *
             * @param {number} angle
             * @returns {Category} The calling Category Axis.
             */
            tickLabelAngle(angle: number): Category;
            renderImmediately(): Category;
            computeLayout(origin?: Point, availableWidth?: number, availableHeight?: number): Axis<string>;
        }
    }
}


declare module Plottable {
    module Components {
        class Label extends Component {
            /**
             * A Label is a Component that displays a single line of text.
             *
             * @constructor
             * @param {string} [displayText=""] The text of the Label.
             * @param {number} [angle=0] The angle of the Label in degrees (-90/0/90). 0 is horizontal.
             */
            constructor(displayText?: string, angle?: number);
            requestedSpace(offeredWidth: number, offeredHeight: number): SpaceRequest;
            protected _setup(): void;
            /**
             * Gets the Label's text.
             */
            text(): string;
            /**
             * Sets the Label's text.
             *
             * @param {string} displayText
             * @returns {Label} The calling Label.
             */
            text(displayText: string): Label;
            /**
             * Gets the angle of the Label in degrees.
             */
            angle(): number;
            /**
             * Sets the angle of the Label in degrees.
             *
             * @param {number} angle One of -90/0/90. 0 is horizontal.
             * @returns {Label} The calling Label.
             */
            angle(angle: number): Label;
            /**
             * Gets the amount of padding around the Label in pixels.
             */
            padding(): number;
            /**
             * Sets the amount of padding around the Label in pixels.
             *
             * @param {number} padAmount
             * @returns {Label} The calling Label.
             */
            padding(padAmount: number): Label;
            fixedWidth(): boolean;
            fixedHeight(): boolean;
            renderImmediately(): Label;
        }
        class TitleLabel extends Label {
            static TITLE_LABEL_CLASS: string;
            /**
             * @constructor
             * @param {string} [text]
             * @param {number} [angle] One of -90/0/90. 0 is horizontal.
             */
            constructor(text?: string, angle?: number);
        }
        class AxisLabel extends Label {
            static AXIS_LABEL_CLASS: string;
            /**
             * @constructor
             * @param {string} [text]
             * @param {number} [angle] One of -90/0/90. 0 is horizontal.
             */
            constructor(text?: string, angle?: number);
        }
    }
}


declare module Plottable {
    module Components {
        class Legend extends Component {
            /**
             * The css class applied to each legend row
             */
            static LEGEND_ROW_CLASS: string;
            /**
             * The css class applied to each legend entry
             */
            static LEGEND_ENTRY_CLASS: string;
            /**
             * The css class applied to each legend symbol
             */
            static LEGEND_SYMBOL_CLASS: string;
            /**
             * The Legend consists of a series of entries, each with a color and label taken from the Color Scale.
             *
             * @constructor
             * @param {Scale.Color} scale
             */
            constructor(scale: Scales.Color);
            protected _setup(): void;
            /**
             * Gets the maximum number of entries per row.
             *
             * @returns {number}
             */
            maxEntriesPerRow(): number;
            /**
             * Sets the maximum number of entries perrow.
             *
             * @param {number} numEntries
             * @returns {Legend} The calling Legend.
             */
            maxEntriesPerRow(numEntries: number): Legend;
            /**
             * Gets the current comparator for the Legend's entries.
             *
             * @returns {(a: string, b: string) => number}
             */
            comparator(): (a: string, b: string) => number;
            /**
             * Sets a new comparator for the Legend's entries.
             * The comparator is used to set the display order of the entries.
             *
             * @param {(a: string, b: string) => number} comparator
             * @returns {Legend} The calling Legend.
             */
            comparator(comparator: (a: string, b: string) => number): Legend;
            /**
             * Gets the Color Scale.
             *
             * @returns {Scales.Color}
             */
            scale(): Scales.Color;
            /**
             * Sets the Color Scale.
             *
             * @param {Scales.Color} scale
             * @returns {Legend} The calling Legend.
             */
            scale(scale: Scales.Color): Legend;
            destroy(): void;
            requestedSpace(offeredWidth: number, offeredHeight: number): SpaceRequest;
            /**
             * Gets the entry under at given pixel position.
             * Returns an empty Selection if no entry exists at that pixel position.
             *
             * @param {Point} position
             * @returns {D3.Selection}
             */
            getEntry(position: Point): D3.Selection;
            renderImmediately(): Legend;
            /**
             * Gets the SymbolFactory accessor of the Legend.
             * The accessor determines the symbol for each entry.
             *
             * @returns {(datum: any, index: number) => symbolFactory}
             */
            symbolFactoryAccessor(): (datum: any, index: number) => SymbolFactory;
            /**
             * Sets the SymbolFactory accessor of the Legend.
             * The accessor determines the symbol for each entry.
             *
             * @param {(datum: any, index: number) => symbolFactory} symbolFactoryAccessor
             * @returns {Legend} The calling Legend
             */
            symbolFactoryAccessor(symbolFactoryAccessor: (datum: any, index: number) => SymbolFactory): Legend;
            fixedWidth(): boolean;
            fixedHeight(): boolean;
        }
    }
}


declare module Plottable {
    module Components {
        class InterpolatedColorLegend extends Component {
            /**
             * The css class applied to the legend labels.
             */
            static LEGEND_LABEL_CLASS: string;
            /**
             * Creates an InterpolatedColorLegend.
             *
             * The InterpolatedColorLegend consists of a sequence of swatches that show the
             * associated InterpolatedColor Scale sampled at various points.
             * Two labels show the maximum and minimum values of the InterpolatedColor Scale.
             *
             * @constructor
             * @param {Scales.InterpolatedColor} interpolatedColorScale
             * @param {string} [orientation="horizontal"] One of "horizontal"/"left"/"right".
             * @param {Formatter} [formatter=Formatters.general()] The Formatter for the labels.
             */
            constructor(interpolatedColorScale: Scales.InterpolatedColor, orientation?: string, formatter?: (d: any) => string);
            destroy(): void;
            /**
             * Gets the Formatter for the labels.
             */
            formatter(): Formatter;
            /**
             * Sets the Formatter for the labels.
             *
             * @param {Formatter} formatter
             * @returns {InterpolatedColorLegend} The calling InterpolatedColorLegend.
             */
            formatter(formatter: Formatter): InterpolatedColorLegend;
            /**
             * Gets the orientation.
             */
            orientation(): string;
            /**
             * Sets the orientation.
             *
             * @param {string} orientation One of "horizontal"/"left"/"right".
             * @returns {InterpolatedColorLegend} The calling InterpolatedColorLegend.
             */
            orientation(orientation: string): InterpolatedColorLegend;
            fixedWidth(): boolean;
            fixedHeight(): boolean;
            protected _setup(): void;
            requestedSpace(offeredWidth: number, offeredHeight: number): SpaceRequest;
            renderImmediately(): InterpolatedColorLegend;
        }
    }
}


declare module Plottable {
    module Components {
        class Gridlines extends Component {
            /**
             * @constructor
             * @param {QuantitativeScale} xScale The scale to base the x gridlines on. Pass null if no gridlines are desired.
             * @param {QuantitativeScale} yScale The scale to base the y gridlines on. Pass null if no gridlines are desired.
             */
            constructor(xScale: QuantitativeScale<any>, yScale: QuantitativeScale<any>);
            destroy(): Gridlines;
            protected _setup(): void;
            renderImmediately(): Gridlines;
        }
    }
}


declare module Plottable {
    module Components {
        class Table extends ComponentContainer {
            /**
             * A Table combines Components in the form of a grid. A
             * common case is combining a y-axis, x-axis, and the plotted data via
             * ```typescript
             * new Table([[yAxis, plot],
             *            [null,  xAxis]]);
             * ```
             *
             * @constructor
             * @param {Component[][]} [rows=[]] A 2-D array of Components to be added to the Table.
             *   null can be used if a cell is empty.
             */
            constructor(rows?: Component[][]);
            protected _forEach(callback: (component: Component) => any): void;
            /**
             * Checks whether the specified Component is in the Table.
             */
            has(component: Component): boolean;
            /**
             * Adds a Component in the specified row and column position.
             *
             * For example, instead of calling `new Table([[a, b], [null, c]])`, you
             * could call
             * ```typescript
             * var table = new Table();
             * table.add(a, 0, 0);
             * table.add(b, 0, 1);
             * table.add(c, 1, 1);
             * ```
             *
             * @param {Component} component The Component to be added.
             * @param {number} row
             * @param {number} col
             * @returns {Table} The calling Table.
             */
            add(component: Component, row: number, col: number): Table;
            protected _remove(component: Component): boolean;
            requestedSpace(offeredWidth: number, offeredHeight: number): SpaceRequest;
            computeLayout(origin?: Point, availableWidth?: number, availableHeight?: number): Table;
            /**
             * Gets the padding above and below each row in pixels.
             */
            rowPadding(): number;
            /**
             * Sets the padding above and below each row in pixels.
             *
             * @param {number} rowPadding
             * @returns {Table} The calling Table.
             */
            rowPadding(rowPadding: number): Table;
            /**
             * Gets the padding to the left and right of each column in pixels.
             */
            columnPadding(): number;
            /**
             * Sets the padding to the left and right of each column in pixels.
             *
             * @param {number} columnPadding
             * @returns {Table} The calling Table.
             */
            columnPadding(columnPadding: number): Table;
            /**
             * Gets the weight of the specified row.
             *
             * @param {number} index
             */
            rowWeight(index: number): number;
            /**
             * Sets the weight of the specified row.
             * Space is allocated to rows based on their weight. Rows with higher weights receive proportionally more space.
             *
             * A common case would be to have one row take up 2/3rds of the space,
             * and the other row take up 1/3rd.
             *
             * Example:
             *
             * ```JavaScript
             * plot = new Plottable.Component.Table([
             *  [row1],
             *  [row2]
             * ]);
             *
             * // assign twice as much space to the first row
             * plot
             *  .rowWeight(0, 2)
             *  .rowWeight(1, 1)
             * ```
             *
             * @param {number} index
             * @param {number} weight
             * @returns {Table} The calling Table.
             */
            rowWeight(index: number, weight: number): Table;
            /**
             * Gets the weight of the specified column.
             *
             * @param {number} index
             */
            columnWeight(index: number): number;
            /**
             * Sets the weight of the specified column.
             * Space is allocated to columns based on their weight. Columns with higher weights receive proportionally more space.
             *
             * Please see `rowWeight` docs for an example.
             *
             * @param {number} index
             * @param {number} weight
             * @returns {Table} The calling Table.
             */
            columnWeight(index: number, weight: number): Table;
            fixedWidth(): boolean;
            fixedHeight(): boolean;
        }
    }
}


declare module Plottable {
    module Components {
        class SelectionBoxLayer extends Component {
            protected _box: D3.Selection;
            constructor();
            protected _setup(): void;
            protected _getSize(availableWidth: number, availableHeight: number): {
                width: number;
                height: number;
            };
            /**
             * Gets the Bounds of the box.
             */
            bounds(): Bounds;
            /**
             * Sets the Bounds of the box.
             *
             * @param {Bounds} newBounds
             * @return {SelectionBoxLayer} The calling SelectionBoxLayer.
             */
            bounds(newBounds: Bounds): SelectionBoxLayer;
            protected _setBounds(newBounds: Bounds): void;
            renderImmediately(): SelectionBoxLayer;
            /**
             * Gets whether the box is being shown.
             */
            boxVisible(): boolean;
            /**
             * Shows or hides the selection box.
             *
             * @param {boolean} show Whether or not to show the box.
             * @return {SelectionBoxLayer} The calling SelectionBoxLayer.
             */
            boxVisible(show: boolean): SelectionBoxLayer;
            fixedWidth(): boolean;
            fixedHeight(): boolean;
        }
    }
}


declare module Plottable {
    module Plots {
<<<<<<< HEAD
        type PlotData = {
            data: any[];
            pixelPoints: Point[];
=======
        /**
         * A key that is also coupled with a dataset, a drawer and a metadata in Plot.
         */
        type PlotDatasetKey = {
            dataset: Dataset;
            drawer: Drawer;
            key: string;
        };
        type Entity = {
            datum: any;
            index: number;
            dataset: Dataset;
            position: Point;
>>>>>>> a7cbf8d7
            selection: D3.Selection;
            plot: Plot;
        };
        interface AccessorScaleBinding<D, R> {
            accessor: Accessor<any>;
            scale?: Scale<D, R>;
        }
        module Animator {
            var MAIN: string;
            var RESET: string;
        }
    }
    class Plot extends Component {
        protected _dataChanged: boolean;
        protected _datasetToDrawer: Utils.Map<Dataset, Drawers.AbstractDrawer>;
        protected _renderArea: D3.Selection;
        protected _attrBindings: D3.Map<_Projection>;
        protected _attrExtents: D3.Map<any[]>;
        protected _animate: boolean;
        protected _animateOnNextRender: boolean;
        protected _propertyExtents: D3.Map<any[]>;
        protected _propertyBindings: D3.Map<Plots.AccessorScaleBinding<any, any>>;
        /**
         * @constructor
         */
        constructor();
        anchor(selection: D3.Selection): Plot;
        protected _setup(): void;
        destroy(): void;
        /**
         * Adds a Dataset to the Plot.
         *
         * @param {Dataset} dataset
         * @returns {Plot} The calling Plot.
         */
        addDataset(dataset: Dataset): Plot;
        protected _setupDatasetNodes(dataset: Dataset): void;
        protected _getDrawer(dataset: Dataset): Drawer;
        protected _getAnimator(key: string): Animators.Plot;
        protected _onDatasetUpdate(): void;
        /**
         * Gets the AccessorScaleBinding for a particular attribute.
         *
         * @param {string} attr
         */
        attr<A>(attr: string): Plots.AccessorScaleBinding<A, number | string>;
        /**
         * Sets a particular attribute to a constant value or the result of an Accessor.
         *
         * @param {string} attr
         * @param {number|string|Accessor<number>|Accessor<string>} attrValue
         * @returns {Plot} The calling Plot.
         */
        attr(attr: string, attrValue: number | string | Accessor<number> | Accessor<string>): Plot;
        /**
         * Sets a particular attribute to a scaled constant value or scaled result of an Accessor.
         * The provided Scale will account for the attribute values when autoDomain()-ing.
         *
         * @param {string} attr
         * @param {A|Accessor<A>} attrValue
         * @param {Scale<A, number | string>} scale The Scale used to scale the attrValue.
         * @returns {Plot} The calling Plot.
         */
        attr<A>(attr: string, attrValue: A | Accessor<A>, scale: Scale<A, number | string>): Plot;
        protected _bindProperty(property: string, value: any, scale: Scale<any, any>): void;
        protected _generateAttrToProjector(): AttributeToProjector;
        renderImmediately(): Plot;
        /**
         * Enables or disables animation.
         */
        animate(enabled: boolean): Plot;
        detach(): Plot;
        /**
         * Updates the extents associated with each attribute, then autodomains all scales the Plot uses.
         */
        protected _updateExtents(): void;
        protected _updateExtentsForProperty(property: string): void;
        protected _filterForProperty(property: string): Accessor<boolean>;
        /**
         * Override in subclass to add special extents, such as included values
         */
        protected _extentsForProperty(property: string): any[];
        /**
         * Get the Animator associated with the specified Animator key.
         *
         * @return {Animators.Plot}
         */
        animator(animatorKey: string): Animators.Plot;
        /**
         * Set the Animator associated with the specified Animator key.
         *
         * @param {string} animatorKey
         * @param {Animators.Plot} animator
         * @returns {Plot} The calling Plot.
         */
        animator(animatorKey: string, animator: Animators.Plot): Plot;
        /**
         * Removes a Dataset from the Plot.
         *
         * @param {Dataset} dataset
         * @returns {Plot} The calling Plot.
         */
        removeDataset(dataset: Dataset): Plot;
        protected _removeDatasetNodes(dataset: Dataset): void;
        datasets(): Dataset[];
        datasets(datasets: Dataset[]): Plot;
        protected _getDrawersInOrder(): Drawer[];
        protected _generateDrawSteps(): Drawers.DrawStep[];
        protected _additionalPaint(time: number): void;
        protected _getDataToDraw(): Utils.Map<Dataset, any[]>;
        /**
         * Retrieves Selections of this Plot for the specified Datasets.
         *
<<<<<<< HEAD
         * @param {Dataset[]} datasets The Datasets to retrieve the selections from.
         * If not provided, all selections will be retrieved.
         * @param {boolean} exclude If set to true, all Datasets will be queried excluding the Datasets referenced
         * in the previous argument (default = false).
         * @returns {D3.Selection} The retrieved Selections.
=======
         * @param {Dataset[]} [datasets] The Datasets to retrieve the Selections for.
         *   If not provided, Selections will be retrieved for all Datasets on the Plot.
         * @returns {D3.Selection}
>>>>>>> a7cbf8d7
         */
        getAllSelections(datasets?: Dataset[]): D3.Selection;
        /**
         * Gets the Entities associated with the specified Datasets.
         *
         * @param {dataset[]} datasets The Datasets to retrieve the Entities for.
         *   If not provided, returns defaults to all Datasets on the Plot.
         * @return {Plots.Entity[]}
         */
        entities(datasets?: Dataset[]): Plots.Entity[];
        /**
         * Returns the Entity nearest to the query point by the Euclidian norm, or undefined if no Entity can be found.
         *
         * @param {Point} queryPoint
         * @returns {Plots.Entity} The nearest Entity, or undefined if no Entity can be found.
         */
        entityNearest(queryPoint: Point): Plots.Entity;
        protected _isVisibleOnPlot(datum: any, pixelPoint: Point, selection: D3.Selection): boolean;
        protected _uninstallScaleForKey(scale: Scale<any, any>, key: string): void;
        protected _installScaleForKey(scale: Scale<any, any>, key: string): void;
        protected _propertyProjectors(): AttributeToProjector;
        protected static _scaledAccessor<D, R>(binding: Plots.AccessorScaleBinding<D, R>): Accessor<any>;
        protected _pixelPoint(datum: any, index: number, dataset: Dataset): Point;
    }
}


declare module Plottable {
    module Plots {
        class Pie extends Plot {
            /**
             * @constructor
             */
            constructor();
            computeLayout(origin?: Point, availableWidth?: number, availableHeight?: number): Pie;
            addDataset(dataset: Dataset): Pie;
            removeDataset(dataset: Dataset): Pie;
            protected _onDatasetUpdate(): void;
            protected _getDrawer(dataset: Dataset): Drawer;
            entities(datasets?: Dataset[]): Plots.Entity[];
            /**
             * Gets the AccessorScaleBinding for the sector value.
             */
            sectorValue<S>(): AccessorScaleBinding<S, number>;
            /**
             * Sets the sector value to a constant number or the result of an Accessor<number>.
             *
             * @param {number|Accessor<number>} sectorValue
             * @returns {Pie} The calling Pie Plot.
             */
            sectorValue(sectorValue: number | Accessor<number>): Plots.Pie;
            /**
             * Sets the sector value to a scaled constant value or scaled result of an Accessor.
             * The provided Scale will account for the values when autoDomain()-ing.
             *
             * @param {S|Accessor<S>} sectorValue
             * @param {Scale<S, number>} scale
             * @returns {Pie} The calling Pie Plot.
             */
            sectorValue<S>(sectorValue: S | Accessor<S>, scale: Scale<S, number>): Plots.Pie;
            /**
             * Gets the AccessorScaleBinding for the inner radius.
             */
            innerRadius<R>(): AccessorScaleBinding<R, number>;
            /**
             * Sets the inner radius to a constant number or the result of an Accessor<number>.
             *
             * @param {number|Accessor<number>} innerRadius
             * @returns {Pie} The calling Pie Plot.
             */
            innerRadius(innerRadius: number | Accessor<number>): Plots.Pie;
            /**
             * Sets the inner radius to a scaled constant value or scaled result of an Accessor.
             * The provided Scale will account for the values when autoDomain()-ing.
             *
             * @param {R|Accessor<R>} innerRadius
             * @param {Scale<R, number>} scale
             * @returns {Pie} The calling Pie Plot.
             */
            innerRadius<R>(innerRadius: R | Accessor<R>, scale: Scale<R, number>): Plots.Pie;
            /**
             * Gets the AccessorScaleBinding for the outer radius.
             */
            outerRadius<R>(): AccessorScaleBinding<R, number>;
            /**
             * Sets the outer radius to a constant number or the result of an Accessor<number>.
             *
             * @param {number|Accessor<number>} outerRadius
             * @returns {Pie} The calling Pie Plot.
             */
            outerRadius(outerRadius: number | Accessor<number>): Plots.Pie;
            /**
             * Sets the outer radius to a scaled constant value or scaled result of an Accessor.
             * The provided Scale will account for the values when autoDomain()-ing.
             *
             * @param {R|Accessor<R>} outerRadius
             * @param {Scale<R, number>} scale
             * @returns {Pie} The calling Pie Plot.
             */
            outerRadius<R>(outerRadius: R | Accessor<R>, scale: Scale<R, number>): Plots.Pie;
            protected _propertyProjectors(): AttributeToProjector;
            protected _getDataToDraw(): Utils.Map<Dataset, any[]>;
            protected _pixelPoint(datum: any, index: number, dataset: Dataset): {
                x: number;
                y: number;
            };
        }
    }
}


declare module Plottable {
    class XYPlot<X, Y> extends Plot {
        protected static _X_KEY: string;
        protected static _Y_KEY: string;
        /**
         * An XYPlot is a Plot that displays data along two primary directions, X and Y.
         *
         * @constructor
         * @param {Scale} xScale The x scale to use.
         * @param {Scale} yScale The y scale to use.
         */
        constructor();
        /**
         * Gets the AccessorScaleBinding for X.
         */
        x(): Plots.AccessorScaleBinding<X, number>;
        /**
         * Sets X to a constant number or the result of an Accessor<number>.
         *
         * @param {number|Accessor<number>} x
         * @returns {XYPlot} The calling XYPlot.
         */
        x(x: number | Accessor<number>): XYPlot<X, Y>;
        /**
         * Sets X to a scaled constant value or scaled result of an Accessor.
         * The provided Scale will account for the values when autoDomain()-ing.
         *
         * @param {X|Accessor<X>} x
         * @param {Scale<X, number>} xScale
         * @returns {XYPlot} The calling XYPlot.
         */
        x(x: X | Accessor<X>, xScale: Scale<X, number>): XYPlot<X, Y>;
        /**
         * Gets the AccessorScaleBinding for Y.
         */
        y(): Plots.AccessorScaleBinding<Y, number>;
        /**
         * Sets Y to a constant number or the result of an Accessor<number>.
         *
         * @param {number|Accessor<number>} y
         * @returns {XYPlot} The calling XYPlot.
         */
        y(y: number | Accessor<number>): XYPlot<X, Y>;
        /**
         * Sets Y to a scaled constant value or scaled result of an Accessor.
         * The provided Scale will account for the values when autoDomain()-ing.
         *
         * @param {Y|Accessor<Y>} y
         * @param {Scale<Y, number>} yScale
         * @returns {XYPlot} The calling XYPlot.
         */
        y(y: Y | Accessor<Y>, yScale: Scale<Y, number>): XYPlot<X, Y>;
        protected _filterForProperty(property: string): (datum: any, index: number, dataset: Dataset) => boolean;
        protected _uninstallScaleForKey(scale: Scale<any, any>, key: string): void;
        protected _installScaleForKey(scale: Scale<any, any>, key: string): void;
        destroy(): XYPlot<X, Y>;
        /**
         * Sets the automatic domain adjustment for visible points to operate against the X Scale, Y Scale, or neither.
         * If "x" or "y" is specified the adjustment is immediately performed.
         *
         * @param {string} scaleName One of "x"/"y"/"none".
         *   "x" will adjust the x Scale in relation to changes in the y domain.
         *   "y" will adjust the y Scale in relation to changes in the x domain.
         *   "none" means neither Scale will change automatically.
         *
         * @returns {XYPlot} The calling XYPlot.
         */
        autorange(scaleName: string): XYPlot<X, Y>;
        computeLayout(origin?: Point, availableWidth?: number, availableHeight?: number): XYPlot<X, Y>;
        /**
         * Adjusts the domains of both X and Y scales to show all data.
         * This call does not override the autorange() behavior.
         *
         * @returns {XYPlot} The calling XYPlot.
         */
        showAllData(): XYPlot<X, Y>;
        protected _projectorsReady(): boolean;
        protected _pixelPoint(datum: any, index: number, dataset: Dataset): Point;
        protected _getDataToDraw(): Utils.Map<Dataset, any[]>;
    }
}


declare module Plottable {
    module Plots {
        class Rectangle<X, Y> extends XYPlot<X, Y> {
            /**
             * A Rectangle Plot displays rectangles based on the data.
             * The left and right edges of each rectangle can be set with x() and x2().
             *   If only x() is set the Rectangle Plot will attempt to compute the correct left and right edge positions.
             * The top and bottom edges of each rectangle can be set with y() and y2().
             *   If only y() is set the Rectangle Plot will attempt to compute the correct top and bottom edge positions.
             *
             * @constructor
             * @param {Scale.Scale} xScale
             * @param {Scale.Scale} yScale
             */
            constructor();
            protected _getDrawer(dataset: Dataset): Drawers.Rect;
            protected _generateAttrToProjector(): {
                [attrToSet: string]: (datum: any, index: number, dataset: Dataset) => any;
            };
            protected _generateDrawSteps(): Drawers.DrawStep[];
            /**
             * Gets the AccessorScaleBinding for X.
             */
            x(): AccessorScaleBinding<X, number>;
            /**
             * Sets X to a constant number or the result of an Accessor<number>.
             *
             * @param {number|Accessor<number>} x
             * @returns {Plots.Rectangle} The calling Rectangle Plot.
             */
            x(x: number | Accessor<number>): Plots.Rectangle<X, Y>;
            /**
             * Sets X to a scaled constant value or scaled result of an Accessor.
             * The provided Scale will account for the values when autoDomain()-ing.
             *
             * @param {X|Accessor<X>} x
             * @param {Scale<X, number>} xScale
             * @returns {Plots.Rectangle} The calling Rectangle Plot.
             */
            x(x: X | Accessor<X>, xScale: Scale<X, number>): Plots.Rectangle<X, Y>;
            /**
             * Gets the AccessorScaleBinding for X2.
             */
            x2(): AccessorScaleBinding<X, number>;
            /**
             * Sets X2 to a constant number or the result of an Accessor.
             * If a Scale has been set for X, it will also be used to scale X2.
             *
             * @param {number|Accessor<number>|X|Accessor<X>} x2
             * @returns {Plots.Rectangle} The calling Rectangle Plot.
             */
            x2(x2: number | Accessor<number> | X | Accessor<X>): Plots.Rectangle<X, Y>;
            /**
             * Gets the AccessorScaleBinding for Y.
             */
            y(): AccessorScaleBinding<Y, number>;
            /**
             * Sets Y to a constant number or the result of an Accessor<number>.
             *
             * @param {number|Accessor<number>} y
             * @returns {Plots.Rectangle} The calling Rectangle Plot.
             */
            y(y: number | Accessor<number>): Plots.Rectangle<X, Y>;
            /**
             * Sets Y to a scaled constant value or scaled result of an Accessor.
             * The provided Scale will account for the values when autoDomain()-ing.
             *
             * @param {Y|Accessor<Y>} y
             * @param {Scale<Y, number>} yScale
             * @returns {Plots.Rectangle} The calling Rectangle Plot.
             */
            y(y: Y | Accessor<Y>, yScale: Scale<Y, number>): Plots.Rectangle<X, Y>;
            /**
             * Gets the AccessorScaleBinding for Y2.
             */
            y2(): AccessorScaleBinding<Y, number>;
            /**
             * Sets Y2 to a constant number or the result of an Accessor.
             * If a Scale has been set for Y, it will also be used to scale Y2.
             *
             * @param {number|Accessor<number>|Y|Accessor<Y>} y2
             * @returns {Plots.Rectangle} The calling Rectangle Plot.
             */
            y2(y2: number | Accessor<number> | Y | Accessor<Y>): Plots.Rectangle<X, Y>;
            protected _propertyProjectors(): AttributeToProjector;
            protected _pixelPoint(datum: any, index: number, dataset: Dataset): {
                x: any;
                y: any;
            };
            protected _getDataToDraw(): Utils.Map<Dataset, any[]>;
        }
    }
}


declare module Plottable {
    module Plots {
        class Scatter<X, Y> extends XYPlot<X, Y> {
            /**
             * Constructs a ScatterPlot.
             *
             * @constructor
             * @param {Scale} xScale The x scale to use.
             * @param {Scale} yScale The y scale to use.
             */
            constructor();
            protected _getDrawer(dataset: Dataset): Drawers.Symbol;
            size<S>(): AccessorScaleBinding<S, number>;
            size(size: number | Accessor<number>): Plots.Scatter<X, Y>;
            size<S>(size: S | Accessor<S>, scale: Scale<S, number>): Plots.Scatter<X, Y>;
            symbol(): AccessorScaleBinding<any, any>;
            symbol(symbol: Accessor<SymbolFactory>): Plots.Scatter<X, Y>;
            protected _generateDrawSteps(): Drawers.DrawStep[];
            protected _isVisibleOnPlot(datum: any, pixelPoint: Point, selection: D3.Selection): boolean;
            protected _propertyProjectors(): AttributeToProjector;
        }
    }
}


declare module Plottable {
    module Plots {
        class Bar<X, Y> extends XYPlot<X, Y> {
            static ORIENTATION_VERTICAL: string;
            static ORIENTATION_HORIZONTAL: string;
            protected static _BarAlignmentToFactor: {
                [alignment: string]: number;
            };
            protected static _DEFAULT_WIDTH: number;
            protected _isVertical: boolean;
            /**
             * @constructor
             * @param {Scale} xScale The x scale to use.
             * @param {Scale} yScale The y scale to use.
             * @param {string} [orientation="vertical"] One of "vertical"/"horizontal".
             */
            constructor(orientation?: string);
            x(): Plots.AccessorScaleBinding<X, number>;
            x(x: number | Accessor<number>): Bar<X, Y>;
            x(x: X | Accessor<X>, xScale: Scale<X, number>): Bar<X, Y>;
            y(): Plots.AccessorScaleBinding<Y, number>;
            y(y: number | Accessor<number>): Bar<X, Y>;
            y(y: Y | Accessor<Y>, yScale: Scale<Y, number>): Bar<X, Y>;
            protected _getDrawer(dataset: Dataset): Drawers.Rect;
            protected _setup(): void;
            /**
             * Gets the baseline value.
             * The baseline is the line that the bars are drawn from.
             *
             * @returns {number}
             */
            baseline(): number;
            /**
             * Sets the baseline value.
             * The baseline is the line that the bars are drawn from.
             *
             * @param {number} value
             * @returns {Bar} The calling Bar Plot.
             */
            baseline(value: number): Bar<X, Y>;
            /**
             * Sets the bar alignment relative to the independent axis.
             * A vertical Bar Plot supports "left", "center", "right"
             * A horizontal Bar Plot supports "top", "center", "bottom"
             *
             * @param {string} alignment The desired alignment.
             * @returns {Bar} The calling Bar.
             */
            barAlignment(alignment: string): Bar<X, Y>;
            /**
             * Gets whether labels are enabled.
             */
            labelsEnabled(): boolean;
            /**
             * Sets whether labels are enabled.
             *
             * @param {boolean} labelsEnabled
             * @returns {Bar} The calling Bar Plot.
             */
            labelsEnabled(enabled: boolean): Bar<X, Y>;
            /**
             * Gets the Formatter for the labels.
             */
            labelFormatter(): Formatter;
            /**
             * Sets the Formatter for the labels.
             *
             * @param {Formatter} formatter
             * @returns {Bar} The calling Bar Plot.
             */
            labelFormatter(formatter: Formatter): Bar<X, Y>;
            protected _setupDatasetNodes(dataset: Dataset): void;
            protected _removeDatasetNodes(dataset: Dataset): void;
            /**
             * Returns the Entity nearest to the query point according to the following algorithm:
             *   - If the query point is inside a bar, returns the Entity for that bar.
             *   - Otherwise, gets the nearest Entity by the primary direction (X for vertical, Y for horizontal),
             *     breaking ties with the secondary direction.
             * Returns undefined if no Entity can be found.
             *
             * @param {Point} queryPoint
             * @returns {Plots.Entity} The nearest Entity, or undefined if no Entity can be found.
             */
            entityNearest(queryPoint: Point): Plots.Entity;
            protected _isVisibleOnPlot(datum: any, pixelPoint: Point, selection: D3.Selection): boolean;
            /**
             * Gets the Entities at a particular Point.
             *
             * @param {Point} p
             * @returns {Entity[]}
             */
            entitiesAt(p: Point): Entity[];
            /**
             * Gets the Entities that intersect the Bounds.
             *
             * @param {Bounds} bounds
             * @returns {Entity[]}
             */
            entitiesIn(bounds: Bounds): Entity[];
            /**
             * Gets the Entities that intersect the area defined by the ranges.
             *
             * @param {Range} xRange
             * @param {Range} yRange
             * @returns {Entity[]}
             */
            entitiesIn(xRange: Range, yRange: Range): Entity[];
            protected _additionalPaint(time: number): void;
            protected _generateDrawSteps(): Drawers.DrawStep[];
            protected _generateAttrToProjector(): {
                [attrToSet: string]: (datum: any, index: number, dataset: Dataset) => any;
            };
            /**
             * Computes the barPixelWidth of all the bars in the plot.
             *
             * If the position scale of the plot is a CategoryScale and in bands mode, then the rangeBands function will be used.
             * If the position scale of the plot is a CategoryScale and in points mode, then
             *   from https://github.com/mbostock/d3/wiki/Ordinal-Scales#ordinal_rangePoints, the max barPixelWidth is step * padding
             * If the position scale of the plot is a QuantitativeScale, then _getMinimumDataWidth is scaled to compute the barPixelWidth
             */
            protected _getBarPixelWidth(): number;
            entities(datasets?: Dataset[]): Plots.Entity[];
            protected _pixelPoint(datum: any, index: number, dataset: Dataset): {
                x: any;
                y: any;
            };
            protected _getDataToDraw(): Utils.Map<Dataset, any[]>;
        }
    }
}


declare module Plottable {
    module Plots {
        class Line<X> extends XYPlot<X, number> {
            /**
             * @constructor
             * @param {QuantitativeScale} xScale
             * @param {QuantitativeScale} yScale
             */
            constructor();
            protected _getDrawer(dataset: Dataset): Drawers.Line;
            protected _getResetYFunction(): (d: any, i: number, dataset: Dataset) => number;
            protected _generateDrawSteps(): Drawers.DrawStep[];
            protected _generateAttrToProjector(): {
                [attrToSet: string]: (datum: any, index: number, dataset: Dataset) => any;
            };
            /**
             * Returns the Entity nearest to the query point by X then by Y, or undefined if no Entity can be found.
             *
             * @param {Point} queryPoint
             * @returns {Plots.Entity} The nearest Entity, or undefined if no Entity can be found.
             */
            entityNearest(queryPoint: Point): Plots.Entity;
            protected _propertyProjectors(): AttributeToProjector;
            protected _constructLineProjector(xProjector: _Projector, yProjector: _Projector): (datum: any, index: number, dataset: Dataset) => string;
            protected _getDataToDraw(): Utils.Map<Dataset, any[]>;
        }
    }
}


declare module Plottable {
    module Plots {
        class Area<X> extends Line<X> {
            /**
             * An Area Plot draws a filled region (area) between Y and Y0.
             *
             * @constructor
             * @param {QuantitativeScale} xScale
             * @param {QuantitativeScale} yScale
             */
            constructor();
            protected _setup(): void;
            y(): Plots.AccessorScaleBinding<number, number>;
            y(y: number | Accessor<number>): Area<X>;
            y(y: number | Accessor<number>, yScale: QuantitativeScale<number>): Area<X>;
            /**
             * Gets the AccessorScaleBinding for Y0.
             */
            y0(): Plots.AccessorScaleBinding<number, number>;
            /**
             * Sets Y0 to a constant number or the result of an Accessor<number>.
             * If a Scale has been set for Y, it will also be used to scale Y0.
             *
             * @param {number|Accessor<number>} y0
             * @returns {Area} The calling Area Plot.
             */
            y0(y0: number | Accessor<number>): Area<X>;
            protected _onDatasetUpdate(): void;
            addDataset(dataset: Dataset): Area<X>;
            protected _additionalPaint(): void;
            protected _getDrawer(dataset: Dataset): Drawers.Area;
            protected _generateDrawSteps(): Drawers.DrawStep[];
            protected _updateYScale(): void;
            protected _getResetYFunction(): Accessor<any>;
            protected _propertyProjectors(): AttributeToProjector;
            getAllSelections(datasets?: Dataset[]): D3._Selection<any>;
            protected _constructAreaProjector(xProjector: _Projector, yProjector: _Projector, y0Projector: _Projector): (datum: any[], index: number, dataset: Dataset) => string;
        }
    }
}


declare module Plottable {
    module Plots {
        class ClusteredBar<X, Y> extends Bar<X, Y> {
            /**
             * A ClusteredBar Plot groups bars across Datasets based on the primary value of the bars.
             *   On a vertical ClusteredBar Plot, the bars with the same X value are grouped.
             *   On a horizontal ClusteredBar Plot, the bars with the same Y value are grouped.
             *
             * @constructor
             * @param {Scale} xScale
             * @param {Scale} yScale
             * @param {string} [orientation="vertical"] One of "vertical"/"horizontal".
             */
            constructor(orientation?: string);
            protected _generateAttrToProjector(): {
                [attrToSet: string]: (datum: any, index: number, dataset: Dataset) => any;
            };
            protected _getDataToDraw(): Utils.Map<Dataset, any[]>;
        }
    }
}


declare module Plottable {
    module Plots {
        class StackedArea<X> extends Area<X> {
            /**
             * @constructor
             * @param {QuantitativeScale} xScale
             * @param {QuantitativeScale} yScale
             */
            constructor();
            protected _getAnimator(key: string): Animators.Plot;
            protected _setup(): void;
            x(): Plots.AccessorScaleBinding<X, number>;
            x(x: number | Accessor<number>): StackedArea<X>;
            x(x: X | Accessor<X>, xScale: QuantitativeScale<X>): StackedArea<X>;
            y(): Plots.AccessorScaleBinding<number, number>;
            y(y: number | Accessor<number>): StackedArea<X>;
            y(y: number | Accessor<number>, yScale: QuantitativeScale<number>): StackedArea<X>;
            protected _additionalPaint(): void;
            protected _updateYScale(): void;
            protected _onDatasetUpdate(): StackedArea<X>;
            protected _wholeDatumAttributes(): string[];
            protected _updateExtentsForProperty(property: string): void;
            protected _extentsForProperty(attr: string): any[];
            protected _propertyProjectors(): AttributeToProjector;
            protected _pixelPoint(datum: any, index: number, dataset: Dataset): Point;
        }
    }
}


declare module Plottable {
    module Plots {
        class StackedBar<X, Y> extends Bar<X, Y> {
            /**
             * A StackedBar Plot stacks bars across Datasets based on the primary value of the bars.
             *   On a vertical StackedBar Plot, the bars with the same X value are stacked.
             *   On a horizontal StackedBar Plot, the bars with the same Y value are stacked.
             *
             * @constructor
             * @param {Scale} xScale
             * @param {Scale} yScale
             * @param {string} [orientation="vertical"] One of "vertical"/"horizontal".
             */
            constructor(orientation?: string);
            protected _getAnimator(key: string): Animators.Plot;
            x(): Plots.AccessorScaleBinding<X, number>;
            x(x: number | Accessor<number>): StackedBar<X, Y>;
            x(x: X | Accessor<X>, xScale: Scale<X, number>): StackedBar<X, Y>;
            y(): Plots.AccessorScaleBinding<Y, number>;
            y(y: number | Accessor<number>): StackedBar<X, Y>;
            y(y: Y | Accessor<Y>, yScale: Scale<Y, number>): StackedBar<X, Y>;
            protected _generateAttrToProjector(): {
                [attrToSet: string]: (datum: any, index: number, dataset: Dataset) => any;
            };
            protected _generateDrawSteps(): Drawers.DrawStep[];
            protected _onDatasetUpdate(): StackedBar<X, Y>;
            protected _updateExtentsForProperty(property: string): void;
            protected _extentsForProperty(attr: string): any[];
        }
    }
}


declare module Plottable {
    module Animators {
        interface Plot {
            /**
             * Applies the supplied attributes to a D3.Selection with some animation.
             *
             * @param {D3.Selection} selection The update selection or transition selection that we wish to animate.
             * @param {AttributeToProjector} attrToProjector The set of
             *     IAccessors that we will use to set attributes on the selection.
             * @return {any} Animators should return the selection or
             *     transition object so that plots may chain the transitions between
             *     animators.
             */
            animate(selection: any, attrToProjector: AttributeToProjector): D3.Selection | D3.Transition.Transition;
            /**
             * Given the number of elements, return the total time the animation requires
             * @param number numberofIterations The number of elements that will be drawn
             * @returns {any} The time required for the animation
             */
            getTiming(numberOfIterations: number): number;
        }
        type PlotAnimatorMap = {
            [animatorKey: string]: Plot;
        };
    }
}


declare module Plottable {
    module Animators {
        /**
         * An animator implementation with no animation. The attributes are
         * immediately set on the selection.
         */
        class Null implements Animators.Plot {
            getTiming(selection: any): number;
            animate(selection: any, attrToProjector: AttributeToProjector): D3.Selection;
        }
    }
}


declare module Plottable {
    module Animators {
        /**
         * The base animator implementation with easing, duration, and delay.
         *
         * The maximum delay between animations can be configured with maxIterativeDelay.
         *
         * The maximum total animation duration can be configured with maxTotalDuration.
         * maxTotalDuration does not set actual total animation duration.
         *
         * The actual interval delay is calculated by following formula:
         * min(maxIterativeDelay(),
         *   max(maxTotalDuration() - duration(), 0) / <number of iterations>)
         */
        class Base implements Animators.Plot {
            /**
             * The default duration of the animation in milliseconds
             */
            static DEFAULT_DURATION_MILLISECONDS: number;
            /**
             * The default starting delay of the animation in milliseconds
             */
            static DEFAULT_DELAY_MILLISECONDS: number;
            /**
             * The default maximum start delay between each start of an animation
             */
            static DEFAULT_MAX_ITERATIVE_DELAY_MILLISECONDS: number;
            /**
             * The default maximum total animation duration
             */
            static DEFAULT_MAX_TOTAL_DURATION_MILLISECONDS: number;
            /**
             * The default easing of the animation
             */
            static DEFAULT_EASING: string;
            /**
             * Constructs the default animator
             *
             * @constructor
             */
            constructor();
            getTiming(numberOfIterations: number): number;
            animate(selection: any, attrToProjector: AttributeToProjector): D3.Transition.Transition;
            /**
             * Gets the duration of the animation in milliseconds.
             *
             * @returns {number} The current duration.
             */
            duration(): number;
            /**
             * Sets the duration of the animation in milliseconds.
             *
             * @param {number} duration The duration in milliseconds.
             * @returns {Default} The calling Default Animator.
             */
            duration(duration: number): Base;
            /**
             * Gets the delay of the animation in milliseconds.
             *
             * @returns {number} The current delay.
             */
            delay(): number;
            /**
             * Sets the delay of the animation in milliseconds.
             *
             * @param {number} delay The delay in milliseconds.
             * @returns {Default} The calling Default Animator.
             */
            delay(delay: number): Base;
            /**
             * Gets the current easing of the animation.
             *
             * @returns {string} the current easing mode.
             */
            easing(): string;
            /**
             * Sets the easing mode of the animation.
             *
             * @param {string} easing The desired easing mode.
             * @returns {Default} The calling Default Animator.
             */
            easing(easing: string): Base;
            /**
             * Gets the maximum start delay between animations in milliseconds.
             *
             * @returns {number} The current maximum iterative delay.
             */
            maxIterativeDelay(): number;
            /**
             * Sets the maximum start delay between animations in milliseconds.
             *
             * @param {number} maxIterDelay The maximum iterative delay in milliseconds.
             * @returns {Base} The calling Base Animator.
             */
            maxIterativeDelay(maxIterDelay: number): Base;
            /**
             * Gets the maximum total animation duration in milliseconds.
             *
             * @returns {number} The current maximum total animation duration.
             */
            maxTotalDuration(): number;
            /**
             * Sets the maximum total animation duration in miliseconds.
             *
             * @param {number} maxDuration The maximum total animation duration in milliseconds.
             * @returns {Base} The calling Base Animator.
             */
            maxTotalDuration(maxDuration: number): Base;
        }
    }
}


declare module Plottable {
    module Animators {
        /**
         * The default animator implementation with easing, duration, and delay.
         */
        class Rect extends Base {
            static ANIMATED_ATTRIBUTES: string[];
            isVertical: boolean;
            isReverse: boolean;
            constructor(isVertical?: boolean, isReverse?: boolean);
            animate(selection: any, attrToProjector: AttributeToProjector): D3.Transition.Transition;
            protected _startMovingProjector(attrToProjector: AttributeToProjector): (datum: any, index: number, dataset: Dataset) => any;
        }
    }
}


declare module Plottable {
    module Animators {
        /**
         * A child class of RectAnimator that will move the rectangle
         * as well as animate its growth.
         */
        class MovingRect extends Rect {
            /**
             * The pixel value to move from
             */
            startPixelValue: number;
            /**
             * Constructs a MovingRectAnimator
             *
             * @param {number} basePixel The pixel value to start moving from
             * @param {boolean} isVertical If the movement/animation is vertical
             */
            constructor(startPixelValue: number, isVertical?: boolean);
            protected _startMovingProjector(attrToProjector: AttributeToProjector): (p: any) => number;
        }
    }
}


declare module Plottable {
    class Dispatcher {
        protected _event2Callback: {
            [eventName: string]: (e: Event) => any;
        };
        protected _callbacks: Utils.CallbackSet<Function>[];
        protected setCallback(callbackSet: Utils.CallbackSet<Function>, callback: Function): void;
        protected unsetCallback(callbackSet: Utils.CallbackSet<Function>, callback: Function): void;
    }
}


declare module Plottable {
    module Dispatchers {
        type MouseCallback = (p: Point, event: MouseEvent) => void;
        class Mouse extends Dispatcher {
            /**
             * Get a Mouse Dispatcher for the <svg> containing elem.
             * If one already exists on that <svg>, it will be returned; otherwise, a new one will be created.
             *
             * @param {SVGElement} elem
             * @return {Dispatchers.Mouse}
             */
            static getDispatcher(elem: SVGElement): Dispatchers.Mouse;
            /**
             * This constructor not be invoked directly.
             *
             * @constructor
             * @param {SVGElement} svg The root <svg> to attach to.
             */
            constructor(svg: SVGElement);
            /**
             * Registers a callback to be called when the mouse position changes.
             *
             * @param {MouseCallback} callback
             * @return {Dispatchers.Mouse} The calling Mouse Dispatcher.
             */
            onMouseMove(callback: MouseCallback): Dispatchers.Mouse;
            /**
             * Removes a callback that would be called when the mouse position changes.
             *
             * @param {MouseCallback} callback
             * @return {Dispatchers.Mouse} The calling Mouse Dispatcher.
             */
            offMouseMove(callback: MouseCallback): Dispatchers.Mouse;
            /**
             * Registers a callback to be called when a mousedown occurs.
             *
             * @param {MouseCallback} callback
             * @return {Dispatchers.Mouse} The calling Mouse Dispatcher.
             */
            onMouseDown(callback: MouseCallback): Dispatchers.Mouse;
            /**
             * Removes a callback that would be called when a mousedown occurs.
             *
             * @param {MouseCallback} callback
             * @return {Dispatchers.Mouse} The calling Mouse Dispatcher.
             */
            offMouseDown(callback: MouseCallback): Dispatchers.Mouse;
            /**
             * Registers a callback to be called when a mouseup occurs.
             *
             * @param {MouseCallback} callback
             * @return {Dispatchers.Mouse} The calling Mouse Dispatcher.
             */
            onMouseUp(callback: MouseCallback): Dispatchers.Mouse;
            /**
             * Removes a callback that would be called when a mouseup occurs.
             *
             * @param {MouseCallback} callback
             * @return {Dispatchers.Mouse} The calling Mouse Dispatcher.
             */
            offMouseUp(callback: MouseCallback): Dispatchers.Mouse;
            /**
             * Registers a callback to be called when a wheel event occurs.
             *
             * @param {MouseCallback} callback
             * @return {Dispatchers.Mouse} The calling Mouse Dispatcher.
             */
            onWheel(callback: MouseCallback): Dispatchers.Mouse;
            /**
             * Removes a callback that would be called when a wheel event occurs.
             *
             * @param {MouseCallback} callback
             * @return {Dispatchers.Mouse} The calling Mouse Dispatcher.
             */
            offWheel(callback: MouseCallback): Dispatchers.Mouse;
            /**
             * Registers a callback to be called when a dblClick occurs.
             *
             * @param {MouseCallback} callback
             * @return {Dispatchers.Mouse} The calling Mouse Dispatcher.
             */
            onDblClick(callback: MouseCallback): Dispatchers.Mouse;
            /**
             * Removes a callback that would be called when a dblClick occurs.
             *
             * @param {MouseCallback} callback
             * @return {Dispatchers.Mouse} The calling Mouse Dispatcher.
             */
            offDblClick(callback: MouseCallback): Dispatchers.Mouse;
            /**
             * Returns the last computed mouse position in <svg> coordinate space.
             *
             * @return {Point}
             */
            getLastMousePosition(): {
                x: number;
                y: number;
            };
        }
    }
}


declare module Plottable {
    module Dispatchers {
        type TouchCallback = (ids: number[], idToPoint: {
            [id: number]: Point;
        }, event: TouchEvent) => void;
        class Touch extends Dispatcher {
            /**
             * Gets a Touch Dispatcher for the <svg> containing elem.
             * If one already exists on that <svg>, it will be returned; otherwise, a new one will be created.
             *
             * @param {SVGElement} elem
             * @return {Dispatchers.Touch}
             */
            static getDispatcher(elem: SVGElement): Dispatchers.Touch;
            /**
             * This constructor should not be invoked directly.
             *
             * @constructor
             * @param {SVGElement} svg The root <svg> to attach to.
             */
            constructor(svg: SVGElement);
            /**
             * Registers a callback to be called when a touch starts.
             *
             * @param {TouchCallback} callback
             * @return {Dispatchers.Touch} The calling Touch Dispatcher.
             */
            onTouchStart(callback: TouchCallback): Dispatchers.Touch;
            /**
             * Removes a callback that would be called when a touch starts.
             *
             * @param {TouchCallback} callback
             * @return {Dispatchers.Touch} The calling Touch Dispatcher.
             */
            offTouchStart(callback: TouchCallback): Dispatchers.Touch;
            /**
             * Registers a callback to be called when the touch position changes.
             *
             * @param {TouchCallback} callback
             * @return {Dispatchers.Touch} The calling Touch Dispatcher.
             */
            onTouchMove(callback: TouchCallback): Dispatchers.Touch;
            /**
             * Removes a callback that would be called when the touch position changes.
             *
             * @param {TouchCallback} callback
             * @return {Dispatchers.Touch} The calling Touch Dispatcher.
             */
            offTouchMove(callback: TouchCallback): Dispatchers.Touch;
            /**
             * Registers a callback to be called when a touch ends.
             *
             * @param {TouchCallback} callback
             * @return {Dispatchers.Touch} The calling Touch Dispatcher.
             */
            onTouchEnd(callback: TouchCallback): Dispatchers.Touch;
            /**
             * Removes a callback that would be called when a touch ends.
             *
             * @param {TouchCallback} callback
             * @return {Dispatchers.Touch} The calling Touch Dispatcher.
             */
            offTouchEnd(callback: TouchCallback): Dispatchers.Touch;
            /**
             * Registers a callback to be called when a touch is cancelled.
             *
             * @param {TouchCallback} callback
             * @return {Dispatchers.Touch} The calling Touch Dispatcher.
             */
            onTouchCancel(callback: TouchCallback): Dispatchers.Touch;
            /**
             * Removes a callback that would be called when a touch is cancelled.
             *
             * @param {TouchCallback} callback
             * @return {Dispatchers.Touch} The calling Touch Dispatcher.
             */
            offTouchCancel(callback: TouchCallback): Dispatchers.Touch;
        }
    }
}


declare module Plottable {
    module Dispatchers {
        type KeyCallback = (keyCode: number, event: KeyboardEvent) => void;
        class Key extends Dispatcher {
            /**
             * Gets a Key Dispatcher. If one already exists it will be returned;
             * otherwise, a new one will be created.
             *
             * @return {Dispatchers.Key}
             */
            static getDispatcher(): Dispatchers.Key;
            /**
             * This constructor should not be invoked directly.
             *
             * @constructor
             */
            constructor();
            /**
             * Registers a callback to be called whenever a key is pressed.
             *
             * @param {KeyCallback} callback
             * @return {Dispatchers.Key} The calling Key Dispatcher.
             */
            onKeyDown(callback: KeyCallback): Key;
            /**
             * Removes the callback to be called whenever a key is pressed.
             *
             * @param {KeyCallback} callback
             * @return {Dispatchers.Key} The calling Key Dispatcher.
             */
            offKeyDown(callback: KeyCallback): Key;
        }
    }
}


declare module Plottable {
    class Interaction {
        protected _componentAttachedTo: Component;
        protected _anchor(component: Component): void;
        protected _unanchor(): void;
        /**
         * Attaches this Interaction to a Component.
         * If the Interaction was already attached to a Component, it first detaches itself from the old Component.
         *
         * @param {Component} component
         * @returns {Interaction} The calling Interaction.
         */
        attachTo(component: Component): Interaction;
        /**
         * Detaches this Interaction from the Component.
         * This Interaction can be reused.
         *
         * @param {Component} component
         * @returns {Interaction} The calling Interaction.
         */
        detachFrom(component: Component): Interaction;
        /**
         * Translates an <svg>-coordinate-space point to Component-space coordinates.
         *
         * @param {Point} p A Point in <svg>-space coordinates.
         * @return {Point} The same location in Component-space coordinates.
         */
        protected _translateToComponentSpace(p: Point): Point;
        /**
         * Checks whether a Component-coordinate-space Point is inside the Component.
         *
         * @param {Point} p A Point in Compoennt-space coordinates.
         * @return {boolean} Whether or not the point is inside the Component.
         */
        protected _isInsideComponent(p: Point): boolean;
    }
}


declare module Plottable {
    type ClickCallback = (point: Point) => void;
    module Interactions {
        class Click extends Interaction {
            protected _anchor(component: Component): void;
            protected _unanchor(): void;
            /**
             * Adds a callback to be called when the Component is clicked.
             *
             * @param {ClickCallback} callback
             * @return {Interactions.Click} The calling Click Interaction.
             */
            onClick(callback: ClickCallback): Click;
            /**
             * Removes a callback that would be called when the Component is clicked.
             *
             * @param {ClickCallback} callback
             * @return {Interactions.Click} The calling Click Interaction.
             */
            offClick(callback: ClickCallback): Click;
        }
    }
}


declare module Plottable {
    module Interactions {
        class DoubleClick extends Interaction {
            protected _anchor(component: Component): void;
            protected _unanchor(): void;
            /**
             * Adds a callback to be called when the Component is double-clicked.
             *
             * @param {ClickCallback} callback
             * @return {Interactions.DoubleClick} The calling DoubleClick Interaction.
             */
            onDoubleClick(callback: ClickCallback): DoubleClick;
            /**
             * Removes a callback that would be called when the Component is double-clicked.
             *
             * @param {ClickCallback} callback
             * @return {Interactions.DoubleClick} The calling DoubleClick Interaction.
             */
            offDoubleClick(callback: ClickCallback): DoubleClick;
        }
    }
}


declare module Plottable {
    type KeyCallback = (keyCode: number) => void;
    module Interactions {
        class Key extends Interaction {
            protected _anchor(component: Component): void;
            protected _unanchor(): void;
            /**
             * Adds a callback to be called when the key with the given keyCode is
             * pressed and the user is moused over the Component.
             *
             * @param {number} keyCode
             * @param {KeyCallback} callback
             * @returns {Interactions.Key} The calling Key Interaction.
             */
            onKey(keyCode: number, callback: KeyCallback): Key;
            /**
             * Removes a callback that would be called when the key with the given keyCode is
             * pressed and the user is moused over the Component.
             *
             * @param {number} keyCode
             * @param {KeyCallback} callback
             * @returns {Interactions.Key} The calling Key Interaction.
             */
            offKey(keyCode: number, callback: KeyCallback): Key;
        }
    }
}


declare module Plottable {
    type PointerCallback = (point: Point) => void;
    module Interactions {
        class Pointer extends Interaction {
            protected _anchor(component: Component): void;
            protected _unanchor(): void;
            /**
             * Adds a callback to be called when the pointer enters the Component.
             *
             * @param {PointerCallback} callback
             * @return {Interactions.Pointer} The calling Pointer Interaction.
             */
            onPointerEnter(callback: PointerCallback): Pointer;
            /**
             * Removes a callback that would be called when the pointer enters the Component.
             *
             * @param {PointerCallback} callback
             * @return {Interactions.Pointer} The calling Pointer Interaction.
             */
            offPointerEnter(callback: PointerCallback): Pointer;
            /**
             * Adds a callback to be called when the pointer moves within the Component.
             *
             * @param {PointerCallback} callback
             * @return {Interactions.Pointer} The calling Pointer Interaction.
             */
            onPointerMove(callback: PointerCallback): Pointer;
            /**
             * Removes a callback that would be called when the pointer moves within the Component.
             *
             * @param {PointerCallback} callback
             * @return {Interactions.Pointer} The calling Pointer Interaction.
             */
            offPointerMove(callback: PointerCallback): Pointer;
            /**
             * Adds a callback to be called when the pointer exits the Component.
             *
             * @param {PointerCallback} callback
             * @return {Interactions.Pointer} The calling Pointer Interaction.
             */
            onPointerExit(callback: PointerCallback): Pointer;
            /**
             * Removes a callback that would be called when the pointer exits the Component.
             *
             * @param {PointerCallback} callback
             * @return {Interactions.Pointer} The calling Pointer Interaction.
             */
            offPointerExit(callback: PointerCallback): Pointer;
        }
    }
}


declare module Plottable {
    module Interactions {
        class PanZoom extends Interaction {
            /**
             * The number of pixels occupied in a line.
             */
            static PIXELS_PER_LINE: number;
            /**
             * A PanZoom Interaction updates the domains of an x-scale and/or a y-scale
             * in response to the user panning or zooming.
             *
             * @constructor
             * @param {QuantitativeScale} [xScale] The x-scale to update on panning/zooming.
             * @param {QuantitativeScale} [yScale] The y-scale to update on panning/zooming.
             */
            constructor(xScale?: QuantitativeScale<any>, yScale?: QuantitativeScale<any>);
            protected _anchor(component: Component): void;
            protected _unanchor(): void;
        }
    }
}


declare module Plottable {
    type DragCallback = (start: Point, end: Point) => void;
    module Interactions {
        class Drag extends Interaction {
            protected _anchor(component: Component): void;
            protected _unanchor(): void;
            /**
             * Gets whether the Drag Interaction constrains Points passed to its
             * callbacks to lie inside its Component.
             *
             * If true, when the user drags outside of the Component, the closest Point
             * inside the Component will be passed to the callback instead of the actual
             * cursor position.
             *
             * @return {boolean}
             */
            constrainToComponent(): boolean;
            /**
             * Sets whether the Drag Interaction constrains Points passed to its
             * callbacks to lie inside its Component.
             *
             * If true, when the user drags outside of the Component, the closest Point
             * inside the Component will be passed to the callback instead of the actual
             * cursor position.
             *
             * @param {boolean}
             * @return {Interactions.Drag} The calling Drag Interaction.
             */
            constrainToComponent(constrain: boolean): Drag;
            /**
             * Adds a callback to be called when dragging starts.
             *
             * @param {DragCallback} callback
             * @returns {Drag} The calling Drag Interaction.
             */
            onDragStart(callback: DragCallback): Drag;
            /**
             * Removes a callback that would be called when dragging starts.
             *
             * @param {DragCallback} callback
             * @returns {Drag} The calling Drag Interaction.
             */
            offDragStart(callback: DragCallback): Drag;
            /**
             * Adds a callback to be called during dragging.
             *
             * @param {DragCallback} callback
             * @returns {Drag} The calling Drag Interaction.
             */
            onDrag(callback: DragCallback): Drag;
            /**
             * Removes a callback that would be called during dragging.
             *
             * @param {DragCallback} callback
             * @returns {Drag} The calling Drag Interaction.
             */
            offDrag(callback: DragCallback): Drag;
            /**
             * Adds a callback to be called when dragging ends.
             *
             * @param {DragCallback} callback
             * @returns {Drag} The calling Drag Interaction.
             */
            onDragEnd(callback: DragCallback): Drag;
            /**
             * Removes a callback that would be called when dragging ends.
             *
             * @param {DragCallback} callback
             * @returns {Drag} The calling Drag Interaction.
             */
            offDragEnd(callback: DragCallback): Drag;
        }
    }
}


declare module Plottable {
    type DragBoxCallback = (bounds: Bounds) => void;
    module Components {
        class DragBoxLayer extends Components.SelectionBoxLayer {
            protected _hasCorners: boolean;
            /**
             * Constructs a DragBoxLayer.
             *
             * A DragBoxLayer is a SelectionBoxLayer with a built-in Drag Interaction.
             * A drag gesture will set the Bounds of the box.
             * If resizing is enabled using resizable(true), the edges of box can be repositioned.
             *
             * @constructor
             */
            constructor();
            protected _setup(): void;
            renderImmediately(): DragBoxLayer;
            /**
             * Gets the detection radius of the drag box in pixels.
             */
            detectionRadius(): number;
            /**
             * Sets the detection radius of the drag box in pixels.
             *
             * @param {number} r
             * @return {DragBoxLayer} The calling DragBoxLayer.
             */
            detectionRadius(r: number): DragBoxLayer;
            /**
             * Gets whether or not the drag box is resizable.
             */
            resizable(): boolean;
            /**
             * Sets whether or not the drag box is resizable.
             *
             * @param {boolean} canResize
             * @return {DragBoxLayer} The calling DragBoxLayer.
             */
            resizable(canResize: boolean): DragBoxLayer;
            protected _setResizableClasses(canResize: boolean): void;
            /**
             * Sets the callback to be called when dragging starts.
             *
             * @param {DragBoxCallback} callback
             * @returns {DragBoxLayer} The calling DragBoxLayer.
             */
            onDragStart(callback: DragBoxCallback): DragBoxLayer;
            /**
             * Removes a callback to be called when dragging starts.
             *
             * @param {DragBoxCallback} callback
             * @returns {DragBoxLayer} The calling DragBoxLayer.
             */
            offDragStart(callback: DragBoxCallback): DragBoxLayer;
            /**
             * Sets a callback to be called during dragging.
             *
             * @param {DragBoxCallback} callback
             * @returns {DragBoxLayer} The calling DragBoxLayer.
             */
            onDrag(callback: DragBoxCallback): DragBoxLayer;
            /**
             * Removes a callback to be called during dragging.
             *
             * @param {DragBoxCallback} callback
             * @returns {DragBoxLayer} The calling DragBoxLayer.
             */
            offDrag(callback: DragBoxCallback): DragBoxLayer;
            /**
             * Sets a callback to be called when dragging ends.
             *
             * @param {DragBoxCallback} callback
             * @returns {DragBoxLayer} The calling DragBoxLayer.
             */
            onDragEnd(callback: DragBoxCallback): DragBoxLayer;
            /**
             * Removes a callback to be called when dragging ends.
             *
             * @param {DragBoxCallback} callback
             * @returns {DragBoxLayer} The calling DragBoxLayer.
             */
            offDragEnd(callback: DragBoxCallback): DragBoxLayer;
            /**
             * Gets the internal Interactions.Drag of the DragBoxLayer.
             */
            dragInteraction(): Interactions.Drag;
        }
    }
}


declare module Plottable {
    module Components {
        class XDragBoxLayer extends DragBoxLayer {
            /**
             * An XDragBoxLayer is a DragBoxLayer whose size can only be set in the X-direction.
             * The y-values of the bounds() are always set to 0 and the height() of the XDragBoxLayer.
             *
             * @constructor
             */
            constructor();
            computeLayout(origin?: Point, availableWidth?: number, availableHeight?: number): XDragBoxLayer;
            protected _setBounds(newBounds: Bounds): void;
            protected _setResizableClasses(canResize: boolean): void;
        }
    }
}


declare module Plottable {
    module Components {
        class YDragBoxLayer extends DragBoxLayer {
            /**
             * A YDragBoxLayer is a DragBoxLayer whose size can only be set in the Y-direction.
             * The x-values of the bounds() are always set to 0 and the width() of the YDragBoxLayer.
             *
             * @constructor
             */
            constructor();
            computeLayout(origin?: Point, availableWidth?: number, availableHeight?: number): YDragBoxLayer;
            protected _setBounds(newBounds: Bounds): void;
            protected _setResizableClasses(canResize: boolean): void;
        }
    }
}<|MERGE_RESOLUTION|>--- conflicted
+++ resolved
@@ -2302,25 +2302,11 @@
 
 declare module Plottable {
     module Plots {
-<<<<<<< HEAD
-        type PlotData = {
-            data: any[];
-            pixelPoints: Point[];
-=======
-        /**
-         * A key that is also coupled with a dataset, a drawer and a metadata in Plot.
-         */
-        type PlotDatasetKey = {
-            dataset: Dataset;
-            drawer: Drawer;
-            key: string;
-        };
         type Entity = {
             datum: any;
             index: number;
             dataset: Dataset;
             position: Point;
->>>>>>> a7cbf8d7
             selection: D3.Selection;
             plot: Plot;
         };
@@ -2335,7 +2321,7 @@
     }
     class Plot extends Component {
         protected _dataChanged: boolean;
-        protected _datasetToDrawer: Utils.Map<Dataset, Drawers.AbstractDrawer>;
+        protected _datasetToDrawer: Utils.Map<Dataset, Drawer>;
         protected _renderArea: D3.Selection;
         protected _attrBindings: D3.Map<_Projection>;
         protected _attrExtents: D3.Map<any[]>;
@@ -2434,17 +2420,9 @@
         /**
          * Retrieves Selections of this Plot for the specified Datasets.
          *
-<<<<<<< HEAD
-         * @param {Dataset[]} datasets The Datasets to retrieve the selections from.
-         * If not provided, all selections will be retrieved.
-         * @param {boolean} exclude If set to true, all Datasets will be queried excluding the Datasets referenced
-         * in the previous argument (default = false).
-         * @returns {D3.Selection} The retrieved Selections.
-=======
          * @param {Dataset[]} [datasets] The Datasets to retrieve the Selections for.
          *   If not provided, Selections will be retrieved for all Datasets on the Plot.
          * @returns {D3.Selection}
->>>>>>> a7cbf8d7
          */
         getAllSelections(datasets?: Dataset[]): D3.Selection;
         /**
