
declare module Plottable {
    module _Util {
        module Methods {
            /**
             * Checks if x is between a and b.
             *
             * @param {number} x The value to test if in range
             * @param {number} a The beginning of the (inclusive) range
             * @param {number} b The ending of the (inclusive) range
             * @return {boolean} Whether x is in [a, b]
             */
            function inRange(x: number, a: number, b: number): boolean;
            /** Print a warning message to the console, if it is available.
             *
             * @param {string} The warnings to print
             */
            function warn(warning: string): void;
            /**
             * Takes two arrays of numbers and adds them together
             *
             * @param {number[]} alist The first array of numbers
             * @param {number[]} blist The second array of numbers
             * @return {number[]} An array of numbers where x[i] = alist[i] + blist[i]
             */
            function addArrays(alist: number[], blist: number[]): number[];
            /**
             * Takes two sets and returns the intersection
             *
             * Due to the fact that D3.Sets store strings internally, return type is always a string set
             *
             * @param {D3.Set<T>} set1 The first set
             * @param {D3.Set<T>} set2 The second set
             * @return {D3.Set<string>} A set that contains elements that appear in both set1 and set2
             */
            function intersection<T>(set1: D3.Set<T>, set2: D3.Set<T>): D3.Set<string>;
            /**
             * Take an accessor object (may be a string to be made into a key, or a value, or a color code)
             * and "activate" it by turning it into a function in (datum, index, metadata)
             */
            function accessorize(accessor: any): _Accessor;
            /**
             * Takes two sets and returns the union
             *
             * Due to the fact that D3.Sets store strings internally, return type is always a string set
             *
             * @param {D3.Set<T>} set1 The first set
             * @param {D3.Set<T>} set2 The second set
             * @return {D3.Set<string>} A set that contains elements that appear in either set1 or set2
             */
            function union<T>(set1: D3.Set<T>, set2: D3.Set<T>): D3.Set<string>;
            /**
             * Populates a map from an array of keys and a transformation function.
             *
             * @param {string[]} keys The array of keys.
             * @param {(string, number) => T} transform A transformation function to apply to the keys.
             * @return {D3.Map<T>} A map mapping keys to their transformed values.
             */
            function populateMap<T>(keys: string[], transform: (key: string, index: number) => T): D3.Map<T>;
            /**
             * Take an array of values, and return the unique values.
             * Will work iff ∀ a, b, a.toString() == b.toString() => a == b; will break on Object inputs
             *
             * @param {T[]} values The values to find uniqueness for
             * @return {T[]} The unique values
             */
            function uniq<T>(arr: T[]): T[];
            /**
             * Creates an array of length `count`, filled with value or (if value is a function), value()
             *
             * @param {any} value The value to fill the array with, or, if a function, a generator for values (called with index as arg)
             * @param {number} count The length of the array to generate
             * @return {any[]}
             */
            function createFilledArray<T>(value: T, count: number): T[];
            function createFilledArray<T>(func: (index?: number) => T, count: number): T[];
            /**
             * @param {T[][]} a The 2D array that will have its elements joined together.
             * @return {T[]} Every array in a, concatenated together in the order they appear.
             */
            function flatten<T>(a: T[][]): T[];
            /**
             * Check if two arrays are equal by strict equality.
             */
            function arrayEq<T>(a: T[], b: T[]): boolean;
            /**
             * @param {any} a Object to check against b for equality.
             * @param {any} b Object to check against a for equality.
             *
             * @returns {boolean} whether or not two objects share the same keys, and
             *          values associated with those keys. Values will be compared
             *          with ===.
             */
            function objEq(a: any, b: any): boolean;
            /**
             * Computes the max value from the array.
             *
             * If type is not comparable then t will be converted to a comparable before computing max.
             */
            function max<C>(arr: C[], default_val: C): C;
            function max<T, C>(arr: T[], acc: (x?: T, i?: number) => C, default_val: C): C;
            /**
             * Computes the min value from the array.
             *
             * If type is not comparable then t will be converted to a comparable before computing min.
             */
            function min<C>(arr: C[], default_val: C): C;
            function min<T, C>(arr: T[], acc: (x?: T, i?: number) => C, default_val: C): C;
            /**
             * Creates shallow copy of map.
             * @param {{ [key: string]: any }} oldMap Map to copy
             *
             * @returns {[{ [key: string]: any }} coppied map.
             */
            function copyMap<T>(oldMap: {
                [x: string]: T;
            }): {
                [x: string]: T;
            };
            function range(start: number, stop: number, step?: number): number[];
            /** Is like setTimeout, but activates synchronously if time=0
             * We special case 0 because of an observed issue where calling setTimeout causes visible flickering.
             * We believe this is because when requestAnimationFrame calls into the paint function, as soon as that function finishes
             * evaluating, the results are painted to the screen. As a result, if we want something to occur immediately but call setTimeout
             * with time=0, then it is pushed to the call stack and rendered in the next frame, so the component that was rendered via
             * setTimeout appears out-of-sync with the rest of the plot.
             */
            function setTimeout(f: Function, time: number, ...args: any[]): number;
            function colorTest(colorTester: D3.Selection, className: string): string;
        }
    }
}


declare module Plottable {
    module _Util {
        module OpenSource {
            /**
             * Returns the sortedIndex for inserting a value into an array.
             * Takes a number and an array of numbers OR an array of objects and an accessor that returns a number.
             * @param {number} value: The numerical value to insert
             * @param {any[]} arr: Array to find insertion index, can be number[] or any[] (if accessor provided)
             * @param {_Accessor} accessor: If provided, this function is called on members of arr to determine insertion index
             * @returns {number} The insertion index.
             * The behavior is undefined for arrays that are unsorted
             * If there are multiple valid insertion indices that maintain sorted order (e.g. addign 1 to [1,1,1,1,1]) then
             * the behavior must satisfy that the array is sorted post-insertion, but is otherwise unspecified.
             * This is a modified version of Underscore.js's implementation of sortedIndex.
             * Underscore.js is released under the MIT License:
             *  Copyright (c) 2009-2014 Jeremy Ashkenas, DocumentCloud and Investigative
             *  Reporters & Editors
             *
             *  Permission is hereby granted, free of charge, to any person
             *  obtaining a copy of this software and associated documentation
             *  files (the "Software"), to deal in the Software without
             *  restriction, including without limitation the rights to use,
             *  copy, modify, merge, publish, distribute, sublicense, and/or sell
             *  copies of the Software, and to permit persons to whom the
             *  Software is furnished to do so, subject to the following
             *  conditions:
             *
             *  The above copyright notice and this permission notice shall be
             *  included in all copies or substantial portions of the Software.
             *
             *  THE SOFTWARE IS PROVIDED "AS IS", WITHOUT WARRANTY OF ANY KIND,
             *  EXPRESS OR IMPLIED, INCLUDING BUT NOT LIMITED TO THE WARRANTIES
             *  OF MERCHANTABILITY, FITNESS FOR A PARTICULAR PURPOSE AND
             *  NONINFRINGEMENT. IN NO EVENT SHALL THE AUTHORS OR COPYRIGHT
             *  HOLDERS BE LIABLE FOR ANY CLAIM, DAMAGES OR OTHER LIABILITY,
             *  WHETHER IN AN ACTION OF CONTRACT, TORT OR OTHERWISE, ARISING
             *  FROM, OUT OF OR IN CONNECTION WITH THE SOFTWARE OR THE USE OR
             *  OTHER DEALINGS IN THE SOFTWARE.
             */
            function sortedIndex(val: number, arr: number[]): number;
            function sortedIndex(val: number, arr: any[], accessor: _Accessor): number;
        }
    }
}


declare module Plottable {
    module _Util {
        class IDCounter {
            increment(id: any): number;
            decrement(id: any): number;
            get(id: any): number;
        }
    }
}


declare module Plottable {
    module _Util {
        /**
         * An associative array that can be keyed by anything (inc objects).
         * Uses pointer equality checks which is why this works.
         * This power has a price: everything is linear time since it is actually backed by an array...
         */
        class StrictEqualityAssociativeArray {
            /**
             * Set a new key/value pair in the store.
             *
             * @param {any} key Key to set in the store
             * @param {any} value Value to set in the store
             * @return {boolean} True if key already in store, false otherwise
             */
            set(key: any, value: any): boolean;
            /**
             * Get a value from the store, given a key.
             *
             * @param {any} key Key associated with value to retrieve
             * @return {any} Value if found, undefined otherwise
             */
            get(key: any): any;
            /**
             * Test whether store has a value associated with given key.
             *
             * Will return true if there is a key/value entry,
             * even if the value is explicitly `undefined`.
             *
             * @param {any} key Key to test for presence of an entry
             * @return {boolean} Whether there was a matching entry for that key
             */
            has(key: any): boolean;
            /**
             * Return an array of the values in the key-value store
             *
             * @return {any[]} The values in the store
             */
            values(): any[];
            /**
             * Return an array of keys in the key-value store
             *
             * @return {any[]} The keys in the store
             */
            keys(): any[];
            /**
             * Execute a callback for each entry in the array.
             *
             * @param {(key: any, val?: any, index?: number) => any} callback The callback to eecute
             * @return {any[]} The results of mapping the callback over the entries
             */
            map(cb: (key?: any, val?: any, index?: number) => any): any[];
            /**
             * Delete a key from the key-value store. Return whether the key was present.
             *
             * @param {any} The key to remove
             * @return {boolean} Whether a matching entry was found and removed
             */
            delete(key: any): boolean;
        }
    }
}


declare module Plottable {
    module _Util {
        class Cache<T> {
            /**
             * @constructor
             *
             * @param {string} compute The function whose results will be cached.
             * @param {string} [canonicalKey] If present, when clear() is called,
             *        this key will be re-computed. If its result hasn't been changed,
             *        the cache will not be cleared.
             * @param {(v: T, w: T) => boolean} [valueEq]
             *        Used to determine if the value of canonicalKey has changed.
             *        If omitted, defaults to === comparision.
             */
            constructor(compute: (k: string) => T, canonicalKey?: string, valueEq?: (v: T, w: T) => boolean);
            /**
             * Attempt to look up k in the cache, computing the result if it isn't
             * found.
             *
             * @param {string} k The key to look up in the cache.
             * @return {T} The value associated with k; the result of compute(k).
             */
            get(k: string): T;
            /**
             * Reset the cache empty.
             *
             * If canonicalKey was provided at construction, compute(canonicalKey)
             * will be re-run. If the result matches what is already in the cache,
             * it will not clear the cache.
             *
             * @return {Cache<T>} The calling Cache.
             */
            clear(): Cache<T>;
        }
    }
}


declare module Plottable {
    module _Util {
        module Text {
            var HEIGHT_TEXT: string;
            interface Dimensions {
                width: number;
                height: number;
            }
            interface TextMeasurer {
                (s: string): Dimensions;
            }
            /**
             * Returns a quasi-pure function of typesignature (t: string) => Dimensions which measures height and width of text
             * in the given text selection
             *
             * @param {D3.Selection} selection: A temporary text selection that the string will be placed into for measurement.
             *                                  Will be removed on function creation and appended only for measurement.
             * @returns {Dimensions} width and height of the text
             */
            function getTextMeasurer(selection: D3.Selection): TextMeasurer;
            /**
             * This class will measure text by measuring each character individually,
             * then adding up the dimensions. It will also cache the dimensions of each
             * letter.
             */
            class CachingCharacterMeasurer {
                /**
                 * @param {string} s The string to be measured.
                 * @return {Dimensions} The width and height of the measured text.
                 */
                measure: TextMeasurer;
                /**
                 * @param {D3.Selection} textSelection The element that will have text inserted into
                 *        it in order to measure text. The styles present for text in
                 *        this element will to the text being measured.
                 */
                constructor(textSelection: D3.Selection);
                /**
                 * Clear the cache, if it seems that the text has changed size.
                 */
                clear(): CachingCharacterMeasurer;
            }
            /**
             * Gets a truncated version of a sting that fits in the available space, given the element in which to draw the text
             *
             * @param {string} text: The string to be truncated
             * @param {number} availableWidth: The available width, in pixels
             * @param {D3.Selection} element: The text element used to measure the text
             * @returns {string} text - the shortened text
             */
            function getTruncatedText(text: string, availableWidth: number, measurer: TextMeasurer): string;
            /**
             * Takes a line, a width to fit it in, and a text measurer. Will attempt to add ellipses to the end of the line,
             * shortening the line as required to ensure that it fits within width.
             */
            function addEllipsesToLine(line: string, width: number, measureText: TextMeasurer): string;
            function writeLineHorizontally(line: string, g: D3.Selection, width: number, height: number, xAlign?: string, yAlign?: string): {
                width: number;
                height: number;
            };
            function writeLineVertically(line: string, g: D3.Selection, width: number, height: number, xAlign?: string, yAlign?: string, rotation?: string): {
                width: number;
                height: number;
            };
            interface IWriteTextResult {
                textFits: boolean;
                usedWidth: number;
                usedHeight: number;
            }
            interface IWriteOptions {
                g: D3.Selection;
                xAlign: string;
                yAlign: string;
            }
            /**
             * @param {write} [IWriteOptions] If supplied, the text will be written
             *        To the given g. Will align the text vertically if it seems like
             *        that is appropriate.
             * Returns an IWriteTextResult with info on whether the text fit, and how much width/height was used.
             */
            function writeText(text: string, width: number, height: number, tm: TextMeasurer, orientation?: string, write?: IWriteOptions): IWriteTextResult;
        }
    }
}


declare module Plottable {
    module _Util {
        module WordWrap {
            interface WrappedText {
                originalText: string;
                lines: string[];
                textFits: boolean;
            }
            /**
             * Takes a block of text, a width and height to fit it in, and a 2-d text measurement function.
             * Wraps words and fits as much of the text as possible into the given width and height.
             */
            function breakTextToFitRect(text: string, width: number, height: number, measureText: Text.TextMeasurer): WrappedText;
            /**
             * Determines if it is possible to fit a given text within width without breaking any of the words.
             * Simple algorithm, split the text up into tokens, and make sure that the widest token doesn't exceed
             * allowed width.
             */
            function canWrapWithoutBreakingWords(text: string, width: number, widthMeasure: (s: string) => number): boolean;
        }
    }
}

declare module Plottable {
    module _Util {
        module DOM {
            /**
             * Gets the bounding box of an element.
             * @param {D3.Selection} element
             * @returns {SVGRed} The bounding box.
             */
            function getBBox(element: D3.Selection): SVGRect;
            var POLYFILL_TIMEOUT_MSEC: number;
            function requestAnimationFramePolyfill(fn: () => any): void;
            function isSelectionRemovedFromSVG(selection: D3.Selection): boolean;
            function getElementWidth(elem: HTMLScriptElement): number;
            function getElementHeight(elem: HTMLScriptElement): number;
            function getSVGPixelWidth(svg: D3.Selection): number;
            function translate(s: D3.Selection, x?: number, y?: number): any;
            function boxesOverlap(boxA: ClientRect, boxB: ClientRect): boolean;
        }
    }
}


declare module Plottable {
    module _Util {
        module Color {
            /**
             * Return contrast ratio between two colors
             * Based on implementation from chroma.js by Gregor Aisch (gka) (licensed under BSD)
             * chroma.js may be found here: https://github.com/gka/chroma.js
             * License may be found here: https://github.com/gka/chroma.js/blob/master/LICENSE
             * see http://www.w3.org/TR/2008/REC-WCAG20-20081211/#contrast-ratiodef
             */
            function contrast(a: string, b: string): number;
        }
    }
}


declare module Plottable {
    interface Formatter {
        (d: any): string;
    }
    var MILLISECONDS_IN_ONE_DAY: number;
    module Formatters {
        /**
         * Creates a formatter for currency values.
         *
         * @param {number} [precision] The number of decimal places to show (default 2).
         * @param {string} [symbol] The currency symbol to use (default "$").
         * @param {boolean} [prefix] Whether to prepend or append the currency symbol (default true).
         * @param {boolean} [onlyShowUnchanged] Whether to return a value if value changes after formatting (default true).
         *
         * @returns {Formatter} A formatter for currency values.
         */
        function currency(precision?: number, symbol?: string, prefix?: boolean): (d: any) => string;
        /**
         * Creates a formatter that displays exactly [precision] decimal places.
         *
         * @param {number} [precision] The number of decimal places to show (default 3).
         * @param {boolean} [onlyShowUnchanged] Whether to return a value if value changes after formatting (default true).
         *
         * @returns {Formatter} A formatter that displays exactly [precision] decimal places.
         */
        function fixed(precision?: number): (d: any) => string;
        /**
         * Creates a formatter that formats numbers to show no more than
         * [precision] decimal places. All other values are stringified.
         *
         * @param {number} [precision] The number of decimal places to show (default 3).
         * @param {boolean} [onlyShowUnchanged] Whether to return a value if value changes after formatting (default true).
         *
         * @returns {Formatter} A formatter for general values.
         */
        function general(precision?: number): (d: any) => string;
        /**
         * Creates a formatter that stringifies its input.
         *
         * @returns {Formatter} A formatter that stringifies its input.
         */
        function identity(): (d: any) => string;
        /**
         * Creates a formatter for percentage values.
         * Multiplies the input by 100 and appends "%".
         *
         * @param {number} [precision] The number of decimal places to show (default 0).
         * @param {boolean} [onlyShowUnchanged] Whether to return a value if value changes after formatting (default true).
         *
         * @returns {Formatter} A formatter for percentage values.
         */
        function percentage(precision?: number): (d: any) => string;
        /**
         * Creates a formatter for values that displays [precision] significant figures
         * and puts SI notation.
         *
         * @param {number} [precision] The number of significant figures to show (default 3).
         *
         * @returns {Formatter} A formatter for SI values.
         */
        function siSuffix(precision?: number): (d: any) => string;
        /**
         * Creates a multi time formatter that displays dates.
         *
         * @returns {Formatter} A formatter for time/date values.
         */
        function multiTime(): (d: any) => string;
        /**
         * Creates a time formatter that displays time/date using given specifier.
         *
         * List of directives can be found on: https://github.com/mbostock/d3/wiki/Time-Formatting#format
         *
         * @param {string} [specifier] The specifier for the formatter.
         *
         * @returns {Formatter} A formatter for time/date values.
         */
        function time(specifier: string): Formatter;
        /**
         * Creates a formatter for relative dates.
         *
         * @param {number} baseValue The start date (as epoch time) used in computing relative dates (default 0)
         * @param {number} increment The unit used in calculating relative date values (default MILLISECONDS_IN_ONE_DAY)
         * @param {string} label The label to append to the formatted string (default "")
         *
         * @returns {Formatter} A formatter for time/date values.
         */
        function relativeDate(baseValue?: number, increment?: number, label?: string): (d: any) => string;
    }
}


declare module Plottable {
    module Config {
        /**
         * Specifies if Plottable should show warnings.
         */
        var SHOW_WARNINGS: boolean;
    }
}


declare module Plottable {
    var version: string;
}


declare module Plottable {
    module Core {
        /**
         * Colors we use as defaults on a number of graphs.
         */
        class Colors {
            static CORAL_RED: string;
            static INDIGO: string;
            static ROBINS_EGG_BLUE: string;
            static FERN: string;
            static BURNING_ORANGE: string;
            static ROYAL_HEATH: string;
            static CONIFER: string;
            static CERISE_RED: string;
            static BRIGHT_SUN: string;
            static JACARTA: string;
            static PLOTTABLE_COLORS: string[];
        }
    }
}


declare module Plottable {
    module Core {
        /**
         * A class most other Plottable classes inherit from, in order to have a
         * unique ID.
         */
        class PlottableObject {
            _plottableID: number;
        }
    }
}


declare module Plottable {
    module Core {
        /**
         * This interface represents anything in Plottable which can have a listener attached.
         * Listeners attach by referencing the Listenable's broadcaster, and calling registerListener
         * on it.
         *
         * e.g.:
         * listenable: Plottable.Listenable;
         * listenable.broadcaster.registerListener(callbackToCallOnBroadcast)
         */
        interface Listenable {
            broadcaster: Broadcaster;
        }
        /**
         * This interface represents the callback that should be passed to the Broadcaster on a Listenable.
         *
         * The callback will be called with the attached Listenable as the first object, and optional arguments
         * as the subsequent arguments.
         *
         * The Listenable is passed as the first argument so that it is easy for the callback to reference the
         * current state of the Listenable in the resolution logic.
         */
        interface BroadcasterCallback {
            (listenable: Listenable, ...args: any[]): any;
        }
        /**
         * The Broadcaster class is owned by an Listenable. Third parties can register and deregister listeners
         * from the broadcaster. When the broadcaster.broadcast method is activated, all registered callbacks are
         * called. The registered callbacks are called with the registered Listenable that the broadcaster is attached
         * to, along with optional arguments passed to the `broadcast` method.
         *
         * The listeners are called synchronously.
         */
        class Broadcaster extends PlottableObject {
            listenable: Listenable;
            /**
             * Constructs a broadcaster, taking the Listenable that the broadcaster will be attached to.
             *
             * @constructor
             * @param {Listenable} listenable The Listenable-object that this broadcaster is attached to.
             */
            constructor(listenable: Listenable);
            /**
             * Registers a callback to be called when the broadcast method is called. Also takes a key which
             * is used to support deregistering the same callback later, by passing in the same key.
             * If there is already a callback associated with that key, then the callback will be replaced.
             *
             * @param key The key associated with the callback. Key uniqueness is determined by deep equality.
             * @param {BroadcasterCallback} callback A callback to be called when the Scale's domain changes.
             * @returns {Broadcaster} this object
             */
            registerListener(key: any, callback: BroadcasterCallback): Broadcaster;
            /**
             * Call all listening callbacks, optionally with arguments passed through.
             *
             * @param ...args A variable number of optional arguments
             * @returns {Broadcaster} this object
             */
            broadcast(...args: any[]): Broadcaster;
            /**
             * Deregisters the callback associated with a key.
             *
             * @param key The key to deregister.
             * @returns {Broadcaster} this object
             */
            deregisterListener(key: any): Broadcaster;
            /**
             * Deregisters all listeners and callbacks associated with the broadcaster.
             *
             * @returns {Broadcaster} this object
             */
            deregisterAllListeners(): void;
        }
    }
}


declare module Plottable {
    class Dataset extends Core.PlottableObject implements Core.Listenable {
        broadcaster: Core.Broadcaster;
        /**
         * Constructs a new set.
         *
         * A Dataset is mostly just a wrapper around an any[], Dataset is the
         * data you're going to plot.
         *
         * @constructor
         * @param {any[]} data The data for this DataSource (default = []).
         * @param {any} metadata An object containing additional information (default = {}).
         */
        constructor(data?: any[], metadata?: any);
        /**
         * Gets the data.
         *
         * @returns {DataSource|any[]} The calling DataSource, or the current data.
         */
        data(): any[];
        /**
         * Sets the data.
         *
         * @param {any[]} data The new data.
         * @returns {Dataset} The calling Dataset.
         */
        data(data: any[]): Dataset;
        /**
         * Get the metadata.
         *
         * @returns {any} the current
         * metadata.
         */
        metadata(): any;
        /**
         * Set the metadata.
         *
         * @param {any} metadata The new metadata.
         * @returns {Dataset} The calling Dataset.
         */
        metadata(metadata: any): Dataset;
        _getExtent(accessor: _Accessor, typeCoercer: (d: any) => any, plotMetadata?: any): any[];
    }
}


declare module Plottable {
    module Core {
        module RenderController {
            module RenderPolicy {
                /**
                 * A policy to render components.
                 */
                interface RenderPolicy {
                    render(): any;
                }
                /**
                 * Never queue anything, render everything immediately. Useful for
                 * debugging, horrible for performance.
                 */
                class Immediate implements RenderPolicy {
                    render(): void;
                }
                /**
                 * The default way to render, which only tries to render every frame
                 * (usually, 1/60th of a second).
                 */
                class AnimationFrame implements RenderPolicy {
                    render(): void;
                }
                /**
                 * Renders with `setTimeout`. This is generally an inferior way to render
                 * compared to `requestAnimationFrame`, but it's still there if you want
                 * it.
                 */
                class Timeout implements RenderPolicy {
                    _timeoutMsec: number;
                    render(): void;
                }
            }
        }
    }
}


declare module Plottable {
    module Core {
        /**
         * The RenderController is responsible for enqueueing and synchronizing
         * layout and render calls for Plottable components.
         *
         * Layouts and renders occur inside an animation callback
         * (window.requestAnimationFrame if available).
         *
         * If you require immediate rendering, call RenderController.flush() to
         * perform enqueued layout and rendering serially.
         *
         * If you want to always have immediate rendering (useful for debugging),
         * call
         * ```typescript
         * Plottable.Core.RenderController.setRenderPolicy(
         *   new Plottable.Core.RenderController.RenderPolicy.Immediate()
         * );
         * ```
         */
        module RenderController {
            var _renderPolicy: RenderPolicy.RenderPolicy;
            function setRenderPolicy(policy: string): void;
            function setRenderPolicy(policy: RenderPolicy.RenderPolicy): void;
            /**
             * If the RenderController is enabled, we enqueue the component for
             * render. Otherwise, it is rendered immediately.
             *
             * @param {AbstractComponent} component Any Plottable component.
             */
            function registerToRender(c: Component.AbstractComponent): void;
            /**
             * If the RenderController is enabled, we enqueue the component for
             * layout and render. Otherwise, it is rendered immediately.
             *
             * @param {AbstractComponent} component Any Plottable component.
             */
            function registerToComputeLayout(c: Component.AbstractComponent): void;
            /**
             * Render everything that is waiting to be rendered right now, instead of
             * waiting until the next frame.
             *
             * Useful to call when debugging.
             */
            function flush(): void;
        }
    }
}


declare module Plottable {
    module Core {
        /**
         * The ResizeBroadcaster will broadcast a notification to any registered
         * components when the window is resized.
         *
         * The broadcaster and single event listener are lazily constructed.
         *
         * Upon resize, the _resized flag will be set to true until after the next
         * flush of the RenderController. This is used, for example, to disable
         * animations during resize.
         */
        module ResizeBroadcaster {
            /**
             * Checks if the window has been resized and the RenderController
             * has not yet been flushed.
             *
             * @returns {boolean} If the window has been resized/RenderController
             * has not yet been flushed.
             */
            function resizing(): boolean;
            /**
             * Sets that it is not resizing anymore. Good if it stubbornly thinks
             * it is still resizing, or for cancelling the effects of resizing
             * prematurely.
             */
            function clearResizing(): void;
            /**
             * Registers a component.
             *
             * When the window is resized, ._invalidateLayout() is invoked on the
             * component, which will enqueue the component for layout and rendering
             * with the RenderController.
             *
             * @param {Component} component Any Plottable component.
             */
            function register(c: Component.AbstractComponent): void;
            /**
             * Deregisters the components.
             *
             * The component will no longer receive updates on window resize.
             *
             * @param {Component} component Any Plottable component.
             */
            function deregister(c: Component.AbstractComponent): void;
        }
    }
}

declare module Plottable {
    /**
     * Access specific datum property.
     */
    interface _Accessor {
        (datum: any, index?: number, userMetadata?: any, plotMetadata?: Plot.PlotMetadata): any;
    }
    /**
     * Retrieves scaled datum property.
     */
    interface _Projector {
        (datum: any, index: number, userMetadata: any, plotMetadata: Plot.PlotMetadata): any;
    }
    /**
     * Projector with applied user and plot metadata
     */
    interface _AppliedProjector {
        (datum: any, index: number): any;
    }
    /**
     * Defines a way how specific attribute needs be retrieved before rendering.
     */
    interface _Projection {
        accessor: _Accessor;
        scale?: Scale.AbstractScale<any, any>;
        attribute: string;
    }
    /**
     * A mapping from attributes ("x", "fill", etc.) to the functions that get
     * that information out of the data.
     *
     * So if my data looks like `{foo: 5, bar: 6}` and I want the radius to scale
     * with both `foo` and `bar`, an entry in this type might be `{"r":
     * function(d) { return foo + bar; }`.
     */
    interface AttributeToProjector {
        [attrToSet: string]: _Projector;
    }
    interface _AttributeToAppliedProjector {
        [attrToSet: string]: _AppliedProjector;
    }
    /**
     * A simple bounding box.
     */
    interface SelectionArea {
        xMin: number;
        xMax: number;
        yMin: number;
        yMax: number;
    }
    interface _SpaceRequest {
        width: number;
        height: number;
        wantsWidth: boolean;
        wantsHeight: boolean;
    }
    interface _PixelArea {
        xMin: number;
        xMax: number;
        yMin: number;
        yMax: number;
    }
    /**
     * The range of your current data. For example, [1, 2, 6, -5] has the Extent
     * `{min: -5, max: 6}`.
     *
     * The point of this type is to hopefully replace the less-elegant `[min,
     * max]` extents produced by d3.
     */
    interface Extent {
        min: number;
        max: number;
    }
    /**
     * A simple location on the screen.
     */
    interface Point {
        x: number;
        y: number;
    }
}


declare module Plottable {
    class Domainer {
        /**
         * Constructs a new Domainer.
         *
         * @constructor
         * @param {(extents: any[][]) => any[]} combineExtents
         *        If present, this function will be used by the Domainer to merge
         *        all the extents that are present on a scale.
         *
         *        A plot may draw multiple things relative to a scale, e.g.
         *        different stocks over time. The plot computes their extents,
         *        which are a [min, max] pair. combineExtents is responsible for
         *        merging them all into one [min, max] pair. It defaults to taking
         *        the min of the first elements and the max of the second arguments.
         */
        constructor(combineExtents?: (extents: any[][]) => any[]);
        /**
         * @param {any[][]} extents The list of extents to be reduced to a single
         *        extent.
         * @param {QuantitativeScale} scale
         *        Since nice() must do different things depending on Linear, Log,
         *        or Time scale, the scale must be passed in for nice() to work.
         * @returns {any[]} The domain, as a merging of all exents, as a [min, max]
         *                 pair.
         */
        computeDomain(extents: any[][], scale: Scale.AbstractQuantitative<any>): any[];
        /**
         * Sets the Domainer to pad by a given ratio.
         *
         * @param {number} padProportion Proportionally how much bigger the
         *         new domain should be (0.05 = 5% larger).
         *
         *         A domainer will pad equal visual amounts on each side.
         *         On a linear scale, this means both sides are padded the same
         *         amount: [10, 20] will be padded to [5, 25].
         *         On a log scale, the top will be padded more than the bottom, so
         *         [10, 100] will be padded to [1, 1000].
         *
         * @returns {Domainer} The calling Domainer.
         */
        pad(padProportion?: number): Domainer;
        /**
         * Adds a padding exception, a value that will not be padded at either end of the domain.
         *
         * Eg, if a padding exception is added at x=0, then [0, 100] will pad to [0, 105] instead of [-2.5, 102.5].
         * If a key is provided, it will be registered under that key with standard map semantics. (Overwrite / remove by key)
         * If a key is not provided, it will be added with set semantics (Can be removed by value)
         *
         * @param {any} exception The padding exception to add.
         * @param {string} key The key to register the exception under.
         * @returns {Domainer} The calling domainer
         */
        addPaddingException(exception: any, key?: string): Domainer;
        /**
         * Removes a padding exception, allowing the domain to pad out that value again.
         *
         * If a string is provided, it is assumed to be a key and the exception associated with that key is removed.
         * If a non-string is provdied, it is assumed to be an unkeyed exception and that exception is removed.
         *
         * @param {any} keyOrException The key for the value to remove, or the value to remove
         * @return {Domainer} The calling domainer
         */
        removePaddingException(keyOrException: any): Domainer;
        /**
         * Adds an included value, a value that must be included inside the domain.
         *
         * Eg, if a value exception is added at x=0, then [50, 100] will expand to [0, 100] rather than [50, 100].
         * If a key is provided, it will be registered under that key with standard map semantics. (Overwrite / remove by key)
         * If a key is not provided, it will be added with set semantics (Can be removed by value)
         *
         * @param {any} value The included value to add.
         * @param {string} key The key to register the value under.
         * @returns {Domainer} The calling domainer
         */
        addIncludedValue(value: any, key?: string): Domainer;
        /**
         * Remove an included value, allowing the domain to not include that value gain again.
         *
         * If a string is provided, it is assumed to be a key and the value associated with that key is removed.
         * If a non-string is provdied, it is assumed to be an unkeyed value and that value is removed.
         *
         * @param {any} keyOrException The key for the value to remove, or the value to remove
         * @return {Domainer} The calling domainer
         */
        removeIncludedValue(valueOrKey: any): Domainer;
        /**
         * Extends the scale's domain so it starts and ends with "nice" values.
         *
         * @param {number} count The number of ticks that should fit inside the new domain.
         * @return {Domainer} The calling Domainer.
         */
        nice(count?: number): Domainer;
    }
}


declare module Plottable {
    module Scale {
        class AbstractScale<D, R> extends Core.PlottableObject implements Core.Listenable {
            _d3Scale: D3.Scale.Scale;
            _autoDomainAutomatically: boolean;
            broadcaster: Core.Broadcaster;
            _rendererAttrID2Extent: {
                [x: string]: D[];
            };
            _typeCoercer: (d: any) => any;
            _domainModificationInProgress: boolean;
            /**
             * Constructs a new Scale.
             *
             * A Scale is a wrapper around a D3.Scale.Scale. A Scale is really just a
             * function. Scales have a domain (input), a range (output), and a function
             * from domain to range.
             *
             * @constructor
             * @param {D3.Scale.Scale} scale The D3 scale backing the Scale.
             */
            constructor(scale: D3.Scale.Scale);
            _getAllExtents(): D[][];
            _getExtent(): D[];
            /**
             * Modifies the domain on the scale so that it includes the extent of all
             * perspectives it depends on. This will normally happen automatically, but
             * if you set domain explicitly with `plot.domain(x)`, you will need to
             * call this function if you want the domain to neccessarily include all
             * the data.
             *
             * Extent: The [min, max] pair for a Scale.Quantitative, all covered
             * strings for a Scale.Ordinal.
             *
             * Perspective: A combination of a Dataset and an Accessor that
             * represents a view in to the data.
             *
             * @returns {Scale} The calling Scale.
             */
            autoDomain(): AbstractScale<D, R>;
            _autoDomainIfAutomaticMode(): void;
            /**
             * Computes the range value corresponding to a given domain value. In other
             * words, apply the function to value.
             *
             * @param {R} value A domain value to be scaled.
             * @returns {R} The range value corresponding to the supplied domain value.
             */
            scale(value: D): R;
            /**
             * Gets the domain.
             *
             * @returns {D[]} The current domain.
             */
            domain(): D[];
            /**
             * Sets the domain.
             *
             * @param {D[]} values If provided, the new value for the domain. On
             * a QuantitativeScale, this is a [min, max] pair, or a [max, min] pair to
             * make the function decreasing. On Scale.Ordinal, this is an array of all
             * input values.
             * @returns {Scale} The calling Scale.
             */
            domain(values: D[]): AbstractScale<D, R>;
            _getDomain(): any[];
            _setDomain(values: D[]): void;
            /**
             * Gets the range.
             *
             * In the case of having a numeric range, it will be a [min, max] pair. In
             * the case of string range (e.g. Scale.InterpolatedColor), it will be a
             * list of all possible outputs.
             *
             * @returns {R[]} The current range.
             */
            range(): R[];
            /**
             * Sets the range.
             *
             * In the case of having a numeric range, it will be a [min, max] pair. In
             * the case of string range (e.g. Scale.InterpolatedColor), it will be a
             * list of all possible outputs.
             *
             * @param {R[]} values If provided, the new values for the range.
             * @returns {Scale} The calling Scale.
             */
            range(values: R[]): AbstractScale<D, R>;
            /**
             * Constructs a copy of the Scale with the same domain and range but without
             * any registered listeners.
             *
             * @returns {Scale} A copy of the calling Scale.
             */
            copy(): AbstractScale<D, R>;
            /**
             * When a renderer determines that the extent of a projector has changed,
             * it will call this function. This function should ensure that
             * the scale has a domain at least large enough to include extent.
             *
             * @param {number} rendererID A unique indentifier of the renderer sending
             *                 the new extent.
             * @param {string} attr The attribute being projected, e.g. "x", "y0", "r"
             * @param {D[]} extent The new extent to be included in the scale.
             */
            _updateExtent(plotProvidedKey: string, attr: string, extent: D[]): AbstractScale<D, R>;
            _removeExtent(plotProvidedKey: string, attr: string): AbstractScale<D, R>;
        }
    }
}


declare module Plottable {
    module Scale {
        class AbstractQuantitative<D> extends AbstractScale<D, number> {
            _d3Scale: D3.Scale.QuantitativeScale;
            _numTicks: number;
            _PADDING_FOR_IDENTICAL_DOMAIN: number;
            _userSetDomainer: boolean;
            _domainer: Domainer;
            _typeCoercer: (d: any) => number;
            _tickGenerator: TickGenerators.TickGenerator<D>;
            /**
             * Constructs a new QuantitativeScale.
             *
             * A QuantitativeScale is a Scale that maps anys to numbers. It
             * is invertible and continuous.
             *
             * @constructor
             * @param {D3.Scale.QuantitativeScale} scale The D3 QuantitativeScale
             * backing the QuantitativeScale.
             */
            constructor(scale: D3.Scale.QuantitativeScale);
            _getExtent(): D[];
            /**
             * Retrieves the domain value corresponding to a supplied range value.
             *
             * @param {number} value: A value from the Scale's range.
             * @returns {D} The domain value corresponding to the supplied range value.
             */
            invert(value: number): D;
            /**
             * Creates a copy of the QuantitativeScale with the same domain and range but without any registered list.
             *
             * @returns {AbstractQuantitative} A copy of the calling QuantitativeScale.
             */
            copy(): AbstractQuantitative<D>;
            domain(): D[];
            domain(values: D[]): AbstractQuantitative<D>;
            _setDomain(values: D[]): void;
            /**
             * Sets or gets the QuantitativeScale's output interpolator
             *
             * @param {D3.Transition.Interpolate} [factory] The output interpolator to use.
             * @returns {D3.Transition.Interpolate|AbstractQuantitative} The current output interpolator, or the calling QuantitativeScale.
             */
            interpolate(): D3.Transition.Interpolate;
            interpolate(factory: D3.Transition.Interpolate): AbstractQuantitative<D>;
            /**
             * Sets the range of the QuantitativeScale and sets the interpolator to d3.interpolateRound.
             *
             * @param {number[]} values The new range value for the range.
             */
            rangeRound(values: number[]): AbstractQuantitative<D>;
            /**
             * Gets ticks generated by the default algorithm.
             */
            getDefaultTicks(): D[];
            /**
             * Gets the clamp status of the QuantitativeScale (whether to cut off values outside the ouput range).
             *
             * @returns {boolean} The current clamp status.
             */
            clamp(): boolean;
            /**
             * Sets the clamp status of the QuantitativeScale (whether to cut off values outside the ouput range).
             *
             * @param {boolean} clamp Whether or not to clamp the QuantitativeScale.
             * @returns {AbstractQuantitative} The calling QuantitativeScale.
             */
            clamp(clamp: boolean): AbstractQuantitative<D>;
            /**
             * Gets a set of tick values spanning the domain.
             *
             * @returns {any[]} The generated ticks.
             */
            ticks(): any[];
            /**
             * Gets the default number of ticks.
             *
             * @returns {number} The default number of ticks.
             */
            numTicks(): number;
            /**
             * Sets the default number of ticks to generate.
             *
             * @param {number} count The new default number of ticks.
             * @returns {Quantitative} The calling QuantitativeScale.
             */
            numTicks(count: number): AbstractQuantitative<D>;
            /**
             * Given a domain, expands its domain onto "nice" values, e.g. whole
             * numbers.
             */
            _niceDomain(domain: any[], count?: number): any[];
            /**
             * Gets a Domainer of a scale. A Domainer is responsible for combining
             * multiple extents into a single domain.
             *
             * @return {Domainer} The scale's current domainer.
             */
            domainer(): Domainer;
            /**
             * Sets a Domainer of a scale. A Domainer is responsible for combining
             * multiple extents into a single domain.
             *
             * When you set domainer, we assume that you know what you want the domain
             * to look like better that we do. Ensuring that the domain is padded,
             * includes 0, etc., will be the responsability of the new domainer.
             *
             * @param {Domainer} domainer If provided, the new domainer.
             * @return {AbstractQuantitative} The calling QuantitativeScale.
             */
            domainer(domainer: Domainer): AbstractQuantitative<D>;
            _defaultExtent(): any[];
            /**
             * Gets the tick generator of the AbstractQuantitative.
             *
             * @returns {TickGenerator} The current tick generator.
             */
            tickGenerator(): TickGenerators.TickGenerator<D>;
            /**
             * Sets a tick generator
             *
             * @param {TickGenerator} generator, the new tick generator.
             * @return {AbstractQuantitative} The calling AbstractQuantitative.
             */
            tickGenerator(generator: TickGenerators.TickGenerator<D>): AbstractQuantitative<D>;
        }
    }
}


declare module Plottable {
    module Scale {
        class Linear extends AbstractQuantitative<number> {
            /**
             * Constructs a new LinearScale.
             *
             * This scale maps from domain to range with a simple `mx + b` formula.
             *
             * @constructor
             * @param {D3.Scale.LinearScale} [scale] The D3 LinearScale backing the
             * LinearScale. If not supplied, uses a default scale.
             */
            constructor();
            constructor(scale: D3.Scale.LinearScale);
            /**
             * Constructs a copy of the LinearScale with the same domain and range but
             * without any registered listeners.
             *
             * @returns {Linear} A copy of the calling LinearScale.
             */
            copy(): Linear;
        }
    }
}


declare module Plottable {
    module Scale {
        class Log extends AbstractQuantitative<number> {
            /**
             * Constructs a new Scale.Log.
             *
             * Warning: Log is deprecated; if possible, use ModifiedLog. Log scales are
             * very unstable due to the fact that they can't handle 0 or negative
             * numbers. The only time when you would want to use a Log scale over a
             * ModifiedLog scale is if you're plotting very small data, such as all
             * data < 1.
             *
             * @constructor
             * @param {D3.Scale.LogScale} [scale] The D3 Scale.Log backing the Scale.Log. If not supplied, uses a default scale.
             */
            constructor();
            constructor(scale: D3.Scale.LogScale);
            /**
             * Creates a copy of the Scale.Log with the same domain and range but without any registered listeners.
             *
             * @returns {Log} A copy of the calling Log.
             */
            copy(): Log;
            _defaultExtent(): number[];
        }
    }
}


declare module Plottable {
    module Scale {
        class ModifiedLog extends AbstractQuantitative<number> {
            /**
             * Creates a new Scale.ModifiedLog.
             *
             * A ModifiedLog scale acts as a regular log scale for large numbers.
             * As it approaches 0, it gradually becomes linear. This means that the
             * scale won't freak out if you give it 0 or a negative number, where an
             * ordinary Log scale would.
             *
             * However, it does mean that scale will be effectively linear as values
             * approach 0. If you want very small values on a log scale, you should use
             * an ordinary Scale.Log instead.
             *
             * @constructor
             * @param {number} [base]
             *        The base of the log. Defaults to 10, and must be > 1.
             *
             *        For base <= x, scale(x) = log(x).
             *
             *        For 0 < x < base, scale(x) will become more and more
             *        linear as it approaches 0.
             *
             *        At x == 0, scale(x) == 0.
             *
             *        For negative values, scale(-x) = -scale(x).
             */
            constructor(base?: number);
            scale(x: number): number;
            invert(x: number): number;
            _getDomain(): number[];
            _setDomain(values: number[]): void;
            ticks(count?: number): number[];
            copy(): ModifiedLog;
            _niceDomain(domain: any[], count?: number): any[];
            /**
             * Gets whether or not to return tick values other than powers of base.
             *
             * This defaults to false, so you'll normally only see ticks like
             * [10, 100, 1000]. If you turn it on, you might see ticks values
             * like [10, 50, 100, 500, 1000].
             * @returns {boolean} the current setting.
             */
            showIntermediateTicks(): boolean;
            /**
             * Sets whether or not to return ticks values other than powers or base.
             *
             * @param {boolean} show If provided, the desired setting.
             * @returns {ModifiedLog} The calling ModifiedLog.
             */
            showIntermediateTicks(show: boolean): ModifiedLog;
        }
    }
}


declare module Plottable {
    module Scale {
        class Ordinal extends AbstractScale<string, number> {
            _d3Scale: D3.Scale.OrdinalScale;
            _typeCoercer: (d: any) => any;
            /**
             * Creates an OrdinalScale.
             *
             * An OrdinalScale maps strings to numbers. A common use is to map the
             * labels of a bar plot (strings) to their pixel locations (numbers).
             *
             * @constructor
             */
            constructor(scale?: D3.Scale.OrdinalScale);
            _getExtent(): string[];
            domain(): string[];
            domain(values: string[]): Ordinal;
            _setDomain(values: string[]): void;
            range(): number[];
            range(values: number[]): Ordinal;
            /**
             * Returns the width of the range band. Only valid when rangeType is set to "bands".
             *
             * @returns {number} The range band width or 0 if rangeType isn't "bands".
             */
            rangeBand(): number;
            innerPadding(): number;
            fullBandStartAndWidth(v: string): number[];
            /**
             * Get the range type.
             *
             * @returns {string} The current range type.
             */
            rangeType(): string;
            /**
             * Set the range type.
             *
             * @param {string} rangeType If provided, either "points" or "bands" indicating the
             *     d3 method used to generate range bounds.
             * @param {number} [outerPadding] If provided, the padding outside the range,
             *     proportional to the range step.
             * @param {number} [innerPadding] If provided, the padding between bands in the range,
             *     proportional to the range step. This parameter is only used in
             *     "bands" type ranges.
             * @returns {Ordinal} The calling Ordinal.
             */
            rangeType(rangeType: string, outerPadding?: number, innerPadding?: number): Ordinal;
            copy(): Ordinal;
        }
    }
}


declare module Plottable {
    module Scale {
        class Color extends AbstractScale<string, string> {
            /**
             * Constructs a ColorScale.
             *
             * @constructor
             * @param {string} [scaleType] the type of color scale to create
             *     (Category10/Category20/Category20b/Category20c).
             * See https://github.com/mbostock/d3/wiki/Ordinal-Scales#categorical-colors
             */
            constructor(scaleType?: string);
            _getExtent(): string[];
        }
    }
}


declare module Plottable {
    module Scale {
        class Time extends AbstractQuantitative<any> {
            _typeCoercer: (d: any) => any;
            /**
             * Constructs a TimeScale.
             *
             * A TimeScale maps Date objects to numbers.
             *
             * @constructor
             * @param {D3.Scale.Time} scale The D3 LinearScale backing the Scale.Time. If not supplied, uses a default scale.
             */
            constructor();
            constructor(scale: D3.Scale.LinearScale);
            _tickInterval(interval: D3.Time.Interval, step?: number): any[];
            _setDomain(values: any[]): void;
            copy(): Time;
            _defaultExtent(): any[];
        }
    }
}


declare module Plottable {
    module Scale {
        /**
         * This class implements a color scale that takes quantitive input and
         * interpolates between a list of color values. It returns a hex string
         * representing the interpolated color.
         *
         * By default it generates a linear scale internally.
         */
        class InterpolatedColor extends AbstractScale<number, string> {
            /**
             * Constructs an InterpolatedColorScale.
             *
             * An InterpolatedColorScale maps numbers evenly to color strings.
             *
             * @constructor
             * @param {string|string[]} colorRange the type of color scale to
             *     create. Default is "reds". @see {@link colorRange} for further
             *     options.
             * @param {string} scaleType the type of underlying scale to use
             *     (linear/pow/log/sqrt). Default is "linear". @see {@link scaleType}
             *     for further options.
             */
            constructor(colorRange?: any, scaleType?: string);
            /**
             * Gets the color range.
             *
             * @returns {string[]} the current color values for the range as strings.
             */
            colorRange(): string[];
            /**
             * Sets the color range.
             *
             * @param {string|string[]} [colorRange]. If provided and if colorRange is one of
             * (reds/blues/posneg), uses the built-in color groups. If colorRange is an
             * array of strings with at least 2 values (e.g. ["#FF00FF", "red",
             * "dodgerblue"], the resulting scale will interpolate between the color
             * values across the domain.
             * @returns {InterpolatedColor} The calling InterpolatedColor.
             */
            colorRange(colorRange: any): InterpolatedColor;
            /**
             * Gets the internal scale type.
             *
             * @returns {string} The current scale type.
             */
            scaleType(): string;
            /**
             * Sets the internal scale type.
             *
             * @param {string} scaleType If provided, the type of d3 scale to use internally.  (linear/log/sqrt/pow).
             * @returns {InterpolatedColor} The calling InterpolatedColor.
             */
            scaleType(scaleType: string): InterpolatedColor;
            autoDomain(): InterpolatedColor;
        }
    }
}


declare module Plottable {
    module _Util {
        class ScaleDomainCoordinator<D> {
            /**
             * Constructs a ScaleDomainCoordinator.
             *
             * @constructor
             * @param {Scale[]} scales A list of scales whose domains should be linked.
             */
            constructor(scales: Scale.AbstractScale<D, any>[]);
            rescale(scale: Scale.AbstractScale<D, any>): void;
        }
    }
}


declare module Plottable {
    module Scale {
        module TickGenerators {
            interface TickGenerator<D> {
                (scale: AbstractQuantitative<D>): D[];
            }
            /**
             * Creates a tick generator using the specified interval.
             *
             * Generates ticks at multiples of the interval while also including the domain boundaries.
             *
             * @param {number} interval The interval between two ticks (not including the end ticks).
             *
             * @returns {TickGenerator} A tick generator using the specified interval.
             */
            function intervalTickGenerator(interval: number): TickGenerator<number>;
            /**
             * Creates a tick generator that will filter for only the integers in defaultTicks and return them.
             *
             * Will also include the end ticks.
             *
             * @returns {TickGenerator} A tick generator returning only integer ticks.
             */
            function integerTickGenerator(): TickGenerator<number>;
        }
    }
}


declare module Plottable {
    module _Drawer {
        /**
         * A step for the drawer to draw.
         *
         * Specifies how AttributeToProjector needs to be animated.
         */
        interface DrawStep {
            attrToProjector: AttributeToProjector;
            animator: Animator.PlotAnimator;
        }
        interface AppliedDrawStep {
            attrToProjector: _AttributeToAppliedProjector;
            animator: Animator.PlotAnimator;
        }
        class AbstractDrawer {
            _renderArea: D3.Selection;
            _className: string;
            key: string;
            /**
             * Sets the class, which needs to be applied to bound elements.
             *
             * @param{string} className The class name to be applied.
             */
            setClass(className: string): AbstractDrawer;
            /**
             * Constructs a Drawer
             *
             * @constructor
             * @param{string} key The key associated with this Drawer
             */
            constructor(key: string);
            setup(area: D3.Selection): void;
            /**
             * Removes the Drawer and its renderArea
             */
            remove(): void;
            /**
             * Enter new data to render area and creates binding
             *
             * @param{any[]} data The data to be drawn
             */
            _enterData(data: any[]): void;
            /**
             * Draws data using one step
             *
             * @param{AppliedDrawStep} step The step, how data should be drawn.
             */
            _drawStep(step: AppliedDrawStep): void;
            _numberOfAnimationIterations(data: any[]): number;
            _prepareDrawSteps(drawSteps: AppliedDrawStep[]): void;
            _prepareData(data: any[], drawSteps: AppliedDrawStep[]): any[];
            /**
             * Draws the data into the renderArea using the spefic steps and metadata
             *
             * @param{any[]} data The data to be drawn
             * @param{DrawStep[]} drawSteps The list of steps, which needs to be drawn
             * @param{any} userMetadata The metadata provided by user
             * @param{any} plotMetadata The metadata provided by plot
             */
            draw(data: any[], drawSteps: DrawStep[], userMetadata: any, plotMetadata: Plot.PlotMetadata): number;
        }
    }
}


declare module Plottable {
    module _Drawer {
        class Line extends AbstractDrawer {
            _enterData(data: any[]): void;
            setup(area: D3.Selection): void;
            _numberOfAnimationIterations(data: any[]): number;
            _drawStep(step: AppliedDrawStep): void;
        }
    }
}


declare module Plottable {
    module _Drawer {
        class Area extends Line {
            _enterData(data: any[]): void;
            /**
             * Sets the value determining if line should be drawn.
             *
             * @param{boolean} draw The value determing if line should be drawn.
             */
            drawLine(draw: boolean): Area;
            setup(area: D3.Selection): void;
            _drawStep(step: AppliedDrawStep): void;
        }
    }
}


declare module Plottable {
    module _Drawer {
        class Element extends AbstractDrawer {
            _svgElement: string;
            /**
             * Sets the svg element, which needs to be bind to data
             *
             * @param{string} tag The svg element to be bind
             */
            svgElement(tag: string): Element;
            _getDrawSelection(): D3.Selection;
            _drawStep(step: AppliedDrawStep): void;
            _enterData(data: any[]): void;
            _prepareDrawSteps(drawSteps: AppliedDrawStep[]): void;
            _prepareData(data: any[], drawSteps: AppliedDrawStep[]): any[];
        }
    }
}


declare module Plottable {
    module _Drawer {
        class Rect extends Element {
            _someLabelsTooWide: boolean;
            _isVertical: boolean;
            constructor(key: string, isVertical: boolean);
            setup(area: D3.Selection): void;
            removeLabels(): void;
            drawText(data: any[], attrToProjector: AttributeToProjector, userMetadata: any, plotMetadata: Plot.PlotMetadata): void;
        }
    }
}


declare module Plottable {
    module _Drawer {
        class Arc extends Element {
            constructor(key: string);
            _drawStep(step: AppliedDrawStep): void;
            draw(data: any[], drawSteps: DrawStep[], userMetadata: any, plotMetadata: Plot.PlotMetadata): number;
        }
    }
}


declare module Plottable {
    module Component {
        class AbstractComponent extends Core.PlottableObject {
            static AUTORESIZE_BY_DEFAULT: boolean;
            protected _element: D3.Selection;
            protected _content: D3.Selection;
            _backgroundContainer: D3.Selection;
            _foregroundContainer: D3.Selection;
            clipPathEnabled: boolean;
            _parent: AbstractComponentContainer;
            protected _fixedHeightFlag: boolean;
            protected _fixedWidthFlag: boolean;
            protected _isSetup: boolean;
            protected _isAnchored: boolean;
            /**
             * Attaches the Component as a child of a given a DOM element. Usually only directly invoked on root-level Components.
             *
             * @param {D3.Selection} element A D3 selection consisting of the element to anchor under.
             */
            _anchor(element: D3.Selection): void;
            /**
             * Creates additional elements as necessary for the Component to function.
             * Called during _anchor() if the Component's element has not been created yet.
             * Override in subclasses to provide additional functionality.
             */
            protected setup(): void;
            _requestedSpace(availableWidth: number, availableHeight: number): _SpaceRequest;
            /**
             * Computes the size, position, and alignment from the specified values.
             * If no parameters are supplied and the component is a root node,
             * they are inferred from the size of the component's element.
             *
             * @param {number} xOrigin x-coordinate of the origin of the component
             * @param {number} yOrigin y-coordinate of the origin of the component
             * @param {number} availableWidth available width for the component to render in
             * @param {number} availableHeight available height for the component to render in
             */
            _computeLayout(xOrigin?: number, yOrigin?: number, availableWidth?: number, availableHeight?: number): void;
            _render(): void;
            _scheduleComputeLayout(): void;
            _doRender(): void;
            _invalidateLayout(): void;
            /**
             * Renders the Component into a given DOM element. The element must be as <svg>.
             *
             * @param {String|D3.Selection} element A D3 selection or a selector for getting the element to render into.
             * @returns {Component} The calling component.
             */
            renderTo(selector: String): AbstractComponent;
            renderTo(element: D3.Selection): AbstractComponent;
            /**
             * Causes the Component to recompute layout and redraw. If passed arguments, will resize the root SVG it lives in.
             *
             * This function should be called when CSS changes could influence the size
             * of the components, e.g. changing the font size.
             *
             * @param {number} [availableWidth]  - the width of the container element
             * @param {number} [availableHeight] - the height of the container element
             * @returns {Component} The calling component.
             */
            resize(width?: number, height?: number): AbstractComponent;
            /**
             * Enables or disables resize on window resizes.
             *
             * If enabled, window resizes will enqueue this component for a re-layout
             * and re-render. Animations are disabled during window resizes when auto-
             * resize is enabled.
             *
             * @param {boolean} flag Enable (true) or disable (false) auto-resize.
             * @returns {Component} The calling component.
             */
            autoResize(flag: boolean): AbstractComponent;
            /**
             * Sets the x alignment of the Component. This will be used if the
             * Component is given more space than it needs.
             *
             * For example, you may want to make a Legend postition itself it the top
             * right, so you would call `legend.xAlign("right")` and
             * `legend.yAlign("top")`.
             *
             * @param {string} alignment The x alignment of the Component (one of ["left", "center", "right"]).
             * @returns {Component} The calling Component.
             */
            xAlign(alignment: string): AbstractComponent;
            /**
             * Sets the y alignment of the Component. This will be used if the
             * Component is given more space than it needs.
             *
             * For example, you may want to make a Legend postition itself it the top
             * right, so you would call `legend.xAlign("right")` and
             * `legend.yAlign("top")`.
             *
             * @param {string} alignment The x alignment of the Component (one of ["top", "center", "bottom"]).
             * @returns {Component} The calling Component.
             */
            yAlign(alignment: string): AbstractComponent;
            /**
             * Sets the x offset of the Component. This will be used if the Component
             * is given more space than it needs.
             *
             * @param {number} offset The desired x offset, in pixels, from the left
             * side of the container.
             * @returns {Component} The calling Component.
             */
            xOffset(offset: number): AbstractComponent;
            /**
             * Sets the y offset of the Component. This will be used if the Component
             * is given more space than it needs.
             *
             * @param {number} offset The desired y offset, in pixels, from the top
             * side of the container.
             * @returns {Component} The calling Component.
             */
            yOffset(offset: number): AbstractComponent;
            /**
             * Attaches an Interaction to the Component, so that the Interaction will listen for events on the Component.
             *
             * @param {Interaction} interaction The Interaction to attach to the Component.
             * @returns {Component} The calling Component.
             */
            registerInteraction(interaction: Interaction.AbstractInteraction): AbstractComponent;
            /**
             * Adds/removes a given CSS class to/from the Component, or checks if the Component has a particular CSS class.
             *
             * @param {string} cssClass The CSS class to add/remove/check for.
             * @param {boolean} addClass Whether to add or remove the CSS class. If not supplied, checks for the CSS class.
             * @returns {boolean|Component} Whether the Component has the given CSS class, or the calling Component (if addClass is supplied).
             */
            classed(cssClass: string): boolean;
            classed(cssClass: string, addClass: boolean): AbstractComponent;
            /**
             * Checks if the Component has a fixed width or false if it grows to fill available space.
             * Returns false by default on the base Component class.
             *
             * @returns {boolean} Whether the component has a fixed width.
             */
            _isFixedWidth(): boolean;
            /**
             * Checks if the Component has a fixed height or false if it grows to fill available space.
             * Returns false by default on the base Component class.
             *
             * @returns {boolean} Whether the component has a fixed height.
             */
            _isFixedHeight(): boolean;
            /**
             * Merges this Component with another Component, returning a
             * ComponentGroup. This is used to layer Components on top of each other.
             *
             * There are four cases:
             * Component + Component: Returns a ComponentGroup with both components inside it.
             * ComponentGroup + Component: Returns the ComponentGroup with the Component appended.
             * Component + ComponentGroup: Returns the ComponentGroup with the Component prepended.
             * ComponentGroup + ComponentGroup: Returns a new ComponentGroup with two ComponentGroups inside it.
             *
             * @param {Component} c The component to merge in.
             * @returns {ComponentGroup} The relevant ComponentGroup out of the above four cases.
             */
            merge(c: AbstractComponent): Group;
            /**
             * Detaches a Component from the DOM. The component can be reused.
             *
             * This should only be used if you plan on reusing the calling
             * Components. Otherwise, use remove().
             *
             * @returns The calling Component.
             */
            detach(): AbstractComponent;
            /**
             * Removes a Component from the DOM and disconnects it from everything it's
             * listening to (effectively destroying it).
             */
            remove(): void;
            /**
             * Return the width of the component
             *
             * @return {number} width of the component
             */
            width(): number;
            /**
             * Return the height of the component
             *
             * @return {number} height of the component
             */
            height(): number;
        }
    }
}


declare module Plottable {
    module Component {
        class AbstractComponentContainer extends AbstractComponent {
            _anchor(element: D3.Selection): void;
            _render(): void;
            _removeComponent(c: AbstractComponent): void;
            _addComponent(c: AbstractComponent, prepend?: boolean): boolean;
            /**
             * Returns a list of components in the ComponentContainer.
             *
             * @returns {Component[]} the contained Components
             */
            components(): AbstractComponent[];
            /**
             * Returns true iff the ComponentContainer is empty.
             *
             * @returns {boolean} Whether the calling ComponentContainer is empty.
             */
            empty(): boolean;
            /**
             * Detaches all components contained in the ComponentContainer, and
             * empties the ComponentContainer.
             *
             * @returns {ComponentContainer} The calling ComponentContainer
             */
            detachAll(): AbstractComponentContainer;
            remove(): void;
        }
    }
}


declare module Plottable {
    module Component {
        class Group extends AbstractComponentContainer {
            /**
             * Constructs a GroupComponent.
             *
             * A GroupComponent is a set of Components that will be rendered on top of
             * each other. When you call Component.merge(Component), it creates and
             * returns a GroupComponent.
             *
             * @constructor
             * @param {Component[]} components The Components in the Group (default = []).
             */
            constructor(components?: AbstractComponent[]);
            _requestedSpace(offeredWidth: number, offeredHeight: number): _SpaceRequest;
            merge(c: AbstractComponent): Group;
            _computeLayout(xOrigin?: number, yOrigin?: number, availableWidth?: number, availableHeight?: number): Group;
            _isFixedWidth(): boolean;
            _isFixedHeight(): boolean;
        }
    }
}


declare module Plottable {
    module Axis {
        class AbstractAxis extends Component.AbstractComponent {
            /**
             * The css class applied to each end tick mark (the line on the end tick).
             */
            static END_TICK_MARK_CLASS: string;
            /**
             * The css class applied to each tick mark (the line on the tick).
             */
            static TICK_MARK_CLASS: string;
            /**
             * The css class applied to each tick label (the text associated with the tick).
             */
            static TICK_LABEL_CLASS: string;
            protected _tickMarkContainer: D3.Selection;
            protected _tickLabelContainer: D3.Selection;
            protected _baseline: D3.Selection;
            protected _scale: Scale.AbstractScale<any, number>;
            protected _computedWidth: number;
            protected _computedHeight: number;
            /**
             * Constructs an axis. An axis is a wrapper around a scale for rendering.
             *
             * @constructor
             * @param {Scale} scale The scale for this axis to render.
             * @param {string} orientation One of ["top", "left", "bottom", "right"];
             * on which side the axis will appear. On most axes, this is either "left"
             * or "bottom".
             * @param {Formatter} Data is passed through this formatter before being
             * displayed.
             */
            constructor(scale: Scale.AbstractScale<any, number>, orientation: string, formatter?: (d: any) => string);
            remove(): void;
            protected _isHorizontal(): boolean;
            protected _computeWidth(): number;
            protected _computeHeight(): number;
            _requestedSpace(offeredWidth: number, offeredHeight: number): _SpaceRequest;
            _isFixedHeight(): boolean;
            _isFixedWidth(): boolean;
            protected _rescale(): void;
            _computeLayout(xOffset?: number, yOffset?: number, availableWidth?: number, availableHeight?: number): void;
            protected setup(): void;
            protected _getTickValues(): any[];
            _doRender(): void;
            protected _generateBaselineAttrHash(): {
                x1: number;
                y1: number;
                x2: number;
                y2: number;
            };
            protected _generateTickMarkAttrHash(isEndTickMark?: boolean): {
                x1: any;
                y1: any;
                x2: any;
                y2: any;
            };
            _invalidateLayout(): void;
            protected _setDefaultAlignment(): void;
            /**
             * Gets the current formatter on the axis. Data is passed through the
             * formatter before being displayed.
             *
             * @returns {Formatter} The calling Axis, or the current
             * Formatter.
             */
            formatter(): Formatter;
            /**
             * Sets the current formatter on the axis. Data is passed through the
             * formatter before being displayed.
             *
             * @param {Formatter} formatter If provided, data will be passed though `formatter(data)`.
             * @returns {Axis} The calling Axis.
             */
            formatter(formatter: Formatter): AbstractAxis;
            /**
             * Gets the current tick mark length.
             *
             * @returns {number} the current tick mark length.
             */
            tickLength(): number;
            /**
             * Sets the current tick mark length.
             *
             * @param {number} length If provided, length of each tick.
             * @returns {Axis} The calling Axis.
             */
            tickLength(length: number): AbstractAxis;
            /**
             * Gets the current end tick mark length.
             *
             * @returns {number} The current end tick mark length.
             */
            endTickLength(): number;
            /**
             * Sets the end tick mark length.
             *
             * @param {number} length If provided, the length of the end ticks.
             * @returns {BaseAxis} The calling Axis.
             */
            endTickLength(length: number): AbstractAxis;
            protected _maxLabelTickLength(): number;
            /**
             * Gets the padding between each tick mark and its associated label.
             *
             * @returns {number} the current padding.
             * length.
             */
            tickLabelPadding(): number;
            /**
             * Sets the padding between each tick mark and its associated label.
             *
             * @param {number} padding If provided, the desired padding.
             * @returns {Axis} The calling Axis.
             */
            tickLabelPadding(padding: number): AbstractAxis;
            /**
             * Gets the size of the gutter (the extra space between the tick
             * labels and the outer edge of the axis).
             *
             * @returns {number} the current gutter.
             * length.
             */
            gutter(): number;
            /**
             * Sets the size of the gutter (the extra space between the tick
             * labels and the outer edge of the axis).
             *
             * @param {number} size If provided, the desired gutter.
             * @returns {Axis} The calling Axis.
             */
            gutter(size: number): AbstractAxis;
            /**
             * Gets the orientation of the Axis.
             *
             * @returns {number} the current orientation.
             */
            orient(): string;
            /**
             * Sets the orientation of the Axis.
             *
             * @param {number} newOrientation If provided, the desired orientation
             * (top/bottom/left/right).
             * @returns {Axis} The calling Axis.
             */
            orient(newOrientation: string): AbstractAxis;
            /**
             * Gets whether the Axis is currently set to show the first and last
             * tick labels.
             *
             * @returns {boolean} whether or not the last
             * tick labels are showing.
             */
            showEndTickLabels(): boolean;
            /**
             * Sets whether the Axis is currently set to show the first and last tick
             * labels.
             *
             * @param {boolean} show Whether or not to show the first and last
             * labels.
             * @returns {Axis} The calling Axis.
             */
            showEndTickLabels(show: boolean): AbstractAxis;
            protected _hideEndTickLabels(): void;
            protected _hideOverlappingTickLabels(): void;
        }
    }
}


declare module Plottable {
    module Axis {
        /**
         * Defines a configuration for a time axis tier.
         * For details on how ticks are generated see: https://github.com/mbostock/d3/wiki/Time-Scales#ticks
         * interval - A time unit associated with this configuration (seconds, minutes, hours, etc).
         * step - number of intervals between each tick.
         * formatter - formatter used to format tick labels.
         */
        interface TimeAxisTierConfiguration {
            interval: D3.Time.Interval;
            step: number;
            formatter: Formatter;
        }
        /**
         * An array of linked TimeAxisTierConfigurations.
         * Each configuration will be shown on a different tier.
         * Currently, up to two tiers are supported.
         */
        interface TimeAxisConfiguration {
            tierConfigurations: TimeAxisTierConfiguration[];
        }
        class Time extends AbstractAxis {
            protected _scale: Scale.Time;
            /**
             * Constructs a TimeAxis.
             *
             * A TimeAxis is used for rendering a TimeScale.
             *
             * @constructor
             * @param {TimeScale} scale The scale to base the Axis on.
             * @param {string} orientation The orientation of the Axis (top/bottom)
             */
            constructor(scale: Scale.Time, orientation: string);
            /**
             * Gets the possible Axis configurations.
             *
             * @returns {TimeAxisConfiguration[]} The possible tier configurations.
             */
            axisConfigurations(): TimeAxisConfiguration[];
            /**
             * Sets possible Axis configurations.
             * The axis will choose the most precise configuration that will display in
             * its current width.
             *
             * @param {TimeAxisConfiguration[]} configurations Possible axis configurations.
             * @returns {Axis.Time} The calling Axis.Time.
             */
            axisConfigurations(configurations: TimeAxisConfiguration[]): Time;
            orient(): string;
            orient(orientation: string): Time;
            _computeHeight(): number;
            protected setup(): void;
            protected _getTickValues(): any[];
            protected _measureTextHeight(): number;
            _doRender(): Time;
        }
    }
}


declare module Plottable {
    module Axis {
        class Numeric extends AbstractAxis {
            protected _scale: Scale.AbstractQuantitative<number>;
            /**
             * Constructs a NumericAxis.
             *
             * Just as an CategoryAxis is for rendering an OrdinalScale, a NumericAxis
             * is for rendering a QuantitativeScale.
             *
             * @constructor
             * @param {QuantitativeScale} scale The QuantitativeScale to base the axis on.
             * @param {string} orientation The orientation of the QuantitativeScale (top/bottom/left/right)
             * @param {Formatter} formatter A function to format tick labels (default Formatters.general()).
             */
            constructor(scale: Scale.AbstractQuantitative<number>, orientation: string, formatter?: (d: any) => string);
            protected setup(): void;
            _computeWidth(): number;
            _computeHeight(): number;
            protected _getTickValues(): any[];
            protected _rescale(): void;
            _doRender(): void;
            /**
             * Gets the tick label position relative to the tick marks.
             *
             * @returns {string} The current tick label position.
             */
            tickLabelPosition(): string;
            /**
             * Sets the tick label position relative to the tick marks.
             *
             * @param {string} position If provided, the relative position of the tick label.
             *                          [top/center/bottom] for a vertical NumericAxis,
             *                          [left/center/right] for a horizontal NumericAxis.
             *                          Defaults to center.
             * @returns {Numeric} The calling Axis.Numeric.
             */
            tickLabelPosition(position: string): Numeric;
            /**
             * Gets whether or not the tick labels at the end of the graph are
             * displayed when partially cut off.
             *
             * @param {string} orientation Where on the scale to change tick labels.
             *                 On a "top" or "bottom" axis, this can be "left" or
             *                 "right". On a "left" or "right" axis, this can be "top"
             *                 or "bottom".
             * @returns {boolean} The current setting.
             */
            showEndTickLabel(orientation: string): boolean;
            /**
             * Sets whether or not the tick labels at the end of the graph are
             * displayed when partially cut off.
             *
             * @param {string} orientation If provided, where on the scale to change tick labels.
             *                 On a "top" or "bottom" axis, this can be "left" or
             *                 "right". On a "left" or "right" axis, this can be "top"
             *                 or "bottom".
             * @param {boolean} show Whether or not the given tick should be
             * displayed.
             * @returns {Numeric} The calling NumericAxis.
             */
            showEndTickLabel(orientation: string, show: boolean): Numeric;
        }
    }
}


declare module Plottable {
    module Axis {
        class Category extends AbstractAxis {
            protected _scale: Scale.Ordinal;
            /**
             * Constructs a CategoryAxis.
             *
             * A CategoryAxis takes an OrdinalScale and includes word-wrapping
             * algorithms and advanced layout logic to try to display the scale as
             * efficiently as possible.
             *
             * @constructor
             * @param {OrdinalScale} scale The scale to base the Axis on.
             * @param {string} orientation The orientation of the Axis (top/bottom/left/right) (default = "bottom").
             * @param {Formatter} formatter The Formatter for the Axis (default Formatters.identity())
             */
            constructor(scale: Scale.Ordinal, orientation?: string, formatter?: (d: any) => string);
            protected setup(): void;
            protected _rescale(): void;
            _requestedSpace(offeredWidth: number, offeredHeight: number): _SpaceRequest;
            protected _getTickValues(): string[];
            /**
             * Sets the angle for the tick labels. Right now vertical-left (-90), horizontal (0), and vertical-right (90) are the only options.
             * @param {number} angle The angle for the ticks
             * @returns {Category} The calling Category Axis.
             *
             * Warning - this is not currently well supported and is likely to behave badly unless all the tick labels are short.
             * See tracking at https://github.com/palantir/plottable/issues/504
             */
            tickLabelAngle(angle: number): Category;
            /**
             * Gets the tick label angle
             * @returns {number} the tick label angle
             */
            tickLabelAngle(): number;
            _doRender(): Category;
            _computeLayout(xOrigin?: number, yOrigin?: number, availableWidth?: number, availableHeight?: number): void;
        }
    }
}


declare module Plottable {
    module Component {
        class Label extends AbstractComponent {
            /**
             * Creates a Label.
             *
             * A label is component that renders just text. The most common use of
             * labels is to create a title or axis labels.
             *
             * @constructor
             * @param {string} displayText The text of the Label (default = "").
             * @param {string} orientation The orientation of the Label (horizontal/left/right) (default = "horizontal").
             */
            constructor(displayText?: string, orientation?: string);
            /**
             * Sets the horizontal side the label will go to given the label is given more space that it needs
             *
             * @param {string} alignment The new setting, one of `["left", "center",
             * "right"]`. Defaults to `"center"`.
             * @returns {Label} The calling Label.
             */
            xAlign(alignment: string): Label;
            /**
             * Sets the vertical side the label will go to given the label is given more space that it needs
             *
             * @param {string} alignment The new setting, one of `["top", "center",
             * "bottom"]`. Defaults to `"center"`.
             * @returns {Label} The calling Label.
             */
            yAlign(alignment: string): Label;
            _requestedSpace(offeredWidth: number, offeredHeight: number): _SpaceRequest;
            protected setup(): void;
            /**
             * Gets the current text on the Label.
             *
             * @returns {string} the text on the label.
             */
            text(): string;
            /**
             * Sets the current text on the Label.
             *
             * @param {string} displayText If provided, the new text for the Label.
             * @returns {Label} The calling Label.
             */
            text(displayText: string): Label;
            /**
             * Gets the orientation of the Label.
             *
             * @returns {string} the current orientation.
             */
            orient(): string;
            /**
             * Sets the orientation of the Label.
             *
             * @param {string} newOrientation If provided, the desired orientation
             * (horizontal/left/right).
             * @returns {Label} The calling Label.
             */
            orient(newOrientation: string): Label;
            /**
             * Gets the amount of padding in pixels around the Label.
             *
             * @returns {number} the current padding amount.
             */
            padding(): number;
            /**
             * Sets the amount of padding in pixels around the Label.
             *
             * @param {number} padAmount The desired padding amount in pixel values
             * @returns {Label} The calling Label.
             */
            padding(padAmount: number): Label;
            _doRender(): void;
            _computeLayout(xOffset?: number, yOffset?: number, availableWidth?: number, availableHeight?: number): Label;
        }
        class TitleLabel extends Label {
            /**
             * Creates a TitleLabel, a type of label made for rendering titles.
             *
             * @constructor
             */
            constructor(text?: string, orientation?: string);
        }
        class AxisLabel extends Label {
            /**
             * Creates a AxisLabel, a type of label made for rendering axis labels.
             *
             * @constructor
             */
            constructor(text?: string, orientation?: string);
        }
    }
}


declare module Plottable {
    module Component {
        interface ToggleCallback {
            (datum: string, newState: boolean): any;
        }
        interface HoverCallback {
            (datum?: string): any;
        }
        class Legend extends AbstractComponent {
            /**
             * The css class applied to each legend row
             */
            static SUBELEMENT_CLASS: string;
            /**
             * Constructs a Legend.
             *
             * A legend consists of a series of legend rows, each with a color and label taken from the `colorScale`.
             * The rows will be displayed in the order of the `colorScale` domain.
             * This legend also allows interactions, through the functions `toggleCallback` and `hoverCallback`
             * Setting a callback will also put classes on the individual rows.
             *
             * @constructor
             * @param {ColorScale} colorScale
             */
            constructor(colorScale?: Scale.Color);
            remove(): void;
            /**
             * Gets the toggle callback from the Legend.
             *
             * This callback is associated with toggle events, which trigger when a legend row is clicked.
             * Internally, this will change the state of of the row from "toggled-on" to "toggled-off" and vice versa.
             * Setting a callback will also set a class to each individual legend row as "toggled-on" or "toggled-off".
             * Call with argument of null to remove the callback. This will also remove the above classes to legend rows.
             *
             * @returns {ToggleCallback} The current toggle callback.
             */
            toggleCallback(): ToggleCallback;
            /**
             * Assigns a toggle callback to the Legend.
             *
             * This callback is associated with toggle events, which trigger when a legend row is clicked.
             * Internally, this will change the state of of the row from "toggled-on" to "toggled-off" and vice versa.
             * Setting a callback will also set a class to each individual legend row as "toggled-on" or "toggled-off".
             * Call with argument of null to remove the callback. This will also remove the above classes to legend rows.
             *
             * @param {ToggleCallback} callback The new callback function.
             * @returns {Legend} The calling Legend.
             */
            toggleCallback(callback: ToggleCallback): Legend;
            /**
             * Gets the hover callback from the Legend.
             *
             * This callback is associated with hover events, which trigger when the mouse enters or leaves a legend row
             * Setting a callback will also set the class "hover" to all legend row,
             * as well as the class "focus" to the legend row being hovered over.
             * Call with argument of null to remove the callback. This will also remove the above classes to legend rows.
             *
             * @returns {HoverCallback} The new current hover callback.
             */
            hoverCallback(): HoverCallback;
            /**
             * Assigns a hover callback to the Legend.
             *
             * This callback is associated with hover events, which trigger when the mouse enters or leaves a legend row
             * Setting a callback will also set the class "hover" to all legend row,
             * as well as the class "focus" to the legend row being hovered over.
             * Call with argument of null to remove the callback. This will also remove the above classes to legend rows.
             *
             * @param {HoverCallback} callback If provided, the new callback function.
             * @returns {Legend} The calling Legend.
             */
            hoverCallback(callback: HoverCallback): Legend;
            /**
             * Gets the current color scale from the Legend.
             *
             * @returns {ColorScale} The current color scale.
             */
            scale(): Scale.Color;
            /**
             * Assigns a new color scale to the Legend.
             *
             * @param {Scale.Color} scale If provided, the new scale.
             * @returns {Legend} The calling Legend.
             */
            scale(scale: Scale.Color): Legend;
            _computeLayout(xOrigin?: number, yOrigin?: number, availableWidth?: number, availableHeight?: number): void;
            _requestedSpace(offeredWidth: number, offeredHeight: number): _SpaceRequest;
            _doRender(): void;
        }
    }
}


declare module Plottable {
    module Component {
        class HorizontalLegend extends AbstractComponent {
            /**
             * The css class applied to each legend row
             */
            static LEGEND_ROW_CLASS: string;
            /**
             * The css class applied to each legend entry
             */
            static LEGEND_ENTRY_CLASS: string;
            /**
             * Creates a Horizontal Legend.
             *
             * The legend consists of a series of legend entries, each with a color and label taken from the `colorScale`.
             * The entries will be displayed in the order of the `colorScale` domain.
             *
             * @constructor
             * @param {Scale.Color} colorScale
             */
            constructor(colorScale: Scale.Color);
            remove(): void;
            _requestedSpace(offeredWidth: number, offeredHeight: number): _SpaceRequest;
            _doRender(): void;
        }
    }
}


declare module Plottable {
    module Component {
        class Gridlines extends AbstractComponent {
            /**
             * Creates a set of Gridlines.
             * @constructor
             *
             * @param {QuantitativeScale} xScale The scale to base the x gridlines on. Pass null if no gridlines are desired.
             * @param {QuantitativeScale} yScale The scale to base the y gridlines on. Pass null if no gridlines are desired.
             */
            constructor(xScale: Scale.AbstractQuantitative<any>, yScale: Scale.AbstractQuantitative<any>);
            remove(): Gridlines;
            protected setup(): void;
            _doRender(): void;
        }
    }
}


declare module Plottable {
    module Component {
        interface _IterateLayoutResult {
            colProportionalSpace: number[];
            rowProportionalSpace: number[];
            guaranteedWidths: number[];
            guaranteedHeights: number[];
            wantsWidth: boolean;
            wantsHeight: boolean;
        }
        class Table extends AbstractComponentContainer {
            /**
             * Constructs a Table.
             *
             * A Table is used to combine multiple Components in the form of a grid. A
             * common case is combining a y-axis, x-axis, and the plotted data via
             * ```typescript
             * new Table([[yAxis, plot],
             *            [null,  xAxis]]);
             * ```
             *
             * @constructor
             * @param {Component[][]} [rows] A 2-D array of the Components to place in the table.
             * null can be used if a cell is empty. (default = [])
             */
            constructor(rows?: AbstractComponent[][]);
            /**
             * Adds a Component in the specified cell. The cell must be unoccupied.
             *
             * For example, instead of calling `new Table([[a, b], [null, c]])`, you
             * could call
             * ```typescript
             * var table = new Table();
             * table.addComponent(0, 0, a);
             * table.addComponent(0, 1, b);
             * table.addComponent(1, 1, c);
             * ```
             *
             * @param {number} row The row in which to add the Component.
             * @param {number} col The column in which to add the Component.
             * @param {Component} component The Component to be added.
             * @returns {Table} The calling Table.
             */
            addComponent(row: number, col: number, component: AbstractComponent): Table;
            _removeComponent(component: AbstractComponent): void;
            _requestedSpace(offeredWidth: number, offeredHeight: number): _SpaceRequest;
            _computeLayout(xOffset?: number, yOffset?: number, availableWidth?: number, availableHeight?: number): void;
            /**
             * Sets the row and column padding on the Table.
             *
             * @param {number} rowPadding The padding above and below each row, in pixels.
             * @param {number} colPadding the padding to the left and right of each column, in pixels.
             * @returns {Table} The calling Table.
             */
            padding(rowPadding: number, colPadding: number): Table;
            /**
             * Sets the layout weight of a particular row.
             * Space is allocated to rows based on their weight. Rows with higher weights receive proportionally more space.
             *
             * A common case would be to have one row take up 2/3rds of the space,
             * and the other row take up 1/3rd.
             *
             * Example:
             *
             * ```JavaScript
             * plot = new Plottable.Component.Table([
             *  [row1],
             *  [row2]
             * ]);
             *
             * // assign twice as much space to the first row
             * plot
             *  .rowWeight(0, 2)
             *  .rowWeight(1, 1)
             * ```
             *
             * @param {number} index The index of the row.
             * @param {number} weight The weight to be set on the row.
             * @returns {Table} The calling Table.
             */
            rowWeight(index: number, weight: number): Table;
            /**
             * Sets the layout weight of a particular column.
             * Space is allocated to columns based on their weight. Columns with higher weights receive proportionally more space.
             *
             * Please see `rowWeight` docs for an example.
             *
             * @param {number} index The index of the column.
             * @param {number} weight The weight to be set on the column.
             * @returns {Table} The calling Table.
             */
            colWeight(index: number, weight: number): Table;
            _isFixedWidth(): boolean;
            _isFixedHeight(): boolean;
        }
    }
}


declare module Plottable {
    module Plot {
        /**
         * A key that is also coupled with a dataset, a drawer and a metadata in Plot.
         */
        interface PlotDatasetKey {
            dataset: Dataset;
            drawer: _Drawer.AbstractDrawer;
            plotMetadata: PlotMetadata;
            key: string;
        }
        interface PlotMetadata {
            datasetKey: string;
        }
        class AbstractPlot extends Component.AbstractComponent {
            protected _dataChanged: boolean;
            protected _key2PlotDatasetKey: D3.Map<PlotDatasetKey>;
            protected _datasetKeysInOrder: string[];
            protected _renderArea: D3.Selection;
            protected _projections: {
                [x: string]: _Projection;
            };
<<<<<<< HEAD
            protected _animate: boolean;
            _animators: Animator.PlotAnimatorMap;
            _ANIMATION_DURATION: number;
=======
            _animate: boolean;
>>>>>>> be6c3f89
            _animateOnNextRender: boolean;
            /**
             * Constructs a Plot.
             *
             * Plots render data. Common example include Plot.Scatter, Plot.Bar, and Plot.Line.
             *
             * A bare Plot has a DataSource and any number of projectors, which take
             * data and "project" it onto the Plot, such as "x", "y", "fill", "r".
             *
             * @constructor
             * @param {any[]|Dataset} [dataset] If provided, the data or Dataset to be associated with this Plot.
             */
            constructor();
            _anchor(element: D3.Selection): void;
            protected setup(): void;
            remove(): void;
            /**
             * Adds a dataset to this plot. Identify this dataset with a key.
             *
             * A key is automatically generated if not supplied.
             *
             * @param {string} [key] The key of the dataset.
             * @param {any[]|Dataset} dataset dataset to add.
             * @returns {Plot} The calling Plot.
             */
            addDataset(key: string, dataset: Dataset): AbstractPlot;
            addDataset(key: string, dataset: any[]): AbstractPlot;
            addDataset(dataset: Dataset): AbstractPlot;
            addDataset(dataset: any[]): AbstractPlot;
            _addDataset(key: string, dataset: Dataset): void;
            protected _getDrawer(key: string): _Drawer.AbstractDrawer;
            protected _getAnimator(key: string): Animator.PlotAnimator;
            protected _onDatasetUpdate(): void;
            /**
             * Sets an attribute of every data point.
             *
             * Here's a common use case:
             * ```typescript
             * plot.attr("r", function(d) { return d.foo; });
             * ```
             * This will set the radius of each datum `d` to be `d.foo`.
             *
             * @param {string} attrToSet The attribute to set across each data
             * point. Popular examples include "x", "y", "r". Scales that inherit from
             * Plot define their meaning.
             *
             * @param {Function|string|any} accessor Function to apply to each element
             * of the dataSource. If a Function, use `accessor(d, i)`. If a string,
             * `d[accessor]` is used. If anything else, use `accessor` as a constant
             * across all data points.
             *
             * @param {Scale.AbstractScale} scale If provided, the result of the accessor
             * is passed through the scale, such as `scale.scale(accessor(d, i))`.
             *
             * @returns {Plot} The calling Plot.
             */
            attr(attrToSet: string, accessor: any, scale?: Scale.AbstractScale<any, any>): AbstractPlot;
            /**
             * Identical to plot.attr
             */
            project(attrToSet: string, accessor: any, scale?: Scale.AbstractScale<any, any>): AbstractPlot;
            protected _generateAttrToProjector(): AttributeToProjector;
            _doRender(): void;
            /**
             * Enables or disables animation.
             *
             * @param {boolean} enabled Whether or not to animate.
             */
            animate(enabled: boolean): AbstractPlot;
            detach(): AbstractPlot;
            /**
             * This function makes sure that all of the scales in this._projections
             * have an extent that includes all the data that is projected onto them.
             */
            protected _updateScaleExtents(): void;
            _updateScaleExtent(attr: string): void;
            /**
             * Get the animator associated with the specified Animator key.
             *
             * @return {PlotAnimator} The Animator for the specified key.
             */
            animator(animatorKey: string): Animator.PlotAnimator;
            /**
             * Set the animator associated with the specified Animator key.
             *
             * @param {string} animatorKey The key for the Animator.
             * @param {PlotAnimator} animator An Animator to be assigned to
             * the specified key.
             * @returns {Plot} The calling Plot.
             */
            animator(animatorKey: string, animator: Animator.PlotAnimator): AbstractPlot;
            /**
             * Gets the dataset order by key
             *
             * @returns {string[]} A string array of the keys in order
             */
            datasetOrder(): string[];
            /**
             * Sets the dataset order by key
             *
             * @param {string[]} order If provided, a string array which represents the order of the keys.
             * This must be a permutation of existing keys.
             *
             * @returns {Plot} The calling Plot.
             */
            datasetOrder(order: string[]): AbstractPlot;
            /**
             * Removes a dataset by string key
             *
             * @param {string} key The key of the dataset
             * @return {Plot} The calling Plot.
             */
            removeDataset(key: string): AbstractPlot;
            /**
             * Remove a dataset given the dataset itself
             *
             * @param {Dataset} dataset The dataset to remove
             * @return {Plot} The calling Plot.
             */
            removeDataset(dataset: Dataset): AbstractPlot;
            /**
             * Remove a dataset given the underlying data array
             *
             * @param {any[]} dataArray The data to remove
             * @return {Plot} The calling Plot.
             */
            removeDataset(dataArray: any[]): AbstractPlot;
            _removeDataset(key: string): AbstractPlot;
            datasets(): Dataset[];
            protected _getDrawersInOrder(): _Drawer.AbstractDrawer[];
            protected _generateDrawSteps(): _Drawer.DrawStep[];
            protected _additionalPaint(time: number): void;
            protected _getDataToDraw(): D3.Map<any[]>;
            /**
             * Gets the new plot metadata for new dataset with provided key
             *
             * @param {string} key The key of new dataset
             */
            protected _getPlotMetadataForDataset(key: string): PlotMetadata;
        }
    }
}


declare module Plottable {
    module Plot {
        class Pie extends AbstractPlot {
            /**
             * Constructs a PiePlot.
             *
             * @constructor
             */
            constructor();
            _computeLayout(xOffset?: number, yOffset?: number, availableWidth?: number, availableHeight?: number): void;
            _addDataset(key: string, dataset: Dataset): void;
            protected _generateAttrToProjector(): AttributeToProjector;
            protected _getDrawer(key: string): _Drawer.AbstractDrawer;
        }
    }
}


declare module Plottable {
    module Plot {
        class AbstractXYPlot<X, Y> extends AbstractPlot {
            protected _xScale: Scale.AbstractScale<X, number>;
            protected _yScale: Scale.AbstractScale<Y, number>;
            /**
             * Constructs an XYPlot.
             *
             * An XYPlot is a plot from drawing 2-dimensional data. Common examples
             * include Scale.Line and Scale.Bar.
             *
             * @constructor
             * @param {any[]|Dataset} [dataset] The data or Dataset to be associated with this Renderer.
             * @param {Scale} xScale The x scale to use.
             * @param {Scale} yScale The y scale to use.
             */
            constructor(xScale: Scale.AbstractScale<X, number>, yScale: Scale.AbstractScale<Y, number>);
            /**
             * @param {string} attrToSet One of ["x", "y"] which determines the point's
             * x and y position in the Plot.
             */
            project(attrToSet: string, accessor: any, scale?: Scale.AbstractScale<any, any>): AbstractXYPlot<X, Y>;
            remove(): AbstractXYPlot<X, Y>;
            /**
             * Sets the automatic domain adjustment over visible points for y scale.
             *
             * If autoAdjustment is true adjustment is immediately performend.
             *
             * @param {boolean} autoAdjustment The new value for the automatic adjustment domain for y scale.
             * @returns {AbstractXYPlot} The calling AbstractXYPlot.
             */
            automaticallyAdjustYScaleOverVisiblePoints(autoAdjustment: boolean): AbstractXYPlot<X, Y>;
            /**
             * Sets the automatic domain adjustment over visible points for x scale.
             *
             * If autoAdjustment is true adjustment is immediately performend.
             *
             * @param {boolean} autoAdjustment The new value for the automatic adjustment domain for x scale.
             * @returns {AbstractXYPlot} The calling AbstractXYPlot.
             */
            automaticallyAdjustXScaleOverVisiblePoints(autoAdjustment: boolean): AbstractXYPlot<X, Y>;
            protected _generateAttrToProjector(): AttributeToProjector;
            _computeLayout(xOffset?: number, yOffset?: number, availableWidth?: number, availableHeight?: number): void;
            protected _updateXDomainer(): void;
            protected _updateYDomainer(): void;
            /**
             * Adjusts both domains' extents to show all datasets.
             *
             * This call does not override auto domain adjustment behavior over visible points.
             */
            showAllData(): void;
            protected _projectorsReady(): _Projection;
        }
    }
}


declare module Plottable {
    module Plot {
        class Scatter<X, Y> extends AbstractXYPlot<X, Y> implements Interaction.Hoverable {
            /**
             * Constructs a ScatterPlot.
             *
             * @constructor
             * @param {Scale} xScale The x scale to use.
             * @param {Scale} yScale The y scale to use.
             */
            constructor(xScale: Scale.AbstractScale<X, number>, yScale: Scale.AbstractScale<Y, number>);
            /**
             * @param {string} attrToSet One of ["x", "y", "cx", "cy", "r",
             * "fill"]. "cx" and "cy" are aliases for "x" and "y". "r" is the datum's
             * radius, and "fill" is the CSS color of the datum.
             */
            project(attrToSet: string, accessor: any, scale?: Scale.AbstractScale<any, any>): Scatter<X, Y>;
            protected _getDrawer(key: string): _Drawer.Element;
            protected _generateAttrToProjector(): AttributeToProjector;
            protected _generateDrawSteps(): _Drawer.DrawStep[];
            protected _getClosestStruckPoint(p: Point, range: number): Interaction.HoverData;
            _hoverOverComponent(p: Point): void;
            _hoverOutComponent(p: Point): void;
            _doHover(p: Point): Interaction.HoverData;
        }
    }
}


declare module Plottable {
    module Plot {
        class Grid extends AbstractXYPlot<string, string> {
            _colorScale: Scale.AbstractScale<any, string>;
<<<<<<< HEAD
            protected _xScale: Scale.Ordinal;
            protected _yScale: Scale.Ordinal;
            _animators: Animator.PlotAnimatorMap;
=======
            _xScale: Scale.Ordinal;
            _yScale: Scale.Ordinal;
>>>>>>> be6c3f89
            /**
             * Constructs a GridPlot.
             *
             * A GridPlot is used to shade a grid of data. Each datum is a cell on the
             * grid, and the datum can control what color it is.
             *
             * @constructor
             * @param {Scale.Ordinal} xScale The x scale to use.
             * @param {Scale.Ordinal} yScale The y scale to use.
             * @param {Scale.Color|Scale.InterpolatedColor} colorScale The color scale
             * to use for each grid cell.
             */
            constructor(xScale: Scale.Ordinal, yScale: Scale.Ordinal, colorScale: Scale.AbstractScale<any, string>);
            _addDataset(key: string, dataset: Dataset): void;
            protected _getDrawer(key: string): _Drawer.Element;
            /**
             * @param {string} attrToSet One of ["x", "y", "fill"]. If "fill" is used,
             * the data should return a valid CSS color.
             */
            project(attrToSet: string, accessor: any, scale?: Scale.AbstractScale<any, any>): Grid;
            protected _generateAttrToProjector(): AttributeToProjector;
            protected _generateDrawSteps(): _Drawer.DrawStep[];
        }
    }
}


declare module Plottable {
    module Plot {
        class AbstractBarPlot<X, Y> extends AbstractXYPlot<X, Y> implements Interaction.Hoverable {
            protected static _BarAlignmentToFactor: {
                [x: string]: number;
            };
<<<<<<< HEAD
            protected static _DEFAULT_WIDTH: number;
            _baseline: D3.Selection;
            _baselineValue: number;
            _barAlignmentFactor: number;
            protected _isVertical: boolean;
=======
            static _DEFAULT_WIDTH: number;
            _isVertical: boolean;
>>>>>>> be6c3f89
            /**
             * Constructs a BarPlot.
             *
             * @constructor
             * @param {Scale} xScale The x scale to use.
             * @param {Scale} yScale The y scale to use.
             */
            constructor(xScale: Scale.AbstractScale<X, number>, yScale: Scale.AbstractScale<Y, number>);
            protected _getDrawer(key: string): _Drawer.Rect;
            protected setup(): void;
            /**
             * Gets the baseline value for the bars
             *
             * The baseline is the line that the bars are drawn from, defaulting to 0.
             *
             * @returns {number} The baseline value.
             */
            baseline(): number;
            /**
             * Sets the baseline for the bars to the specified value.
             *
             * The baseline is the line that the bars are drawn from, defaulting to 0.
             *
             * @param {number} value The value to position the baseline at.
             * @returns {AbstractBarPlot} The calling AbstractBarPlot.
             */
            baseline(value: number): AbstractBarPlot<X, Y>;
            /**
             * Sets the bar alignment relative to the independent axis.
             * VerticalBarPlot supports "left", "center", "right"
             * HorizontalBarPlot supports "top", "center", "bottom"
             *
             * @param {string} alignment The desired alignment.
             * @returns {AbstractBarPlot} The calling AbstractBarPlot.
             */
            barAlignment(alignment: string): AbstractBarPlot<X, Y>;
            /**
             * Get whether bar labels are enabled.
             *
             * @returns {boolean} Whether bars should display labels or not.
             */
            barLabelsEnabled(): boolean;
            /**
             * Set whether bar labels are enabled.
             * @param {boolean} Whether bars should display labels or not.
             *
             * @returns {AbstractBarPlot} The calling plot.
             */
            barLabelsEnabled(enabled: boolean): AbstractBarPlot<X, Y>;
            /**
             * Get the formatter for bar labels.
             *
             * @returns {Formatter} The formatting function for bar labels.
             */
            barLabelFormatter(): Formatter;
            /**
             * Change the formatting function for bar labels.
             * @param {Formatter} The formatting function for bar labels.
             *
             * @returns {AbstractBarPlot} The calling plot.
             */
            barLabelFormatter(formatter: Formatter): AbstractBarPlot<X, Y>;
            /**
             * Gets all the bars in the bar plot
             *
             * @returns {D3.Selection} All of the bars in the bar plot.
             */
            getAllBars(): D3.Selection;
            /**
             * Gets the bar under the given pixel position (if [xValOrExtent]
             * and [yValOrExtent] are {number}s), under a given line (if only one
             * of [xValOrExtent] or [yValOrExtent] are {Extent}s) or are under a
             * 2D area (if [xValOrExtent] and [yValOrExtent] are both {Extent}s).
             *
             * @param {any} xValOrExtent The pixel x position, or range of x values.
             * @param {any} yValOrExtent The pixel y position, or range of y values.
             * @returns {D3.Selection} The selected bar, or null if no bar was selected.
             */
            getBars(xValOrExtent: Extent, yValOrExtent: Extent): D3.Selection;
            getBars(xValOrExtent: number, yValOrExtent: Extent): D3.Selection;
            getBars(xValOrExtent: Extent, yValOrExtent: number): D3.Selection;
            getBars(xValOrExtent: number, yValOrExtent: number): D3.Selection;
            /**
             * Deselects all bars.
             * @returns {AbstractBarPlot} The calling AbstractBarPlot.
             */
            deselectAll(): AbstractBarPlot<X, Y>;
            protected _updateDomainer(scale: Scale.AbstractScale<any, number>): void;
            protected _updateYDomainer(): void;
            protected _updateXDomainer(): void;
            protected _additionalPaint(time: number): void;
            protected _drawLabels(): void;
            protected _generateDrawSteps(): _Drawer.DrawStep[];
            protected _generateAttrToProjector(): AttributeToProjector;
            /**
             * Computes the barPixelWidth of all the bars in the plot.
             *
             * If the position scale of the plot is an OrdinalScale and in bands mode, then the rangeBands function will be used.
             * If the position scale of the plot is an OrdinalScale and in points mode, then
             *   from https://github.com/mbostock/d3/wiki/Ordinal-Scales#ordinal_rangePoints, the max barPixelWidth is step * padding
             * If the position scale of the plot is a QuantitativeScale, then _getMinimumDataWidth is scaled to compute the barPixelWidth
             */
            protected _getBarPixelWidth(): number;
            hoverMode(): string;
            /**
             * Sets the hover mode for hover interactions. There are two modes:
             *     - "point": Selects the bar under the mouse cursor (default).
             *     - "line" : Selects any bar that would be hit by a line extending
             *                in the same direction as the bar and passing through
             *                the cursor.
             *
             * @param {string} mode The desired hover mode.
             * @return {AbstractBarPlot} The calling Bar Plot.
             */
            hoverMode(mode: String): AbstractBarPlot<X, Y>;
            _hoverOverComponent(p: Point): void;
            _hoverOutComponent(p: Point): void;
            _doHover(p: Point): Interaction.HoverData;
        }
    }
}


declare module Plottable {
    module Plot {
        /**
         * A VerticalBarPlot draws bars vertically.
         * Key projected attributes:
         *  - "width" - the horizontal width of a bar.
         *      - if an ordinal scale is attached, this defaults to ordinalScale.rangeBand()
         *      - if a quantitative scale is attached, this defaults to 10
         *  - "x" - the horizontal position of a bar
         *  - "y" - the vertical height of a bar
         */
        class VerticalBar<X> extends AbstractBarPlot<X, number> {
            protected static _BarAlignmentToFactor: {
                [x: string]: number;
            };
            /**
             * Constructs a VerticalBarPlot.
             *
             * @constructor
             * @param {Scale} xScale The x scale to use.
             * @param {QuantitativeScale} yScale The y scale to use.
             */
            constructor(xScale: Scale.AbstractScale<X, number>, yScale: Scale.AbstractQuantitative<number>);
            protected _updateYDomainer(): void;
        }
    }
}


declare module Plottable {
    module Plot {
        /**
         * A HorizontalBarPlot draws bars horizontally.
         * Key projected attributes:
         *  - "width" - the vertical height of a bar (since the bar is rotated horizontally)
         *      - if an ordinal scale is attached, this defaults to ordinalScale.rangeBand()
         *      - if a quantitative scale is attached, this defaults to 10
         *  - "x" - the horizontal length of a bar
         *  - "y" - the vertical position of a bar
         */
        class HorizontalBar<Y> extends AbstractBarPlot<number, Y> {
            protected static _BarAlignmentToFactor: {
                [x: string]: number;
            };
            /**
             * Constructs a HorizontalBarPlot.
             *
             * @constructor
             * @param {QuantitativeScale} xScale The x scale to use.
             * @param {Scale} yScale The y scale to use.
             */
            constructor(xScale: Scale.AbstractQuantitative<number>, yScale: Scale.AbstractScale<Y, number>);
            protected _updateXDomainer(): void;
            protected _generateAttrToProjector(): AttributeToProjector;
        }
    }
}


declare module Plottable {
    module Plot {
        class Line<X> extends AbstractXYPlot<X, number> implements Interaction.Hoverable {
            protected _yScale: Scale.AbstractQuantitative<number>;
            /**
             * Constructs a LinePlot.
             *
             * @constructor
             * @param {QuantitativeScale} xScale The x scale to use.
             * @param {QuantitativeScale} yScale The y scale to use.
             */
            constructor(xScale: Scale.AbstractQuantitative<X>, yScale: Scale.AbstractQuantitative<number>);
            protected setup(): void;
            protected _rejectNullsAndNaNs(d: any, i: number, userMetdata: any, plotMetadata: any, accessor: _Accessor): boolean;
            protected _getDrawer(key: string): _Drawer.Line;
            protected _getResetYFunction(): (d: any, i: number, u: any, m: PlotMetadata) => number;
            protected _generateDrawSteps(): _Drawer.DrawStep[];
            protected _generateAttrToProjector(): AttributeToProjector;
            protected _wholeDatumAttributes(): string[];
            protected _getClosestWithinRange(p: Point, range: number): {
                closestValue: any;
                closestPoint: Point;
            };
            _hoverOverComponent(p: Point): void;
            _hoverOutComponent(p: Point): void;
            _doHover(p: Point): Interaction.HoverData;
        }
    }
}


declare module Plottable {
    module Plot {
        /**
         * An AreaPlot draws a filled region (area) between the plot's projected "y" and projected "y0" values.
         */
        class Area<X> extends Line<X> {
            /**
             * Constructs an AreaPlot.
             *
             * @constructor
             * @param {QuantitativeScale} xScale The x scale to use.
             * @param {QuantitativeScale} yScale The y scale to use.
             */
            constructor(xScale: Scale.AbstractQuantitative<X>, yScale: Scale.AbstractQuantitative<number>);
            _onDatasetUpdate(): void;
            protected _getDrawer(key: string): _Drawer.Area;
            protected _updateYDomainer(): void;
            project(attrToSet: string, accessor: any, scale?: Scale.AbstractScale<any, any>): Area<X>;
            protected _getResetYFunction(): _Projector;
            protected _wholeDatumAttributes(): string[];
            protected _generateAttrToProjector(): AttributeToProjector;
        }
    }
}


declare module Plottable {
    module Plot {
        class ClusteredBar<X, Y> extends AbstractBarPlot<X, Y> {
            /**
             * Creates a ClusteredBarPlot.
             *
             * A ClusteredBarPlot is a plot that plots several bar plots next to each
             * other. For example, when plotting life expectancy across each country,
             * you would want each country to have a "male" and "female" bar.
             *
             * @constructor
             * @param {Scale} xScale The x scale to use.
             * @param {Scale} yScale The y scale to use.
             */
            constructor(xScale: Scale.AbstractScale<X, number>, yScale: Scale.AbstractScale<Y, number>, isVertical?: boolean);
            protected _generateAttrToProjector(): AttributeToProjector;
            protected _getDataToDraw(): D3.Map<any[]>;
        }
    }
}


declare module Plottable {
    module Plot {
        interface StackedDatum {
            key: any;
            value: number;
            offset?: number;
        }
        class AbstractStacked<X, Y> extends AbstractXYPlot<X, Y> {
            protected _isVertical: boolean;
            project(attrToSet: string, accessor: any, scale?: Scale.AbstractScale<any, any>): AbstractStacked<X, Y>;
            _onDatasetUpdate(): void;
            _updateStackOffsets(): void;
            _updateStackExtents(): void;
            /**
             * Feeds the data through d3's stack layout function which will calculate
             * the stack offsets and use the the function declared in .out to set the offsets on the data.
             */
            _stack(dataArray: D3.Map<StackedDatum>[]): D3.Map<StackedDatum>[];
            /**
             * After the stack offsets have been determined on each separate dataset, the offsets need
             * to be determined correctly on the overall datasets
             */
            _setDatasetStackOffsets(positiveDataMapArray: D3.Map<StackedDatum>[], negativeDataMapArray: D3.Map<StackedDatum>[]): void;
            _getDomainKeys(): string[];
            _generateDefaultMapArray(): D3.Map<StackedDatum>[];
            _updateScaleExtents(): void;
            _keyAccessor(): _Accessor;
            _valueAccessor(): _Accessor;
        }
    }
}


declare module Plottable {
    module Plot {
        class StackedArea<X> extends AbstractStacked<X, number> {
            _baseline: D3.Selection;
            _baselineValue: number;
            /**
             * Constructs a StackedArea plot.
             *
             * @constructor
             * @param {QuantitativeScale} xScale The x scale to use.
             * @param {QuantitativeScale} yScale The y scale to use.
             */
            constructor(xScale: Scale.AbstractQuantitative<X>, yScale: Scale.AbstractQuantitative<number>);
            protected _getDrawer(key: string): _Drawer.Area;
            protected setup(): void;
            _updateStackOffsets(): void;
            protected _additionalPaint(): void;
            protected _updateYDomainer(): void;
            _onDatasetUpdate(): void;
            protected _generateAttrToProjector(): AttributeToProjector;
            protected _wholeDatumAttributes(): string[];
        }
    }
}


declare module Plottable {
    module Plot {
        class StackedBar<X, Y> extends AbstractBarPlot<X, Y> {
<<<<<<< HEAD
            _baselineValue: number;
            _barAlignmentFactor: number;
=======
>>>>>>> be6c3f89
            /**
             * Constructs a StackedBar plot.
             * A StackedBarPlot is a plot that plots several bar plots stacking on top of each
             * other.
             * @constructor
             * @param {Scale} xScale the x scale of the plot.
             * @param {Scale} yScale the y scale of the plot.
             * @param {boolean} isVertical if the plot if vertical.
             */
            constructor(xScale?: Scale.AbstractScale<X, number>, yScale?: Scale.AbstractScale<Y, number>, isVertical?: boolean);
            protected _getAnimator(key: string): Animator.PlotAnimator;
            protected _generateAttrToProjector(): AttributeToProjector;
            protected _generateDrawSteps(): _Drawer.DrawStep[];
            project(attrToSet: string, accessor: any, scale?: Scale.AbstractScale<any, any>): StackedBar<X, Y>;
            protected _onDatasetUpdate(): StackedBar<X, Y>;
            _updateStackOffsets(): void;
            _updateStackExtents(): void;
            _stack(dataArray: D3.Map<StackedDatum>[]): D3.Map<StackedDatum>[];
            _setDatasetStackOffsets(positiveDataMapArray: D3.Map<StackedDatum>[], negativeDataMapArray: D3.Map<StackedDatum>[]): void;
            _getDomainKeys(): any;
            _generateDefaultMapArray(): D3.Map<StackedDatum>[];
            _updateScaleExtents(): void;
            _keyAccessor(): _Accessor;
            _valueAccessor(): _Accessor;
        }
    }
}


declare module Plottable {
    module Animator {
        interface PlotAnimator {
            /**
             * Applies the supplied attributes to a D3.Selection with some animation.
             *
             * @param {D3.Selection} selection The update selection or transition selection that we wish to animate.
             * @param {AttributeToProjector} attrToProjector The set of
             *     IAccessors that we will use to set attributes on the selection.
             * @return {any} Animators should return the selection or
             *     transition object so that plots may chain the transitions between
             *     animators.
             */
            animate(selection: any, attrToProjector: AttributeToProjector): any;
            /**
             * Given the number of elements, return the total time the animation requires
             * @param number numberofIterations The number of elements that will be drawn
             * @returns {any} The time required for the animation
             */
            getTiming(numberOfIterations: number): number;
        }
        interface PlotAnimatorMap {
            [animatorKey: string]: PlotAnimator;
        }
    }
}


declare module Plottable {
    module Animator {
        /**
         * An animator implementation with no animation. The attributes are
         * immediately set on the selection.
         */
        class Null implements PlotAnimator {
            getTiming(selection: any): number;
            animate(selection: any, attrToProjector: AttributeToProjector): any;
        }
    }
}


declare module Plottable {
    module Animator {
        /**
         * The base animator implementation with easing, duration, and delay.
         *
         * The maximum delay between animations can be configured with maxIterativeDelay.
         *
         * The maximum total animation duration can be configured with maxTotalDuration.
         * maxTotalDuration does not set actual total animation duration.
         *
         * The actual interval delay is calculated by following formula:
         * min(maxIterativeDelay(),
         *   max(maxTotalDuration() - duration(), 0) / <number of iterations>)
         */
        class Base implements PlotAnimator {
            /**
             * The default duration of the animation in milliseconds
             */
            static DEFAULT_DURATION_MILLISECONDS: number;
            /**
             * The default starting delay of the animation in milliseconds
             */
            static DEFAULT_DELAY_MILLISECONDS: number;
            /**
             * The default maximum start delay between each start of an animation
             */
            static DEFAULT_MAX_ITERATIVE_DELAY_MILLISECONDS: number;
            /**
             * The default maximum total animation duration
             */
            static DEFAULT_MAX_TOTAL_DURATION_MILLISECONDS: number;
            /**
             * The default easing of the animation
             */
            static DEFAULT_EASING: string;
            /**
             * Constructs the default animator
             *
             * @constructor
             */
            constructor();
            getTiming(numberOfIterations: number): number;
            animate(selection: any, attrToProjector: AttributeToProjector): any;
            /**
             * Gets the duration of the animation in milliseconds.
             *
             * @returns {number} The current duration.
             */
            duration(): number;
            /**
             * Sets the duration of the animation in milliseconds.
             *
             * @param {number} duration The duration in milliseconds.
             * @returns {Default} The calling Default Animator.
             */
            duration(duration: number): Base;
            /**
             * Gets the delay of the animation in milliseconds.
             *
             * @returns {number} The current delay.
             */
            delay(): number;
            /**
             * Sets the delay of the animation in milliseconds.
             *
             * @param {number} delay The delay in milliseconds.
             * @returns {Default} The calling Default Animator.
             */
            delay(delay: number): Base;
            /**
             * Gets the current easing of the animation.
             *
             * @returns {string} the current easing mode.
             */
            easing(): string;
            /**
             * Sets the easing mode of the animation.
             *
             * @param {string} easing The desired easing mode.
             * @returns {Default} The calling Default Animator.
             */
            easing(easing: string): Base;
            /**
             * Gets the maximum start delay between animations in milliseconds.
             *
             * @returns {number} The current maximum iterative delay.
             */
            maxIterativeDelay(): number;
            /**
             * Sets the maximum start delay between animations in milliseconds.
             *
             * @param {number} maxIterDelay The maximum iterative delay in milliseconds.
             * @returns {Base} The calling Base Animator.
             */
            maxIterativeDelay(maxIterDelay: number): Base;
            /**
             * Gets the maximum total animation duration in milliseconds.
             *
             * @returns {number} The current maximum total animation duration.
             */
            maxTotalDuration(): number;
            /**
             * Sets the maximum total animation duration in miliseconds.
             *
             * @param {number} maxDuration The maximum total animation duration in milliseconds.
             * @returns {Base} The calling Base Animator.
             */
            maxTotalDuration(maxDuration: number): Base;
        }
    }
}


declare module Plottable {
    module Animator {
        /**
         * The default animator implementation with easing, duration, and delay.
         */
        class Rect extends Base {
            static ANIMATED_ATTRIBUTES: string[];
            isVertical: boolean;
            isReverse: boolean;
            constructor(isVertical?: boolean, isReverse?: boolean);
            animate(selection: any, attrToProjector: AttributeToProjector): any;
            _startMovingProjector(attrToProjector: AttributeToProjector): _Projector;
        }
    }
}


declare module Plottable {
    module Animator {
        /**
         * A child class of RectAnimator that will move the rectangle
         * as well as animate its growth.
         */
        class MovingRect extends Rect {
            /**
             * The pixel value to move from
             */
            startPixelValue: number;
            /**
             * Constructs a MovingRectAnimator
             *
             * @param {number} basePixel The pixel value to start moving from
             * @param {boolean} isVertical If the movement/animation is vertical
             */
            constructor(startPixelValue: number, isVertical?: boolean);
            _startMovingProjector(attrToProjector: AttributeToProjector): (p: any) => number;
        }
    }
}


declare module Plottable {
    module Dispatcher {
        class AbstractDispatcher extends Core.PlottableObject {
            _target: D3.Selection;
            _event2Callback: {
                [x: string]: () => any;
            };
            /**
             * Constructs a Dispatcher with the specified target.
             *
             * @constructor
             * @param {D3.Selection} [target] The selection to listen for events on.
             */
            constructor(target?: D3.Selection);
            /**
             * Gets the target of the Dispatcher.
             *
             * @returns {D3.Selection} The Dispatcher's current target.
             */
            target(): D3.Selection;
            /**
             * Sets the target of the Dispatcher.
             *
             * @param {D3.Selection} target The element to listen for updates on.
             * @returns {Dispatcher} The calling Dispatcher.
             */
            target(targetElement: D3.Selection): AbstractDispatcher;
            /**
             * Gets a namespaced version of the event name.
             */
            _getEventString(eventName: string): string;
            /**
             * Attaches the Dispatcher's listeners to the Dispatcher's target element.
             *
             * @returns {Dispatcher} The calling Dispatcher.
             */
            connect(): AbstractDispatcher;
            /**
             * Detaches the Dispatcher's listeners from the Dispatchers' target element.
             *
             * @returns {Dispatcher} The calling Dispatcher.
             */
            disconnect(): AbstractDispatcher;
        }
    }
}


declare module Plottable {
    module Dispatcher {
        class Mouse extends AbstractDispatcher {
            /**
             * Constructs a Mouse Dispatcher with the specified target.
             *
             * @param {D3.Selection} target The selection to listen for events on.
             */
            constructor(target: D3.Selection);
            /**
             * Gets the current callback to be called on mouseover.
             *
             * @return {(location: Point) => any} The current mouseover callback.
             */
            mouseover(): (location: Point) => any;
            /**
             * Attaches a callback to be called on mouseover.
             *
             * @param {(location: Point) => any} callback A function that takes the pixel position of the mouse event.
             *                                            Pass in null to remove the callback.
             * @return {Mouse} The calling Mouse Handler.
             */
            mouseover(callback: (location: Point) => any): Mouse;
            /**
             * Gets the current callback to be called on mousemove.
             *
             * @return {(location: Point) => any} The current mousemove callback.
             */
            mousemove(): (location: Point) => any;
            /**
             * Attaches a callback to be called on mousemove.
             *
             * @param {(location: Point) => any} callback A function that takes the pixel position of the mouse event.
             *                                            Pass in null to remove the callback.
             * @return {Mouse} The calling Mouse Handler.
             */
            mousemove(callback: (location: Point) => any): Mouse;
            /**
             * Gets the current callback to be called on mouseout.
             *
             * @return {(location: Point) => any} The current mouseout callback.
             */
            mouseout(): (location: Point) => any;
            /**
             * Attaches a callback to be called on mouseout.
             *
             * @param {(location: Point) => any} callback A function that takes the pixel position of the mouse event.
             *                                            Pass in null to remove the callback.
             * @return {Mouse} The calling Mouse Handler.
             */
            mouseout(callback: (location: Point) => any): Mouse;
        }
    }
}


declare module Plottable {
    module Dispatcher {
        class Keypress extends AbstractDispatcher {
            /**
             * Constructs a Keypress Dispatcher with the specified target.
             *
             * @constructor
             * @param {D3.Selection} [target] The selection to listen for events on.
             */
            constructor(target?: D3.Selection);
            connect(): Keypress;
            disconnect(): Keypress;
            /**
             * Gets the callback to be called when a key is pressed.
             *
             * @return {(e: D3.D3Event) => void} The current keydown callback.
             */
            onKeyDown(): (e: D3.D3Event) => void;
            /**
             * Sets a callback to be called when a key is pressed.
             *
             * @param {(e: D3.D3Event) => void} A callback that takes in a D3Event.
             * @return {Keypress} The calling Dispatcher.Keypress.
             */
            onKeyDown(callback: (e: D3.D3Event) => void): Keypress;
        }
    }
}


declare module Plottable {
    module Interaction {
        class AbstractInteraction extends Core.PlottableObject {
            /**
             * It maintains a 'hitBox' which is where all event listeners are
             * attached. Due to cross- browser weirdness, the hitbox needs to be an
             * opaque but invisible rectangle.  TODO: We should give the interaction
             * "foreground" and "background" elements where it can draw things,
             * e.g. crosshairs.
             */
            _hitBox: D3.Selection;
            _componentToListenTo: Component.AbstractComponent;
            _anchor(component: Component.AbstractComponent, hitBox: D3.Selection): void;
        }
    }
}


declare module Plottable {
    module Interaction {
        class Click extends AbstractInteraction {
            _anchor(component: Component.AbstractComponent, hitBox: D3.Selection): void;
            _listenTo(): string;
            /**
             * Sets a callback to be called when a click is received.
             *
             * @param {(p: Point) => any} cb Callback that takes the pixel position of the click event.
             */
            callback(cb: (p: Point) => any): Click;
        }
        class DoubleClick extends Click {
            _listenTo(): string;
        }
    }
}


declare module Plottable {
    module Interaction {
        class Key extends AbstractInteraction {
            /**
             * Creates a KeyInteraction.
             *
             * KeyInteraction listens to key events that occur while the component is
             * moused over.
             *
             * @constructor
             */
            constructor();
            _anchor(component: Component.AbstractComponent, hitBox: D3.Selection): void;
            /**
             * Sets a callback to be called when the key with the given keyCode is
             * pressed and the user is moused over the Component.
             *
             * @param {number} keyCode The key code associated with the key.
             * @param {() => void} callback Callback to be called.
             * @returns The calling Interaction.Key.
             */
            on(keyCode: number, callback: () => void): Key;
        }
    }
}


declare module Plottable {
    module Interaction {
        class PanZoom extends AbstractInteraction {
            _xScale: Scale.AbstractQuantitative<any>;
            _yScale: Scale.AbstractQuantitative<any>;
            /**
             * Creates a PanZoomInteraction.
             *
             * The allows you to move around and zoom in on a plot, interactively. It
             * does so by changing the xScale and yScales' domains repeatedly.
             *
             * @constructor
             * @param {QuantitativeScale} [xScale] The X scale to update on panning/zooming.
             * @param {QuantitativeScale} [yScale] The Y scale to update on panning/zooming.
             */
            constructor(xScale?: Scale.AbstractQuantitative<any>, yScale?: Scale.AbstractQuantitative<any>);
            /**
             * Sets the scales back to their original domains.
             */
            resetZoom(): void;
            _anchor(component: Component.AbstractComponent, hitBox: D3.Selection): void;
        }
    }
}


declare module Plottable {
    module Interaction {
        class Drag extends AbstractInteraction {
            _isDragging: boolean;
            _constrainX: (n: number) => number;
            _constrainY: (n: number) => number;
            /**
             * Constructs a Drag. A Drag will signal its callbacks on mouse drag.
             */
            constructor();
            /**
             * Gets the callback that is called when dragging starts.
             *
             * @returns {(start: Point) => void} The callback called when dragging starts.
             */
            dragstart(): (start: Point) => void;
            /**
             * Sets the callback to be called when dragging starts.
             *
             * @param {(start: Point) => any} cb If provided, the function to be called. Takes in a Point in pixels.
             * @returns {Drag} The calling Drag.
             */
            dragstart(cb: (start: Point) => any): Drag;
            _setOrigin(x: number, y: number): void;
            _getOrigin(): number[];
            _setLocation(x: number, y: number): void;
            _getLocation(): number[];
            /**
             * Gets the callback that is called during dragging.
             *
             * @returns {(start: Point, end: Point) => void} The callback called during dragging.
             */
            drag(): (start: Point, end: Point) => void;
            /**
             * Adds a callback to be called during dragging.
             *
             * @param {(start: Point, end: Point) => any} cb If provided, the function to be called. Takes in Points in pixels.
             * @returns {Drag} The calling Drag.
             */
            drag(cb: (start: Point, end: Point) => any): Drag;
            /**
             * Gets the callback that is called when dragging ends.
             *
             * @returns {(start: Point, end: Point) => void} The callback called when dragging ends.
             */
            dragend(): (start: Point, end: Point) => void;
            /**
             * Adds a callback to be called when the dragging ends.
             *
             * @param {(start: Point, end: Point) => any} cb If provided, the function to be called. Takes in points in pixels.
             * @returns {Drag} The calling Drag.
             */
            dragend(cb: (start: Point, end: Point) => any): Drag;
            _dragstart(): void;
            _doDragstart(): void;
            _drag(): void;
            _doDrag(): void;
            _dragend(): void;
            _doDragend(): void;
            _anchor(component: Component.AbstractComponent, hitBox: D3.Selection): Drag;
            /**
             * Sets up so that the xScale and yScale that are passed have their
             * domains automatically changed as you zoom.
             *
             * @param {QuantitativeScale} xScale The scale along the x-axis.
             * @param {QuantitativeScale} yScale The scale along the y-axis.
             * @returns {Drag} The calling Drag.
             */
            setupZoomCallback(xScale?: Scale.AbstractQuantitative<any>, yScale?: Scale.AbstractQuantitative<any>): Drag;
        }
    }
}


declare module Plottable {
    module Interaction {
        class DragBox extends Drag {
            static RESIZE_PADDING: number;
            static _CAN_RESIZE_X: boolean;
            static _CAN_RESIZE_Y: boolean;
            /**
             * The DOM element of the box that is drawn. When no box is drawn, it is
             * null.
             */
            dragBox: D3.Selection;
            _boxIsDrawn: boolean;
            _resizeXEnabled: boolean;
            _resizeYEnabled: boolean;
            /**
             * Gets whether resizing is enabled or not.
             *
             * @returns {boolean}
             */
            resizeEnabled(): boolean;
            /**
             * Enables or disables resizing.
             *
             * @param {boolean} enabled
             */
            resizeEnabled(enabled: boolean): DragBox;
            /**
             * Return true if box is resizing on the X dimension.
             *
             * @returns {boolean}
             */
            isResizingX(): boolean;
            /**
             * Return true if box is resizing on the Y dimension.
             *
             * @returns {boolean}
             */
            isResizingY(): boolean;
            /**
             * Whether or not dragBox has been rendered in a visible area.
             *
             * @returns {boolean}
             */
            boxIsDrawn(): boolean;
            /**
             * Return true if box is resizing.
             *
             * @returns {boolean}
             */
            isResizing(): boolean;
            _dragstart(): void;
            _drag(): void;
            _dragend(): void;
            /**
             * Clears the highlighted drag-selection box drawn by the DragBox.
             *
             * @returns {DragBox} The calling DragBox.
             */
            clearBox(): DragBox;
            /**
             * Set where the box is draw explicitly.
             *
             * @param {number} x0 Left.
             * @param {number} x1 Right.
             * @param {number} y0 Top.
             * @param {number} y1 Bottom.
             *
             * @returns {DragBox} The calling DragBox.
             */
            setBox(x0: number, x1: number, y0: number, y1: number): DragBox;
            _anchor(component: Component.AbstractComponent, hitBox: D3.Selection): DragBox;
            _hover(): void;
        }
    }
}


declare module Plottable {
    module Interaction {
        class XDragBox extends DragBox {
            static _CAN_RESIZE_Y: boolean;
            _setOrigin(x: number, y: number): void;
            _setLocation(x: number, y: number): void;
        }
    }
}


declare module Plottable {
    module Interaction {
        class XYDragBox extends DragBox {
            constructor();
        }
    }
}


declare module Plottable {
    module Interaction {
        class YDragBox extends DragBox {
            static _CAN_RESIZE_X: boolean;
            _setOrigin(x: number, y: number): void;
            _setLocation(x: number, y: number): void;
        }
    }
}


declare module Plottable {
    module Interaction {
        interface HoverData {
            data: any[];
            pixelPositions: Point[];
            selection: D3.Selection;
        }
        interface Hoverable extends Component.AbstractComponent {
            /**
             * Called when the user first mouses over the Component.
             *
             * @param {Point} The cursor's position relative to the Component's origin.
             */
            _hoverOverComponent(p: Point): void;
            /**
             * Called when the user mouses out of the Component.
             *
             * @param {Point} The cursor's position relative to the Component's origin.
             */
            _hoverOutComponent(p: Point): void;
            /**
             * Returns the HoverData associated with the given position, and performs
             * any visual changes associated with hovering inside a Component.
             *
             * @param {Point} The cursor's position relative to the Component's origin.
             * @return {HoverData} The HoverData associated with the given position.
             */
            _doHover(p: Point): HoverData;
        }
        class Hover extends AbstractInteraction {
            _componentToListenTo: Hoverable;
            _anchor(component: Hoverable, hitBox: D3.Selection): void;
            /**
             * Attaches an callback to be called when the user mouses over an element.
             *
             * @param {(hoverData: HoverData) => any} callback The callback to be called.
             *      The callback will be passed data for newly hovered-over elements.
             * @return {Interaction.Hover} The calling Interaction.Hover.
             */
            onHoverOver(callback: (hoverData: HoverData) => any): Hover;
            /**
             * Attaches a callback to be called when the user mouses off of an element.
             *
             * @param {(hoverData: HoverData) => any} callback The callback to be called.
             *      The callback will be passed data from the hovered-out elements.
             * @return {Interaction.Hover} The calling Interaction.Hover.
             */
            onHoverOut(callback: (hoverData: HoverData) => any): Hover;
            /**
             * Retrieves the HoverData associated with the elements the user is currently hovering over.
             *
             * @return {HoverData} The data and selection corresponding to the elements
             *                     the user is currently hovering over.
             */
            getCurrentHoverData(): HoverData;
        }
    }
}<|MERGE_RESOLUTION|>--- conflicted
+++ resolved
@@ -2657,13 +2657,7 @@
             protected _projections: {
                 [x: string]: _Projection;
             };
-<<<<<<< HEAD
             protected _animate: boolean;
-            _animators: Animator.PlotAnimatorMap;
-            _ANIMATION_DURATION: number;
-=======
-            _animate: boolean;
->>>>>>> be6c3f89
             _animateOnNextRender: boolean;
             /**
              * Constructs a Plot.
@@ -2916,14 +2910,8 @@
     module Plot {
         class Grid extends AbstractXYPlot<string, string> {
             _colorScale: Scale.AbstractScale<any, string>;
-<<<<<<< HEAD
             protected _xScale: Scale.Ordinal;
             protected _yScale: Scale.Ordinal;
-            _animators: Animator.PlotAnimatorMap;
-=======
-            _xScale: Scale.Ordinal;
-            _yScale: Scale.Ordinal;
->>>>>>> be6c3f89
             /**
              * Constructs a GridPlot.
              *
@@ -2957,16 +2945,8 @@
             protected static _BarAlignmentToFactor: {
                 [x: string]: number;
             };
-<<<<<<< HEAD
             protected static _DEFAULT_WIDTH: number;
-            _baseline: D3.Selection;
-            _baselineValue: number;
-            _barAlignmentFactor: number;
             protected _isVertical: boolean;
-=======
-            static _DEFAULT_WIDTH: number;
-            _isVertical: boolean;
->>>>>>> be6c3f89
             /**
              * Constructs a BarPlot.
              *
@@ -3290,11 +3270,6 @@
 declare module Plottable {
     module Plot {
         class StackedBar<X, Y> extends AbstractBarPlot<X, Y> {
-<<<<<<< HEAD
-            _baselineValue: number;
-            _barAlignmentFactor: number;
-=======
->>>>>>> be6c3f89
             /**
              * Constructs a StackedBar plot.
              * A StackedBarPlot is a plot that plots several bar plots stacking on top of each
