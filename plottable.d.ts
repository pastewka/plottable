--- conflicted
+++ resolved
@@ -2758,7 +2758,6 @@
              * x and y position in the Plot.
              */
             project(attrToSet: string, accessor: any, scale?: Scale.AbstractScale<any, any>): AbstractXYPlot<X, Y>;
-<<<<<<< HEAD
             remove(): AbstractXYPlot<X, Y>;
             /**
              * Sets the automatic domain adjustment over visible points for y scale.
@@ -2778,9 +2777,7 @@
              * @returns {AbstractXYPlot} The calling AbstractXYPlot.
              */
             automaticallyAdjustXScaleOverVisiblePoints(autoAdjustment: boolean): AbstractXYPlot<X, Y>;
-=======
             _generateAttrToProjector(): AttributeToProjector;
->>>>>>> c9a58c19
             _computeLayout(xOffset?: number, yOffset?: number, availableWidth?: number, availableHeight?: number): void;
             _updateXDomainer(): void;
             _updateYDomainer(): void;
