--- conflicted
+++ resolved
@@ -3022,17 +3022,13 @@
              */
             barLabelFormatter(formatter: Formatter): AbstractBarPlot<X, Y>;
             /**
-<<<<<<< HEAD
+             * Gets all the bars in the bar plot
+             *
+             * @returns {D3.Selection} All of the bars in the bar plot.
+             */
+            getAllBars(): D3.Selection;
+            /**
              * Gets the bar under the given pixel position (if [xValOrExtent]
-=======
-             * Selects all the bars in the bar plot
-             *
-             * @returns {D3.Selection} All of the bars in the bar plot.
-             */
-            getAllBars(): D3.Selection;
-            /**
-             * Selects the bar under the given pixel position (if [xValOrExtent]
->>>>>>> 5630db6d
              * and [yValOrExtent] are {number}s), under a given line (if only one
              * of [xValOrExtent] or [yValOrExtent] are {Extent}s) or are under a
              * 2D area (if [xValOrExtent] and [yValOrExtent] are both {Extent}s).
