--- conflicted
+++ resolved
@@ -1195,63 +1195,11 @@
             attrToProjector: AttributeToAppliedProjector;
             animator: Animators.Plot;
         };
-<<<<<<< HEAD
-        class AbstractDrawer {
-            protected _className: string;
-            protected _dataset: Dataset;
-            /**
-             * Constructs a Drawer
-             *
-             * @constructor
-             * @param {Dataset} dataset The dataset associated with this Drawer
-             */
-            constructor(dataset: Dataset);
-            setup(area: D3.Selection): void;
-            /**
-             * Removes the Drawer and its renderArea
-             */
-            remove(): void;
-            /**
-             * Enter new data to render area and creates binding
-             *
-             * @param{any[]} data The data to be drawn
-             */
-            protected _enterData(data: any[]): void;
-            /**
-             * Draws data using one step
-             *
-             * @param{AppliedDrawStep} step The step, how data should be drawn.
-             */
-            protected _drawStep(step: AppliedDrawStep): void;
-            protected _numberOfAnimationIterations(data: any[]): number;
-            /**
-             * Draws the data into the renderArea using the spefic steps and metadata
-             *
-             * @param{any[]} data The data to be drawn
-             * @param{DrawStep[]} drawSteps The list of steps, which needs to be drawn
-             */
-            draw(data: any[], drawSteps: DrawStep[]): number;
-            /**
-             * Retrieves the renderArea selection for the drawer
-             *
-             * @returns {D3.Selection} the renderArea selection
-             */
-            _getRenderArea(): D3.Selection;
-            _getSelector(): string;
-            _getSelection(index: number): D3.Selection;
-        }
-=======
     }
     class Drawer {
         protected _className: string;
         protected _dataset: Dataset;
         /**
-         * Sets the class, which needs to be applied to bound elements.
-         *
-         * @param{string} className The class name to be applied.
-         */
-        setClass(className: string): Drawer;
-        /**
          * Constructs a Drawer
          *
          * @constructor
@@ -1291,7 +1239,6 @@
         _getRenderArea(): D3.Selection;
         _getSelector(): string;
         _getSelection(index: number): D3.Selection;
->>>>>>> a7cbf8d7
     }
 }
 
@@ -2521,11 +2468,7 @@
             addDataset(dataset: Dataset): Pie;
             removeDataset(dataset: Dataset): Pie;
             protected _onDatasetUpdate(): void;
-<<<<<<< HEAD
             protected _getDrawer(dataset: Dataset): Drawers.Arc;
-=======
-            protected _getDrawer(dataset: Dataset): Drawer;
->>>>>>> a7cbf8d7
             entities(datasets?: Dataset[]): Plots.Entity[];
             /**
              * Gets the AccessorScaleBinding for the sector value.
