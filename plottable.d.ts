
declare module Plottable {
    module Utils {
        module Methods {
            /**
             * Checks if x is between a and b.
             *
             * @param {number} x The value to test if in range
             * @param {number} a The beginning of the (inclusive) range
             * @param {number} b The ending of the (inclusive) range
             * @return {boolean} Whether x is in [a, b]
             */
            function inRange(x: number, a: number, b: number): boolean;
            /**
             * Clamps x to the range [min, max].
             *
             * @param {number} x The value to be clamped.
             * @param {number} min The minimum value.
             * @param {number} max The maximum value.
             * @return {number} A clamped value in the range [min, max].
             */
            function clamp(x: number, min: number, max: number): number;
            /** Print a warning message to the console, if it is available.
             *
             * @param {string} The warnings to print
             */
            function warn(warning: string): void;
            /**
             * Takes two arrays of numbers and adds them together
             *
             * @param {number[]} alist The first array of numbers
             * @param {number[]} blist The second array of numbers
             * @return {number[]} An array of numbers where x[i] = alist[i] + blist[i]
             */
            function addArrays(alist: number[], blist: number[]): number[];
            /**
             * Takes two sets and returns the intersection
             *
             * Due to the fact that D3.Sets store strings internally, return type is always a string set
             *
             * @param {D3.Set<T>} set1 The first set
             * @param {D3.Set<T>} set2 The second set
             * @return {D3.Set<string>} A set that contains elements that appear in both set1 and set2
             */
            function intersection<T>(set1: D3.Set<T>, set2: D3.Set<T>): D3.Set<string>;
            /**
             * Take an accessor object (may be a string to be made into a key, or a value, or a color code)
             * and "activate" it by turning it into a function in (datum, index, metadata)
             */
            function accessorize(accessor: any): _Accessor;
            /**
             * Takes two sets and returns the union
             *
             * Due to the fact that D3.Sets store strings internally, return type is always a string set
             *
             * @param {D3.Set<T>} set1 The first set
             * @param {D3.Set<T>} set2 The second set
             * @return {D3.Set<string>} A set that contains elements that appear in either set1 or set2
             */
            function union<T>(set1: D3.Set<T>, set2: D3.Set<T>): D3.Set<string>;
            /**
             * Populates a map from an array of keys and a transformation function.
             *
             * @param {string[]} keys The array of keys.
             * @param {(string, number) => T} transform A transformation function to apply to the keys.
             * @return {D3.Map<T>} A map mapping keys to their transformed values.
             */
            function populateMap<T>(keys: string[], transform: (key: string, index: number) => T): D3.Map<T>;
            /**
             * Take an array of values, and return the unique values.
             * Will work iff ∀ a, b, a.toString() == b.toString() => a == b; will break on Object inputs
             *
             * @param {T[]} values The values to find uniqueness for
             * @return {T[]} The unique values
             */
            function uniq<T>(arr: T[]): T[];
            /**
             * Creates an array of length `count`, filled with value or (if value is a function), value()
             *
             * @param {T | ((index?: number) => T)} value The value to fill the array with or a value generator (called with index as arg)
             * @param {number} count The length of the array to generate
             * @return {any[]}
             */
            function createFilledArray<T>(value: T | ((index?: number) => T), count: number): T[];
            /**
             * @param {T[][]} a The 2D array that will have its elements joined together.
             * @return {T[]} Every array in a, concatenated together in the order they appear.
             */
            function flatten<T>(a: T[][]): T[];
            /**
             * Check if two arrays are equal by strict equality.
             */
            function arrayEq<T>(a: T[], b: T[]): boolean;
            /**
             * @param {any} a Object to check against b for equality.
             * @param {any} b Object to check against a for equality.
             *
             * @returns {boolean} whether or not two objects share the same keys, and
             *          values associated with those keys. Values will be compared
             *          with ===.
             */
            function objEq(a: any, b: any): boolean;
            /**
             * Applies the accessor, if provided, to each element of `array` and returns the maximum value.
             * If no maximum value can be computed, returns defaultValue.
             */
            function max<C>(array: C[], defaultValue: C): C;
            function max<T, C>(array: T[], accessor: (t?: T, i?: number) => C, defaultValue: C): C;
            /**
             * Applies the accessor, if provided, to each element of `array` and returns the minimum value.
             * If no minimum value can be computed, returns defaultValue.
             */
            function min<C>(array: C[], defaultValue: C): C;
            function min<T, C>(array: T[], accessor: (t?: T, i?: number) => C, defaultValue: C): C;
            /**
             * Returns true **only** if x is NaN
             */
            function isNaN(n: any): boolean;
            /**
             * Returns true if the argument is a number, which is not NaN
             * Numbers represented as strings do not pass this function
             */
            function isValidNumber(n: any): boolean;
            /**
             * Creates shallow copy of map.
             * @param {{ [key: string]: any }} oldMap Map to copy
             *
             * @returns {[{ [key: string]: any }} coppied map.
             */
            function copyMap<T>(oldMap: {
                [key: string]: T;
            }): {
                [key: string]: T;
            };
            function range(start: number, stop: number, step?: number): number[];
            /** Is like setTimeout, but activates synchronously if time=0
             * We special case 0 because of an observed issue where calling setTimeout causes visible flickering.
             * We believe this is because when requestAnimationFrame calls into the paint function, as soon as that function finishes
             * evaluating, the results are painted to the screen. As a result, if we want something to occur immediately but call setTimeout
             * with time=0, then it is pushed to the call stack and rendered in the next frame, so the component that was rendered via
             * setTimeout appears out-of-sync with the rest of the plot.
             */
            function setTimeout(f: Function, time: number, ...args: any[]): number;
            function colorTest(colorTester: D3.Selection, className: string): string;
            function lightenColor(color: string, factor: number): string;
            function distanceSquared(p1: Point, p2: Point): number;
            function isIE(): boolean;
            /**
             * Returns true if the supplied coordinates or Extents intersect or are contained by bbox.
             *
             * @param {number | Extent} xValOrExtent The x coordinate or Extent to test
             * @param {number | Extent} yValOrExtent The y coordinate or Extent to test
             * @param {SVGRect} bbox The bbox
             * @param {number} tolerance Amount by which to expand bbox, in each dimension, before
             * testing intersection
             *
             * @returns {boolean} True if the supplied coordinates or Extents intersect or are
             * contained by bbox, false otherwise.
             */
            function intersectsBBox(xValOrExtent: number | Extent, yValOrExtent: number | Extent, bbox: SVGRect, tolerance?: number): boolean;
            /**
             * Create an Extent from a number or an object with "min" and "max" defined.
             *
             * @param {any} input The object to parse
             *
             * @returns {Extent} The generated Extent
             */
            function parseExtent(input: any): Extent;
        }
    }
}


declare module Plottable {
    module Utils {
        /**
         * An associative array that can be keyed by anything (inc objects).
         * Uses pointer equality checks which is why this works.
         * This power has a price: everything is linear time since it is actually backed by an array...
         */
        class StrictEqualityAssociativeArray {
            /**
             * Set a new key/value pair in the store.
             *
             * @param {any} key Key to set in the store
             * @param {any} value Value to set in the store
             * @return {boolean} True if key already in store, false otherwise
             */
            set(key: any, value: any): boolean;
            /**
             * Get a value from the store, given a key.
             *
             * @param {any} key Key associated with value to retrieve
             * @return {any} Value if found, undefined otherwise
             */
            get(key: any): any;
            /**
             * Test whether store has a value associated with given key.
             *
             * Will return true if there is a key/value entry,
             * even if the value is explicitly `undefined`.
             *
             * @param {any} key Key to test for presence of an entry
             * @return {boolean} Whether there was a matching entry for that key
             */
            has(key: any): boolean;
            /**
             * Return an array of the values in the key-value store
             *
             * @return {any[]} The values in the store
             */
            values(): any[];
            /**
             * Return an array of keys in the key-value store
             *
             * @return {any[]} The keys in the store
             */
            keys(): any[];
            /**
             * Execute a callback for each entry in the array.
             *
             * @param {(key: any, val?: any, index?: number) => any} callback The callback to eecute
             * @return {any[]} The results of mapping the callback over the entries
             */
            map(cb: (key?: any, val?: any, index?: number) => any): any[];
            /**
             * Delete a key from the key-value store. Return whether the key was present.
             *
             * @param {any} The key to remove
             * @return {boolean} Whether a matching entry was found and removed
             */
            delete(key: any): boolean;
        }
    }
}


declare module Plottable {
    module Utils {
        /**
         * Shim for ES6 set.
         * https://developer.mozilla.org/en-US/docs/Web/JavaScript/Reference/Global_Objects/Set
         */
        class Set<T> {
            constructor();
            add(value: T): Set<T>;
            delete(value: T): boolean;
            values(): T[];
        }
    }
}

declare module Plottable {
    module Utils {
        module DOM {
            /**
             * Gets the bounding box of an element.
             * @param {D3.Selection} element
             * @returns {SVGRed} The bounding box.
             */
            function getBBox(element: D3.Selection): SVGRect;
            var POLYFILL_TIMEOUT_MSEC: number;
            function requestAnimationFramePolyfill(fn: () => any): void;
            function isSelectionRemovedFromSVG(selection: D3.Selection): boolean;
            function getElementWidth(elem: HTMLScriptElement): number;
            function getElementHeight(elem: HTMLScriptElement): number;
            function getSVGPixelWidth(svg: D3.Selection): number;
            function translate(s: D3.Selection, x?: number, y?: number): any;
            function boxesOverlap(boxA: ClientRect, boxB: ClientRect): boolean;
            function boxIsInside(inner: ClientRect, outer: ClientRect): boolean;
            function getBoundingSVG(elem: SVGElement): SVGElement;
        }
    }
}


declare module Plottable {
    module Utils {
        module Colors {
            /**
             * Return contrast ratio between two colors
             * Based on implementation from chroma.js by Gregor Aisch (gka) (licensed under BSD)
             * chroma.js may be found here: https://github.com/gka/chroma.js
             * License may be found here: https://github.com/gka/chroma.js/blob/master/LICENSE
             * see http://www.w3.org/TR/2008/REC-WCAG20-20081211/#contrast-ratiodef
             */
            function contrast(a: string, b: string): number;
        }
    }
}


declare module Plottable {
    module Utils {
        /**
         * A set of callbacks which can be all invoked at once.
         * Each callback exists at most once in the set (based on reference equality).
         * All callbacks should have the same signature.
         */
        class CallbackSet<CB extends Function> extends Set<CB> {
            callCallbacks(...args: any[]): CallbackSet<CB>;
        }
    }
}


declare module Plottable {
    type Formatter = (d: any) => string;
    var MILLISECONDS_IN_ONE_DAY: number;
    module Formatters {
        /**
         * Creates a formatter for currency values.
         *
         * @param {number} [precision] The number of decimal places to show (default 2).
         * @param {string} [symbol] The currency symbol to use (default "$").
         * @param {boolean} [prefix] Whether to prepend or append the currency symbol (default true).
         * @param {boolean} [onlyShowUnchanged] Whether to return a value if value changes after formatting (default true).
         *
         * @returns {Formatter} A formatter for currency values.
         */
        function currency(precision?: number, symbol?: string, prefix?: boolean): (d: any) => string;
        /**
         * Creates a formatter that displays exactly [precision] decimal places.
         *
         * @param {number} [precision] The number of decimal places to show (default 3).
         * @param {boolean} [onlyShowUnchanged] Whether to return a value if value changes after formatting (default true).
         *
         * @returns {Formatter} A formatter that displays exactly [precision] decimal places.
         */
        function fixed(precision?: number): (d: any) => string;
        /**
         * Creates a formatter that formats numbers to show no more than
         * [precision] decimal places. All other values are stringified.
         *
         * @param {number} [precision] The number of decimal places to show (default 3).
         * @param {boolean} [onlyShowUnchanged] Whether to return a value if value changes after formatting (default true).
         *
         * @returns {Formatter} A formatter for general values.
         */
        function general(precision?: number): (d: any) => string;
        /**
         * Creates a formatter that stringifies its input.
         *
         * @returns {Formatter} A formatter that stringifies its input.
         */
        function identity(): (d: any) => string;
        /**
         * Creates a formatter for percentage values.
         * Multiplies the input by 100 and appends "%".
         *
         * @param {number} [precision] The number of decimal places to show (default 0).
         * @param {boolean} [onlyShowUnchanged] Whether to return a value if value changes after formatting (default true).
         *
         * @returns {Formatter} A formatter for percentage values.
         */
        function percentage(precision?: number): (d: any) => string;
        /**
         * Creates a formatter for values that displays [precision] significant figures
         * and puts SI notation.
         *
         * @param {number} [precision] The number of significant figures to show (default 3).
         *
         * @returns {Formatter} A formatter for SI values.
         */
        function siSuffix(precision?: number): (d: any) => string;
        /**
         * Creates a multi time formatter that displays dates.
         *
         * @returns {Formatter} A formatter for time/date values.
         */
        function multiTime(): (d: any) => string;
        /**
         * Creates a time formatter that displays time/date using given specifier.
         *
         * List of directives can be found on: https://github.com/mbostock/d3/wiki/Time-Formatting#format
         *
         * @param {string} [specifier] The specifier for the formatter.
         *
         * @returns {Formatter} A formatter for time/date values.
         */
        function time(specifier: string): Formatter;
        /**
         * Creates a formatter for relative dates.
         *
         * @param {number} baseValue The start date (as epoch time) used in computing relative dates (default 0)
         * @param {number} increment The unit used in calculating relative date values (default MILLISECONDS_IN_ONE_DAY)
         * @param {string} label The label to append to the formatted string (default "")
         *
         * @returns {Formatter} A formatter for time/date values.
         */
        function relativeDate(baseValue?: number, increment?: number, label?: string): (d: any) => string;
    }
}


declare module Plottable {
    /**
     * A SymbolFactory is a function that takes in a symbolSize which is the edge length of the render area
     * and returns a string representing the 'd' attribute of the resultant 'path' element
     */
    type SymbolFactory = (symbolSize: number) => string;
    module SymbolFactories {
        type StringAccessor = (datum: any, index: number) => string;
        function circle(): SymbolFactory;
        function square(): SymbolFactory;
        function cross(): SymbolFactory;
        function diamond(): SymbolFactory;
        function triangleUp(): SymbolFactory;
        function triangleDown(): SymbolFactory;
    }
}


declare module Plottable {
    module Utils {
        class ClientToSVGTranslator {
            static getTranslator(elem: SVGElement): ClientToSVGTranslator;
            constructor(svg: SVGElement);
            /**
             * Computes the position relative to the <svg> in svg-coordinate-space.
             */
            computePosition(clientX: number, clientY: number): Point;
        }
    }
}


declare module Plottable {
    module Configs {
        /**
         * Specifies if Plottable should show warnings.
         */
        var SHOW_WARNINGS: boolean;
    }
}


declare module Plottable {
    var version: string;
}


declare module Plottable {
    module Core {
        /**
         * Colors we use as defaults on a number of graphs.
         */
        class Colors {
            static CORAL_RED: string;
            static INDIGO: string;
            static ROBINS_EGG_BLUE: string;
            static FERN: string;
            static BURNING_ORANGE: string;
            static ROYAL_HEATH: string;
            static CONIFER: string;
            static CERISE_RED: string;
            static BRIGHT_SUN: string;
            static JACARTA: string;
            static PLOTTABLE_COLORS: string[];
        }
    }
}


declare module Plottable {
    module Core {
        /**
         * A class most other Plottable classes inherit from, in order to have a
         * unique ID.
         */
        class PlottableObject {
            getID(): number;
        }
    }
}


declare module Plottable {
    type DatasetCallback = (dataset: Dataset) => any;
    class Dataset extends Core.PlottableObject {
        /**
         * Constructs a new set.
         *
         * A Dataset is mostly just a wrapper around an any[], Dataset is the
         * data you're going to plot.
         *
         * @constructor
         * @param {any[]} data The data for this DataSource (default = []).
         * @param {any} metadata An object containing additional information (default = {}).
         */
        constructor(data?: any[], metadata?: any);
        onUpdate(callback: DatasetCallback): void;
        offUpdate(callback: DatasetCallback): void;
        /**
         * Gets the data.
         *
         * @returns {DataSource|any[]} The calling DataSource, or the current data.
         */
        data(): any[];
        /**
         * Sets the data.
         *
         * @param {any[]} data The new data.
         * @returns {Dataset} The calling Dataset.
         */
        data(data: any[]): Dataset;
        /**
         * Get the metadata.
         *
         * @returns {any} the current
         * metadata.
         */
        metadata(): any;
        /**
         * Set the metadata.
         *
         * @param {any} metadata The new metadata.
         * @returns {Dataset} The calling Dataset.
         */
        metadata(metadata: any): Dataset;
    }
}


declare module Plottable {
    module Core {
        module RenderControllers {
            module RenderPolicies {
                /**
                 * A policy to render components.
                 */
                interface RenderPolicy {
                    render(): any;
                }
                /**
                 * Never queue anything, render everything immediately. Useful for
                 * debugging, horrible for performance.
                 */
                class Immediate implements RenderPolicy {
                    render(): void;
                }
                /**
                 * The default way to render, which only tries to render every frame
                 * (usually, 1/60th of a second).
                 */
                class AnimationFrame implements RenderPolicy {
                    render(): void;
                }
                /**
                 * Renders with `setTimeout`. This is generally an inferior way to render
                 * compared to `requestAnimationFrame`, but it's still there if you want
                 * it.
                 */
                class Timeout implements RenderPolicy {
                    _timeoutMsec: number;
                    render(): void;
                }
            }
        }
    }
}


declare module Plottable {
    module Core {
        /**
         * The RenderController is responsible for enqueueing and synchronizing
         * layout and render calls for Plottable components.
         *
         * Layouts and renders occur inside an animation callback
         * (window.requestAnimationFrame if available).
         *
         * If you require immediate rendering, call RenderController.flush() to
         * perform enqueued layout and rendering serially.
         *
         * If you want to always have immediate rendering (useful for debugging),
         * call
         * ```typescript
         * Plottable.Core.RenderController.setRenderPolicy(
         *   new Plottable.Core.RenderController.RenderPolicy.Immediate()
         * );
         * ```
         */
        module RenderControllers {
            var _renderPolicy: RenderPolicies.RenderPolicy;
            function setRenderPolicy(policy: string | RenderPolicies.RenderPolicy): void;
            /**
             * If the RenderController is enabled, we enqueue the component for
             * render. Otherwise, it is rendered immediately.
             *
             * @param {Component} component Any Plottable component.
             */
            function registerToRender(component: Component): void;
            /**
             * If the RenderController is enabled, we enqueue the component for
             * layout and render. Otherwise, it is rendered immediately.
             *
             * @param {Component} component Any Plottable component.
             */
            function registerToComputeLayout(component: Component): void;
            /**
             * Render everything that is waiting to be rendered right now, instead of
             * waiting until the next frame.
             *
             * Useful to call when debugging.
             */
            function flush(): void;
        }
    }
}

declare module Plottable {
    /**
     * Access specific datum property.
     */
    type _Accessor = (datum: any, index?: number, userMetadata?: any, plotMetadata?: Plots.PlotMetadata) => any;
    /**
     * Retrieves scaled datum property.
     */
    type _Projector = (datum: any, index: number, userMetadata: any, plotMetadata: Plots.PlotMetadata) => any;
    /**
     * Projector with applied user and plot metadata
     */
    type AppliedProjector = (datum: any, index: number) => any;
    /**
     * Defines a way how specific attribute needs be retrieved before rendering.
     */
    type _Projection = {
        accessor: _Accessor;
        scale?: Scale<any, any>;
        attribute: string;
    };
    /**
     * A mapping from attributes ("x", "fill", etc.) to the functions that get
     * that information out of the data.
     *
     * So if my data looks like `{foo: 5, bar: 6}` and I want the radius to scale
     * with both `foo` and `bar`, an entry in this type might be `{"r":
     * function(d) { return foo + bar; }`.
     */
    type AttributeToProjector = {
        [attrToSet: string]: _Projector;
    };
    type AttributeToAppliedProjector = {
        [attrToSet: string]: AppliedProjector;
    };
    /**
     * A simple bounding box.
     */
    type SelectionArea = {
        xMin: number;
        xMax: number;
        yMin: number;
        yMax: number;
    };
    type _SpaceRequest = {
        minWidth: number;
        minHeight: number;
    };
    /**
     * The range of your current data. For example, [1, 2, 6, -5] has the Extent
     * `{min: -5, max: 6}`.
     *
     * The point of this type is to hopefully replace the less-elegant `[min,
     * max]` extents produced by d3.
     */
    type Extent = {
        min: number;
        max: number;
    };
    /**
     * A simple location on the screen.
     */
    type Point = {
        x: number;
        y: number;
    };
    /**
     * The corners of a box.
     */
    type Bounds = {
        topLeft: Point;
        bottomRight: Point;
    };
}


declare module Plottable {
    class Domainer {
        /**
         * Constructs a new Domainer.
         *
         * @constructor
         * @param {(extents: any[][]) => any[]} combineExtents
         *        If present, this function will be used by the Domainer to merge
         *        all the extents that are present on a scale.
         *
         *        A plot may draw multiple things relative to a scale, e.g.
         *        different stocks over time. The plot computes their extents,
         *        which are a [min, max] pair. combineExtents is responsible for
         *        merging them all into one [min, max] pair. It defaults to taking
         *        the min of the first elements and the max of the second arguments.
         */
        constructor(combineExtents?: (extents: any[][]) => any[]);
        /**
         * @param {any[][]} extents The list of extents to be reduced to a single
         *        extent.
         * @param {QuantitativeScaleScale} scale
         *        Since nice() must do different things depending on Linear, Log,
         *        or Time scale, the scale must be passed in for nice() to work.
         * @returns {any[]} The domain, as a merging of all exents, as a [min, max]
         *                 pair.
         */
        computeDomain(extents: any[][], scale: QuantitativeScale<any>): any[];
        /**
         * Sets the Domainer to pad by a given ratio.
         *
         * @param {number} padProportion Proportionally how much bigger the
         *         new domain should be (0.05 = 5% larger).
         *
         *         A domainer will pad equal visual amounts on each side.
         *         On a linear scale, this means both sides are padded the same
         *         amount: [10, 20] will be padded to [5, 25].
         *         On a log scale, the top will be padded more than the bottom, so
         *         [10, 100] will be padded to [1, 1000].
         *
         * @returns {Domainer} The calling Domainer.
         */
        pad(padProportion?: number): Domainer;
        /**
         * Adds a padding exception, a value that will not be padded at either end of the domain.
         *
         * Eg, if a padding exception is added at x=0, then [0, 100] will pad to [0, 105] instead of [-2.5, 102.5].
         * If a key is provided, it will be registered under that key with standard map semantics. (Overwrite / remove by key)
         * If a key is not provided, it will be added with set semantics (Can be removed by value)
         *
         * @param {any} exception The padding exception to add.
         * @param {string} key The key to register the exception under.
         * @returns {Domainer} The calling domainer
         */
        addPaddingException(exception: any, key?: string): Domainer;
        /**
         * Removes a padding exception, allowing the domain to pad out that value again.
         *
         * If a string is provided, it is assumed to be a key and the exception associated with that key is removed.
         * If a non-string is provdied, it is assumed to be an unkeyed exception and that exception is removed.
         *
         * @param {any} keyOrException The key for the value to remove, or the value to remove
         * @return {Domainer} The calling domainer
         */
        removePaddingException(keyOrException: any): Domainer;
        /**
         * Adds an included value, a value that must be included inside the domain.
         *
         * Eg, if a value exception is added at x=0, then [50, 100] will expand to [0, 100] rather than [50, 100].
         * If a key is provided, it will be registered under that key with standard map semantics. (Overwrite / remove by key)
         * If a key is not provided, it will be added with set semantics (Can be removed by value)
         *
         * @param {any} value The included value to add.
         * @param {string} key The key to register the value under.
         * @returns {Domainer} The calling domainer
         */
        addIncludedValue(value: any, key?: string): Domainer;
        /**
         * Remove an included value, allowing the domain to not include that value gain again.
         *
         * If a string is provided, it is assumed to be a key and the value associated with that key is removed.
         * If a non-string is provdied, it is assumed to be an unkeyed value and that value is removed.
         *
         * @param {any} keyOrException The key for the value to remove, or the value to remove
         * @return {Domainer} The calling domainer
         */
        removeIncludedValue(valueOrKey: any): Domainer;
        /**
         * Extends the scale's domain so it starts and ends with "nice" values.
         *
         * @param {number} count The number of ticks that should fit inside the new domain.
         * @return {Domainer} The calling Domainer.
         */
        nice(count?: number): Domainer;
    }
}


declare module Plottable {
    interface ScaleCallback<S extends Scale<any, any>> {
        (scale: S): any;
    }
    module Scales {
        interface ExtentProvider<D> {
            (scale: Scale<D, any>): D[][];
        }
    }
    class Scale<D, R> extends Core.PlottableObject {
        _typeCoercer: (d: any) => any;
        protected _d3Scale: D3.Scale.Scale;
        /**
         * Constructs a new Scale.
         *
         * A Scale is a wrapper around a D3.Scale.Scale. A Scale is really just a
         * function. Scales have a domain (input), a range (output), and a function
         * from domain to range.
         *
         * @constructor
         * @param {D3.Scale.Scale} scale The D3 scale backing the Scale.
         */
        constructor(scale: D3.Scale.Scale);
        protected _getAllExtents(): D[][];
        protected _getExtent(): D[];
        onUpdate(callback: ScaleCallback<Scale<D, R>>): void;
        offUpdate(callback: ScaleCallback<Scale<D, R>>): void;
        protected _dispatchUpdate(): void;
        /**
         * Modifies the domain on the scale so that it includes the extent of all
         * perspectives it depends on. This will normally happen automatically, but
         * if you set domain explicitly with `plot.domain(x)`, you will need to
         * call this function if you want the domain to neccessarily include all
         * the data.
         *
         * Extent: The [min, max] pair for a Scale.QuantitativeScale, all covered
         * strings for a Scale.Category.
         *
         * Perspective: A combination of a Dataset and an Accessor that
         * represents a view in to the data.
         *
         * @returns {Scale} The calling Scale.
         */
        autoDomain(): Scale<D, R>;
        _autoDomainIfAutomaticMode(): void;
        /**
         * Computes the range value corresponding to a given domain value. In other
         * words, apply the function to value.
         *
         * @param {R} value A domain value to be scaled.
         * @returns {R} The range value corresponding to the supplied domain value.
         */
        scale(value: D): R;
        /**
         * Gets the domain.
         *
         * @returns {D[]} The current domain.
         */
        domain(): D[];
        /**
         * Sets the domain.
         *
         * @param {D[]} values If provided, the new value for the domain. On
         * a QuantitativeScaleScale, this is a [min, max] pair, or a [max, min] pair to
         * make the function decreasing. On Scale.Ordinal, this is an array of all
         * input values.
         * @returns {Scale} The calling Scale.
         */
        domain(values: D[]): Scale<D, R>;
        protected _getDomain(): any[];
        protected _setDomain(values: D[]): void;
        /**
         * Gets the range.
         *
         * In the case of having a numeric range, it will be a [min, max] pair. In
         * the case of string range (e.g. Scale.InterpolatedColor), it will be a
         * list of all possible outputs.
         *
         * @returns {R[]} The current range.
         */
        range(): R[];
        /**
         * Sets the range.
         *
         * In the case of having a numeric range, it will be a [min, max] pair. In
         * the case of string range (e.g. Scale.InterpolatedColor), it will be a
         * list of all possible outputs.
         *
         * @param {R[]} values If provided, the new values for the range.
         * @returns {Scale} The calling Scale.
         */
        range(values: R[]): Scale<D, R>;
        /**
         * Constructs a copy of the Scale with the same domain and range but without
         * any registered listeners.
         *
         * @returns {Scale} A copy of the calling Scale.
         */
        copy(): Scale<D, R>;
        addExtentProvider(provider: Scales.ExtentProvider<D>): void;
        removeExtentProvider(provider: Scales.ExtentProvider<D>): void;
    }
}


declare module Plottable {
    class QuantitativeScale<D> extends Scale<D, number> {
        protected _d3Scale: D3.Scale.QuantitativeScale;
        _userSetDomainer: boolean;
        _typeCoercer: (d: any) => number;
        /**
         * Constructs a new QuantitativeScaleScale.
         *
         * A QuantitativeScaleScale is a Scale that maps anys to numbers. It
         * is invertible and continuous.
         *
         * @constructor
         * @param {D3.Scale.QuantitativeScaleScale} scale The D3 QuantitativeScaleScale
         * backing the QuantitativeScaleScale.
         */
        constructor(scale: D3.Scale.QuantitativeScale);
        protected _getExtent(): D[];
        /**
         * Retrieves the domain value corresponding to a supplied range value.
         *
         * @param {number} value: A value from the Scale's range.
         * @returns {D} The domain value corresponding to the supplied range value.
         */
        invert(value: number): D;
        /**
         * Creates a copy of the QuantitativeScaleScale with the same domain and range but without any registered list.
         *
         * @returns {QuantitativeScale} A copy of the calling QuantitativeScaleScale.
         */
        copy(): QuantitativeScale<D>;
        domain(): D[];
        domain(values: D[]): QuantitativeScale<D>;
        protected _setDomain(values: D[]): void;
        /**
         * Sets or gets the QuantitativeScaleScale's output interpolator
         *
         * @param {D3.Transition.Interpolate} [factory] The output interpolator to use.
         * @returns {D3.Transition.Interpolate|QuantitativeScale} The current output interpolator, or the calling QuantitativeScaleScale.
         */
        interpolate(): D3.Transition.Interpolate;
        interpolate(factory: D3.Transition.Interpolate): QuantitativeScale<D>;
        /**
         * Sets the range of the QuantitativeScaleScale and sets the interpolator to d3.interpolateRound.
         *
         * @param {number[]} values The new range value for the range.
         */
        rangeRound(values: number[]): QuantitativeScale<D>;
        /**
         * Gets ticks generated by the default algorithm.
         */
        getDefaultTicks(): D[];
        /**
         * Gets the clamp status of the QuantitativeScaleScale (whether to cut off values outside the ouput range).
         *
         * @returns {boolean} The current clamp status.
         */
        clamp(): boolean;
        /**
         * Sets the clamp status of the QuantitativeScaleScale (whether to cut off values outside the ouput range).
         *
         * @param {boolean} clamp Whether or not to clamp the QuantitativeScaleScale.
         * @returns {QuantitativeScale} The calling QuantitativeScaleScale.
         */
        clamp(clamp: boolean): QuantitativeScale<D>;
        /**
         * Gets a set of tick values spanning the domain.
         *
         * @returns {any[]} The generated ticks.
         */
        ticks(): any[];
        /**
         * Gets the default number of ticks.
         *
         * @returns {number} The default number of ticks.
         */
        numTicks(): number;
        /**
         * Sets the default number of ticks to generate.
         *
         * @param {number} count The new default number of ticks.
         * @returns {QuantitativeScale} The calling QuantitativeScaleScale.
         */
        numTicks(count: number): QuantitativeScale<D>;
        /**
         * Given a domain, expands its domain onto "nice" values, e.g. whole
         * numbers.
         */
        _niceDomain(domain: any[], count?: number): any[];
        /**
         * Gets a Domainer of a scale. A Domainer is responsible for combining
         * multiple extents into a single domain.
         *
         * @return {Domainer} The scale's current domainer.
         */
        domainer(): Domainer;
        /**
         * Sets a Domainer of a scale. A Domainer is responsible for combining
         * multiple extents into a single domain.
         *
         * When you set domainer, we assume that you know what you want the domain
         * to look like better that we do. Ensuring that the domain is padded,
         * includes 0, etc., will be the responsability of the new domainer.
         *
         * @param {Domainer} domainer If provided, the new domainer.
         * @return {QuantitativeScale} The calling QuantitativeScaleScale.
         */
        domainer(domainer: Domainer): QuantitativeScale<D>;
        _defaultExtent(): any[];
        /**
         * Gets the tick generator of the QuantitativeScale.
         *
         * @returns {TickGenerator} The current tick generator.
         */
        tickGenerator(): Scales.TickGenerators.TickGenerator<D>;
        /**
         * Sets a tick generator
         *
         * @param {TickGenerator} generator, the new tick generator.
         * @return {QuantitativeScale} The calling QuantitativeScale.
         */
        tickGenerator(generator: Scales.TickGenerators.TickGenerator<D>): QuantitativeScale<D>;
    }
}


declare module Plottable {
    module Scales {
        class Linear extends QuantitativeScale<number> {
            /**
             * Constructs a new LinearScale.
             *
             * This scale maps from domain to range with a simple `mx + b` formula.
             *
             * @constructor
             * @param {D3.Scale.LinearScale} [scale] The D3 LinearScale backing the
             * LinearScale. If not supplied, uses a default scale.
             */
            constructor();
            constructor(scale: D3.Scale.LinearScale);
            /**
             * Constructs a copy of the LinearScale with the same domain and range but
             * without any registered listeners.
             *
             * @returns {Linear} A copy of the calling LinearScale.
             */
            copy(): Linear;
        }
    }
}


declare module Plottable {
    module Scales {
        class Log extends QuantitativeScale<number> {
            /**
             * Constructs a new Scale.Log.
             *
             * Warning: Log is deprecated; if possible, use ModifiedLog. Log scales are
             * very unstable due to the fact that they can't handle 0 or negative
             * numbers. The only time when you would want to use a Log scale over a
             * ModifiedLog scale is if you're plotting very small data, such as all
             * data < 1.
             *
             * @constructor
             * @param {D3.Scale.LogScale} [scale] The D3 Scale.Log backing the Scale.Log. If not supplied, uses a default scale.
             */
            constructor();
            constructor(scale: D3.Scale.LogScale);
            /**
             * Creates a copy of the Scale.Log with the same domain and range but without any registered listeners.
             *
             * @returns {Log} A copy of the calling Log.
             */
            copy(): Log;
            _defaultExtent(): number[];
        }
    }
}


declare module Plottable {
    module Scales {
        class ModifiedLog extends QuantitativeScale<number> {
            /**
             * Creates a new Scale.ModifiedLog.
             *
             * A ModifiedLog scale acts as a regular log scale for large numbers.
             * As it approaches 0, it gradually becomes linear. This means that the
             * scale won't freak out if you give it 0 or a negative number, where an
             * ordinary Log scale would.
             *
             * However, it does mean that scale will be effectively linear as values
             * approach 0. If you want very small values on a log scale, you should use
             * an ordinary Scale.Log instead.
             *
             * @constructor
             * @param {number} [base]
             *        The base of the log. Defaults to 10, and must be > 1.
             *
             *        For base <= x, scale(x) = log(x).
             *
             *        For 0 < x < base, scale(x) will become more and more
             *        linear as it approaches 0.
             *
             *        At x == 0, scale(x) == 0.
             *
             *        For negative values, scale(-x) = -scale(x).
             */
            constructor(base?: number);
            scale(x: number): number;
            invert(x: number): number;
            protected _getDomain(): number[];
            protected _setDomain(values: number[]): void;
            ticks(count?: number): number[];
            copy(): ModifiedLog;
            _niceDomain(domain: any[], count?: number): any[];
            /**
             * Gets whether or not to return tick values other than powers of base.
             *
             * This defaults to false, so you'll normally only see ticks like
             * [10, 100, 1000]. If you turn it on, you might see ticks values
             * like [10, 50, 100, 500, 1000].
             * @returns {boolean} the current setting.
             */
            showIntermediateTicks(): boolean;
            /**
             * Sets whether or not to return ticks values other than powers or base.
             *
             * @param {boolean} show If provided, the desired setting.
             * @returns {ModifiedLog} The calling ModifiedLog.
             */
            showIntermediateTicks(show: boolean): ModifiedLog;
        }
    }
}


declare module Plottable {
    module Scales {
        class Category extends Scale<string, number> {
            protected _d3Scale: D3.Scale.OrdinalScale;
            _typeCoercer: (d: any) => any;
            /**
             * Creates a CategoryScale.
             *
             * A CategoryScale maps strings to numbers. A common use is to map the
             * labels of a bar plot (strings) to their pixel locations (numbers).
             *
             * @constructor
             */
            constructor(scale?: D3.Scale.OrdinalScale);
            protected _getExtent(): string[];
            domain(): string[];
            domain(values: string[]): Category;
            protected _setDomain(values: string[]): void;
            range(): number[];
            range(values: number[]): Category;
            /**
             * Returns the width of the range band.
             *
             * @returns {number} The range band width
             */
            rangeBand(): number;
            /**
             * Returns the step width of the scale.
             *
             * The step width is defined as the entire space for a band to occupy,
             * including the padding in between the bands.
             *
             * @returns {number} the full band width of the scale
             */
            stepWidth(): number;
            /**
             * Returns the inner padding of the scale.
             *
             * The inner padding is defined as the padding in between bands on the scale.
             * Units are a proportion of the band width (value returned by rangeBand()).
             *
             * @returns {number} The inner padding of the scale
             */
            innerPadding(): number;
            /**
             * Sets the inner padding of the scale.
             *
             * The inner padding of the scale is defined as the padding in between bands on the scale.
             * Units are a proportion of the band width (value returned by rangeBand()).
             *
             * @returns {Ordinal} The calling Scale.Ordinal
             */
            innerPadding(innerPadding: number): Category;
            /**
             * Returns the outer padding of the scale.
             *
             * The outer padding is defined as the padding in between the outer bands and the edges on the scale.
             * Units are a proportion of the band width (value returned by rangeBand()).
             *
             * @returns {number} The outer padding of the scale
             */
            outerPadding(): number;
            /**
             * Sets the outer padding of the scale.
             *
             * The inner padding of the scale is defined as the padding in between bands on the scale.
             * Units are a proportion of the band width (value returned by rangeBand()).
             *
             * @returns {Ordinal} The calling Scale.Ordinal
             */
            outerPadding(outerPadding: number): Category;
            copy(): Category;
            scale(value: string): number;
        }
    }
}


declare module Plottable {
    module Scales {
        class Color extends Scale<string, string> {
            /**
             * Constructs a ColorScale.
             *
             * @constructor
             * @param {string} [scaleType] the type of color scale to create
             *     (Category10/Category20/Category20b/Category20c).
             * See https://github.com/mbostock/d3/wiki/Ordinal-Scales#categorical-colors
             */
            constructor(scaleType?: string);
            protected _getExtent(): string[];
            scale(value: string): string;
        }
    }
}


declare module Plottable {
    module Scales {
        class Time extends QuantitativeScale<any> {
            _typeCoercer: (d: any) => any;
            /**
             * Constructs a TimeScale.
             *
             * A TimeScale maps Date objects to numbers.
             *
             * @constructor
             * @param {D3.Scale.Time} scale The D3 LinearScale backing the Scale.Time. If not supplied, uses a default scale.
             */
            constructor();
            constructor(scale: D3.Scale.LinearScale);
            tickInterval(interval: D3.Time.Interval, step?: number): any[];
            protected _setDomain(values: any[]): void;
            copy(): Time;
            _defaultExtent(): any[];
        }
    }
}


declare module Plottable {
    module Scales {
        /**
         * This class implements a color scale that takes quantitive input and
         * interpolates between a list of color values. It returns a hex string
         * representing the interpolated color.
         *
         * By default it generates a linear scale internally.
         */
        class InterpolatedColor extends Scale<number, string> {
            /**
             * Constructs an InterpolatedColorScale.
             *
             * An InterpolatedColorScale maps numbers evenly to color strings.
             *
             * @constructor
             * @param {string|string[]} colorRange the type of color scale to
             *     create. Default is "reds". @see {@link colorRange} for further
             *     options.
             * @param {string} scaleType the type of underlying scale to use
             *     (linear/pow/log/sqrt). Default is "linear". @see {@link scaleType}
             *     for further options.
             */
            constructor(colorRange?: any, scaleType?: string);
            /**
             * Gets the color range.
             *
             * @returns {string[]} the current color values for the range as strings.
             */
            colorRange(): string[];
            /**
             * Sets the color range.
             *
             * @param {string|string[]} [colorRange]. If provided and if colorRange is one of
             * (reds/blues/posneg), uses the built-in color groups. If colorRange is an
             * array of strings with at least 2 values (e.g. ["#FF00FF", "red",
             * "dodgerblue"], the resulting scale will interpolate between the color
             * values across the domain.
             * @returns {InterpolatedColor} The calling InterpolatedColor.
             */
            colorRange(colorRange: string | string[]): InterpolatedColor;
            /**
             * Gets the internal scale type.
             *
             * @returns {string} The current scale type.
             */
            scaleType(): string;
            /**
             * Sets the internal scale type.
             *
             * @param {string} scaleType If provided, the type of d3 scale to use internally.  (linear/log/sqrt/pow).
             * @returns {InterpolatedColor} The calling InterpolatedColor.
             */
            scaleType(scaleType: string): InterpolatedColor;
            autoDomain(): InterpolatedColor;
        }
    }
}


declare module Plottable {
    module Scales {
        module TickGenerators {
            interface TickGenerator<D> {
                (scale: Plottable.QuantitativeScale<D>): D[];
            }
            /**
             * Creates a tick generator using the specified interval.
             *
             * Generates ticks at multiples of the interval while also including the domain boundaries.
             *
             * @param {number} interval The interval between two ticks (not including the end ticks).
             *
             * @returns {TickGenerator} A tick generator using the specified interval.
             */
            function intervalTickGenerator(interval: number): TickGenerator<number>;
            /**
             * Creates a tick generator that will filter for only the integers in defaultTicks and return them.
             *
             * Will also include the end ticks.
             *
             * @returns {TickGenerator} A tick generator returning only integer ticks.
             */
            function integerTickGenerator(): TickGenerator<number>;
        }
    }
}


declare module Plottable {
    module Drawers {
        /**
         * A step for the drawer to draw.
         *
         * Specifies how AttributeToProjector needs to be animated.
         */
        type DrawStep = {
            attrToProjector: AttributeToProjector;
            animator: Animators.PlotAnimator;
        };
        type AppliedDrawStep = {
            attrToProjector: AttributeToAppliedProjector;
            animator: Animators.PlotAnimator;
        };
        class AbstractDrawer {
            protected _className: string;
            key: string;
            protected _attrToProjector: AttributeToAppliedProjector;
            /**
             * Sets the class, which needs to be applied to bound elements.
             *
             * @param{string} className The class name to be applied.
             */
            setClass(className: string): AbstractDrawer;
            /**
             * Constructs a Drawer
             *
             * @constructor
             * @param{string} key The key associated with this Drawer
             */
            constructor(key: string);
            setup(area: D3.Selection): void;
            /**
             * Removes the Drawer and its renderArea
             */
            remove(): void;
            /**
             * Enter new data to render area and creates binding
             *
             * @param{any[]} data The data to be drawn
             */
            protected _enterData(data: any[]): void;
            /**
             * Draws data using one step
             *
             * @param{AppliedDrawStep} step The step, how data should be drawn.
             */
            protected _drawStep(step: AppliedDrawStep): void;
            protected _numberOfAnimationIterations(data: any[]): number;
            protected _prepareDrawSteps(drawSteps: AppliedDrawStep[]): void;
            protected _prepareData(data: any[], drawSteps: AppliedDrawStep[]): any[];
            /**
             * Draws the data into the renderArea using the spefic steps and metadata
             *
             * @param{any[]} data The data to be drawn
             * @param{DrawStep[]} drawSteps The list of steps, which needs to be drawn
             * @param{any} userMetadata The metadata provided by user
             * @param{any} plotMetadata The metadata provided by plot
             */
            draw(data: any[], drawSteps: DrawStep[], userMetadata: any, plotMetadata: Plots.PlotMetadata): number;
            /**
             * Retrieves the renderArea selection for the drawer
             *
             * @returns {D3.Selection} the renderArea selection
             */
            _getRenderArea(): D3.Selection;
            _getSelector(): string;
            _getPixelPoint(datum: any, index: number): Point;
            _getSelection(index: number): D3.Selection;
        }
    }
}


declare module Plottable {
    module Drawers {
        class Line extends AbstractDrawer {
            static LINE_CLASS: string;
            protected _enterData(data: any[]): void;
            setup(area: D3.Selection): void;
            protected _numberOfAnimationIterations(data: any[]): number;
            protected _drawStep(step: AppliedDrawStep): void;
            _getSelector(): string;
            _getPixelPoint(datum: any, index: number): Point;
            _getSelection(index: number): D3.Selection;
        }
    }
}


declare module Plottable {
    module Drawers {
        class Area extends Line {
            static AREA_CLASS: string;
            protected _enterData(data: any[]): void;
            /**
             * Sets the value determining if line should be drawn.
             *
             * @param{boolean} draw The value determing if line should be drawn.
             */
            drawLine(draw: boolean): Area;
            setup(area: D3.Selection): void;
            protected _drawStep(step: AppliedDrawStep): void;
            _getSelector(): string;
        }
    }
}


declare module Plottable {
    module Drawers {
        class Element extends AbstractDrawer {
            protected _svgElement: string;
            /**
             * Sets the svg element, which needs to be bind to data
             *
             * @param{string} tag The svg element to be bind
             */
            svgElement(tag: string): Element;
            protected _drawStep(step: AppliedDrawStep): void;
            protected _enterData(data: any[]): void;
            protected _prepareDrawSteps(drawSteps: AppliedDrawStep[]): void;
            protected _prepareData(data: any[], drawSteps: AppliedDrawStep[]): any[];
            _getSelector(): string;
        }
    }
}


declare module Plottable {
    module Drawers {
        class Rect extends Element {
            constructor(key: string, isVertical: boolean);
            setup(area: D3.Selection): void;
            removeLabels(): void;
            _getIfLabelsTooWide(): boolean;
            drawText(data: any[], attrToProjector: AttributeToProjector, userMetadata: any, plotMetadata: Plots.PlotMetadata): void;
            _getPixelPoint(datum: any, index: number): Point;
            draw(data: any[], drawSteps: DrawStep[], userMetadata: any, plotMetadata: Plots.PlotMetadata): number;
        }
    }
}


declare module Plottable {
    module Drawers {
        class Arc extends Element {
            constructor(key: string);
            _drawStep(step: AppliedDrawStep): void;
            draw(data: any[], drawSteps: DrawStep[], userMetadata: any, plotMetadata: Plots.PlotMetadata): number;
            _getPixelPoint(datum: any, index: number): Point;
        }
    }
}


declare module Plottable {
    module Drawers {
        class Symbol extends Element {
            constructor(key: string);
            protected _drawStep(step: AppliedDrawStep): void;
            _getPixelPoint(datum: any, index: number): Point;
        }
    }
}


declare module Plottable {
    module Components {
        class Alignment {
            static TOP: string;
            static BOTTOM: string;
            static LEFT: string;
            static RIGHT: string;
            static CENTER: string;
        }
    }
    class Component extends Core.PlottableObject {
        protected _element: D3.Selection;
        protected _content: D3.Selection;
        protected _boundingBox: D3.Selection;
        clipPathEnabled: boolean;
        protected _fixedHeightFlag: boolean;
        protected _fixedWidthFlag: boolean;
        protected _isSetup: boolean;
        protected _isAnchored: boolean;
        /**
         * Attaches the Component as a child of a given D3 Selection.
         *
         * @param {D3.Selection} selection The Selection containing the Element to anchor under.
         * @returns {Component} The calling Component.
         */
        anchor(selection: D3.Selection): Component;
        /**
         * Creates additional elements as necessary for the Component to function.
         * Called during _anchor() if the Component's element has not been created yet.
         * Override in subclasses to provide additional functionality.
         */
        protected _setup(): void;
        _requestedSpace(availableWidth: number, availableHeight: number): _SpaceRequest;
        /**
         * Computes the size, position, and alignment from the specified values.
         * If no parameters are supplied and the Component is a root node,
         * they are inferred from the size of the Component's element.
         *
         * @param {Point} origin Origin of the space offered to the Component.
         * @param {number} availableWidth
         * @param {number} availableHeight
         * @returns {Component} The calling Component.
         */
        computeLayout(origin?: Point, availableWidth?: number, availableHeight?: number): Component;
        protected _getSize(availableWidth: number, availableHeight: number): {
            width: number;
            height: number;
        };
        render(): Component;
        _doRender(): void;
        /**
         * Causes the Component to recompute layout and redraw.
         *
         * This function should be called when CSS changes could influence the size
         * of the components, e.g. changing the font size.
         *
         * @returns {Component} The calling Component.
         */
        redraw(): Component;
        /**
         * Renders the Component into a given DOM element. The element must be as <svg>.
         *
         * @param {String|D3.Selection} element A D3 selection or a selector for getting the element to render into.
         * @returns {Component} The calling component.
         */
        renderTo(element: String | D3.Selection): Component;
        /**
         * Sets the x alignment of the Component. This will be used if the
         * Component is given more space than it needs.
         *
         * For example, you may want to make a Legend postition itself it the top
         * right, so you would call `legend.xAlign("right")` and
         * `legend.yAlign("top")`.
         *
         * @param {string} alignment The x alignment of the Component (one of ["left", "center", "right"]).
         * @returns {Component} The calling Component.
         */
        xAlign(alignment: string): Component;
        /**
         * Sets the y alignment of the Component. This will be used if the
         * Component is given more space than it needs.
         *
         * For example, you may want to make a Legend postition itself it the top
         * right, so you would call `legend.xAlign("right")` and
         * `legend.yAlign("top")`.
         *
         * @param {string} alignment The x alignment of the Component (one of ["top", "center", "bottom"]).
         * @returns {Component} The calling Component.
         */
        yAlign(alignment: string): Component;
        /**
         * Sets the x offset of the Component. This will be used if the Component
         * is given more space than it needs.
         *
         * @param {number} offset The desired x offset, in pixels, from the left
         * side of the container.
         * @returns {Component} The calling Component.
         */
        xOffset(offset: number): Component;
        /**
         * Sets the y offset of the Component. This will be used if the Component
         * is given more space than it needs.
         *
         * @param {number} offset The desired y offset, in pixels, from the top
         * side of the container.
         * @returns {Component} The calling Component.
         */
        yOffset(offset: number): Component;
        /**
         * Attaches an Interaction to the Component, so that the Interaction will listen for events on the Component.
         *
         * @param {Interaction} interaction The Interaction to attach to the Component.
         * @returns {Component} The calling Component.
         */
        registerInteraction(interaction: Interaction): Component;
        /**
         * Checks if the Component has a given CSS class.
         *
         * @param {string} cssClass The CSS class to check for.
         * @returns {boolean} Whether the Component has the given CSS class.
         */
        classed(cssClass: string): boolean;
        /**
         * Adds/removes a given CSS class to/from the Component.
         *
         * @param {string} cssClass The CSS class to add or remove.
         * @param {boolean} addClass If true, adds the provided CSS class; otherwise, removes it.
         * @returns {Component} The calling Component.
         */
        classed(cssClass: string, addClass: boolean): Component;
        /**
         * Checks if the Component has a fixed width or false if it grows to fill available space.
         * Returns false by default on the base Component class.
         *
         * @returns {boolean} Whether the component has a fixed width.
         */
        _isFixedWidth(): boolean;
        /**
         * Checks if the Component has a fixed height or false if it grows to fill available space.
         * Returns false by default on the base Component class.
         *
         * @returns {boolean} Whether the component has a fixed height.
         */
        _isFixedHeight(): boolean;
        _merge(c: Component, below: boolean): Components.Group;
        /**
         * Merges this Component above another Component, returning a
         * ComponentGroup. This is used to layer Components on top of each other.
         *
         * There are four cases:
         * Component + Component: Returns a ComponentGroup with the first component after the second component.
         * ComponentGroup + Component: Returns the ComponentGroup with the Component prepended.
         * Component + ComponentGroup: Returns the ComponentGroup with the Component appended.
         * ComponentGroup + ComponentGroup: Returns a new ComponentGroup with the first group after the second group.
         *
         * @param {Component} c The component to merge in.
         * @returns {ComponentGroup} The relevant ComponentGroup out of the above four cases.
         */
        above(c: Component): Components.Group;
        /**
         * Merges this Component below another Component, returning a
         * ComponentGroup. This is used to layer Components on top of each other.
         *
         * There are four cases:
         * Component + Component: Returns a ComponentGroup with the first component before the second component.
         * ComponentGroup + Component: Returns the ComponentGroup with the Component appended.
         * Component + ComponentGroup: Returns the ComponentGroup with the Component prepended.
         * ComponentGroup + ComponentGroup: Returns a new ComponentGroup with the first group before the second group.
         *
         * @param {Component} c The component to merge in.
         * @returns {ComponentGroup} The relevant ComponentGroup out of the above four cases.
         */
        below(c: Component): Components.Group;
        /**
         * Detaches a Component from the DOM. The component can be reused.
         *
         * This should only be used if you plan on reusing the calling
         * Components. Otherwise, use remove().
         *
         * @returns The calling Component.
         */
        detach(): Component;
        _parent(): ComponentContainer;
        _parent(parentElement: ComponentContainer): any;
        /**
         * Removes a Component from the DOM and disconnects it from everything it's
         * listening to (effectively destroying it).
         */
        destroy(): void;
        /**
         * Return the width of the component
         *
         * @return {number} width of the component
         */
        width(): number;
        /**
         * Return the height of the component
         *
         * @return {number} height of the component
         */
        height(): number;
        /**
         * Gets the origin of the Component relative to its parent.
         *
         * @return {Point} The x-y position of the Component relative to its parent.
         */
        origin(): Point;
        /**
         * Gets the origin of the Component relative to the root <svg>.
         *
         * @return {Point} The x-y position of the Component relative to the root <svg>
         */
        originToSVG(): Point;
        /**
         * Returns the foreground selection for the Component
         * (A selection covering the front of the Component)
         *
         * Will return undefined if the Component has not been anchored.
         *
         * @return {D3.Selection} foreground selection for the Component
         */
        foreground(): D3.Selection;
        /**
         * Returns the content selection for the Component
         * (A selection containing the visual elements of the Component)
         *
         * Will return undefined if the Component has not been anchored.
         *
         * @return {D3.Selection} content selection for the Component
         */
        content(): D3.Selection;
        /**
         * Returns the background selection for the Component
         * (A selection appearing behind of the Component)
         *
         * Will return undefined if the Component has not been anchored.
         *
         * @return {D3.Selection} background selection for the Component
         */
        background(): D3.Selection;
    }
}


declare module Plottable {
    class ComponentContainer extends Component {
        anchor(selection: D3.Selection): ComponentContainer;
        render(): ComponentContainer;
        /**
         * Removes the specified Component from the ComponentContainer
         *
         * @param c Component the Component to remove.
         */
        remove(c: Component): void;
        /**
         * Adds the specified Component to the ComponentContainer.
         *
         * @param c Component the component to add
         * @param prepend boolean whether the component should be prepended to the componentContainer or not.
         */
        add(c: Component, prepend?: boolean): boolean;
        /**
         * Returns a list of components in the ComponentContainer.
         *
         * @returns {Component[]} the contained Components
         */
        components(): Component[];
        /**
         * Returns true iff the ComponentContainer is empty.
         *
         * @returns {boolean} Whether the calling ComponentContainer is empty.
         */
        empty(): boolean;
        /**
         * Detaches all components contained in the ComponentContainer, and
         * empties the ComponentContainer.
         *
         * @returns {ComponentContainer} The calling ComponentContainer
         */
        detachAll(): ComponentContainer;
<<<<<<< HEAD
        _useLastCalculatedLayout(): boolean;
        _useLastCalculatedLayout(calculated: boolean): Component;
        destroy(): void;
=======
        remove(): void;
>>>>>>> 53a74818
    }
}


declare module Plottable {
    module Components {
        class Group extends ComponentContainer {
            /**
             * Constructs a Component.Group.
             *
             * A Component.Group is a set of Components that will be rendered on top of
             * each other. When you call Component.above(Component) or Component.below(Component),
             * it creates and returns a Component.Group.
             *
             * Note that the order of the components will determine placement on the z-axis,
             * with the previous items rendered below the later items.
             *
             * @constructor
             * @param {Component[]} components The Components in the resultant Component.Group (default = []).
             */
            constructor(components?: Component[]);
            _requestedSpace(offeredWidth: number, offeredHeight: number): _SpaceRequest;
            _merge(c: Component, below: boolean): Group;
            computeLayout(origin?: Point, availableWidth?: number, availableHeight?: number): Group;
            protected _getSize(availableWidth: number, availableHeight: number): {
                width: number;
                height: number;
            };
            _isFixedWidth(): boolean;
            _isFixedHeight(): boolean;
        }
    }
}


declare module Plottable {
    class Axis extends Component {
        /**
         * The css class applied to each end tick mark (the line on the end tick).
         */
        static END_TICK_MARK_CLASS: string;
        /**
         * The css class applied to each tick mark (the line on the tick).
         */
        static TICK_MARK_CLASS: string;
        /**
         * The css class applied to each tick label (the text associated with the tick).
         */
        static TICK_LABEL_CLASS: string;
        protected _tickMarkContainer: D3.Selection;
        protected _tickLabelContainer: D3.Selection;
        protected _baseline: D3.Selection;
        protected _scale: Scale<any, number>;
        protected _computedWidth: number;
        protected _computedHeight: number;
        /**
         * Constructs an axis. An axis is a wrapper around a scale for rendering.
         *
         * @constructor
         * @param {Scale} scale The scale for this axis to render.
         * @param {string} orientation One of ["top", "left", "bottom", "right"];
         * on which side the axis will appear. On most axes, this is either "left"
         * or "bottom".
         * @param {Formatter} Data is passed through this formatter before being
         * displayed.
         */
        constructor(scale: Scale<any, number>, orientation: string, formatter?: (d: any) => string);
        destroy(): void;
        protected _isHorizontal(): boolean;
        protected _computeWidth(): number;
        protected _computeHeight(): number;
        _requestedSpace(offeredWidth: number, offeredHeight: number): _SpaceRequest;
        _isFixedHeight(): boolean;
        _isFixedWidth(): boolean;
        protected _rescale(): void;
        computeLayout(origin?: Point, availableWidth?: number, availableHeight?: number): Axis;
        protected _setup(): void;
        protected _getTickValues(): any[];
        _doRender(): void;
        protected _generateBaselineAttrHash(): {
            x1: number;
            y1: number;
            x2: number;
            y2: number;
        };
        protected _generateTickMarkAttrHash(isEndTickMark?: boolean): {
            x1: any;
            y1: any;
            x2: any;
            y2: any;
        };
        redraw(): Component;
        protected _setDefaultAlignment(): void;
        /**
         * Gets the current formatter on the axis. Data is passed through the
         * formatter before being displayed.
         *
         * @returns {Formatter} The calling Axis, or the current
         * Formatter.
         */
        formatter(): Formatter;
        /**
         * Sets the current formatter on the axis. Data is passed through the
         * formatter before being displayed.
         *
         * @param {Formatter} formatter If provided, data will be passed though `formatter(data)`.
         * @returns {Axis} The calling Axis.
         */
        formatter(formatter: Formatter): Axis;
        /**
         * Gets the current tick mark length.
         *
         * @returns {number} the current tick mark length.
         */
        tickLength(): number;
        /**
         * Sets the current tick mark length.
         *
         * @param {number} length If provided, length of each tick.
         * @returns {Axis} The calling Axis.
         */
        tickLength(length: number): Axis;
        /**
         * Gets the current end tick mark length.
         *
         * @returns {number} The current end tick mark length.
         */
        endTickLength(): number;
        /**
         * Sets the end tick mark length.
         *
         * @param {number} length If provided, the length of the end ticks.
         * @returns {BaseAxis} The calling Axis.
         */
        endTickLength(length: number): Axis;
        protected _maxLabelTickLength(): number;
        /**
         * Gets the padding between each tick mark and its associated label.
         *
         * @returns {number} the current padding.
         * length.
         */
        tickLabelPadding(): number;
        /**
         * Sets the padding between each tick mark and its associated label.
         *
         * @param {number} padding If provided, the desired padding.
         * @returns {Axis} The calling Axis.
         */
        tickLabelPadding(padding: number): Axis;
        /**
         * Gets the size of the gutter (the extra space between the tick
         * labels and the outer edge of the axis).
         *
         * @returns {number} the current gutter.
         * length.
         */
        gutter(): number;
        /**
         * Sets the size of the gutter (the extra space between the tick
         * labels and the outer edge of the axis).
         *
         * @param {number} size If provided, the desired gutter.
         * @returns {Axis} The calling Axis.
         */
        gutter(size: number): Axis;
        /**
         * Gets the orientation of the Axis.
         *
         * @returns {number} the current orientation.
         */
        orient(): string;
        /**
         * Sets the orientation of the Axis.
         *
         * @param {number} newOrientation If provided, the desired orientation
         * (top/bottom/left/right).
         * @returns {Axis} The calling Axis.
         */
        orient(newOrientation: string): Axis;
        /**
         * Gets whether the Axis is currently set to show the first and last
         * tick labels.
         *
         * @returns {boolean} whether or not the last
         * tick labels are showing.
         */
        showEndTickLabels(): boolean;
        /**
         * Sets whether the Axis is currently set to show the first and last tick
         * labels.
         *
         * @param {boolean} show Whether or not to show the first and last
         * labels.
         * @returns {Axis} The calling Axis.
         */
        showEndTickLabels(show: boolean): Axis;
    }
}


declare module Plottable {
    module Axes {
        /**
         * Defines a configuration for a time axis tier.
         * For details on how ticks are generated see: https://github.com/mbostock/d3/wiki/Time-Scales#ticks
         * interval - A time unit associated with this configuration (seconds, minutes, hours, etc).
         * step - number of intervals between each tick.
         * formatter - formatter used to format tick labels.
         */
        type TimeAxisTierConfiguration = {
            interval: D3.Time.Interval;
            step: number;
            formatter: Formatter;
        };
        /**
         * An array of linked TimeAxisTierConfigurations.
         * Each configuration will be shown on a different tier.
         * Currently, up to two tiers are supported.
         */
        type TimeAxisConfiguration = TimeAxisTierConfiguration[];
        class Time extends Axis {
            /**
             * The css class applied to each time axis tier
             */
            static TIME_AXIS_TIER_CLASS: string;
            /**
             * Constructs a TimeAxis.
             *
             * A TimeAxis is used for rendering a TimeScale.
             *
             * @constructor
             * @param {TimeScale} scale The scale to base the Axis on.
             * @param {string} orientation The orientation of the Axis (top/bottom)
             */
            constructor(scale: Scales.Time, orientation: string);
            tierLabelPositions(): string[];
            tierLabelPositions(newPositions: string[]): Time;
            /**
             * Gets the possible Axis configurations.
             *
             * @returns {TimeAxisConfiguration[]} The possible tier configurations.
             */
            axisConfigurations(): TimeAxisConfiguration[];
            /**
             * Sets possible Axis configurations.
             * The axis will choose the most precise configuration that will display in
             * its current width.
             *
             * @param {TimeAxisConfiguration[]} configurations Possible axis configurations.
             * @returns {Axis.Time} The calling Axis.Time.
             */
            axisConfigurations(configurations: TimeAxisConfiguration[]): Time;
            orient(): string;
            orient(orientation: string): Time;
            protected _computeHeight(): number;
            protected _getSize(availableWidth: number, availableHeight: number): {
                width: number;
                height: number;
            };
            protected _setup(): void;
            protected _getTickValues(): any[];
            _doRender(): Time;
        }
    }
}


declare module Plottable {
    module Axes {
        class Numeric extends Axis {
            /**
             * Constructs a NumericAxis.
             *
             * Just as an CategoryAxis is for rendering an OrdinalScale, a NumericAxis
             * is for rendering a QuantitativeScaleScale.
             *
             * @constructor
             * @param {QuantitativeScaleScale} scale The QuantitativeScaleScale to base the axis on.
             * @param {string} orientation The orientation of the QuantitativeScaleScale (top/bottom/left/right)
             * @param {Formatter} formatter A function to format tick labels (default Formatters.general()).
             */
            constructor(scale: QuantitativeScale<number>, orientation: string, formatter?: (d: any) => string);
            protected _setup(): void;
            protected _computeWidth(): number;
            protected _computeHeight(): number;
            protected _getTickValues(): any[];
            protected _rescale(): void;
            _doRender(): void;
            /**
             * Gets the tick label position relative to the tick marks.
             *
             * @returns {string} The current tick label position.
             */
            tickLabelPosition(): string;
            /**
             * Sets the tick label position relative to the tick marks.
             *
             * @param {string} position If provided, the relative position of the tick label.
             *                          [top/center/bottom] for a vertical NumericAxis,
             *                          [left/center/right] for a horizontal NumericAxis.
             *                          Defaults to center.
             * @returns {Numeric} The calling Axis.Numeric.
             */
            tickLabelPosition(position: string): Numeric;
            /**
             * Gets whether or not the tick labels at the end of the graph are
             * displayed when partially cut off.
             *
             * @param {string} orientation Where on the scale to change tick labels.
             *                 On a "top" or "bottom" axis, this can be "left" or
             *                 "right". On a "left" or "right" axis, this can be "top"
             *                 or "bottom".
             * @returns {boolean} The current setting.
             */
            showEndTickLabel(orientation: string): boolean;
            /**
             * Sets whether or not the tick labels at the end of the graph are
             * displayed when partially cut off.
             *
             * @param {string} orientation If provided, where on the scale to change tick labels.
             *                 On a "top" or "bottom" axis, this can be "left" or
             *                 "right". On a "left" or "right" axis, this can be "top"
             *                 or "bottom".
             * @param {boolean} show Whether or not the given tick should be
             * displayed.
             * @returns {Numeric} The calling NumericAxis.
             */
            showEndTickLabel(orientation: string, show: boolean): Numeric;
        }
    }
}


declare module Plottable {
    module Axes {
        class Category extends Axis {
            /**
             * Constructs a CategoryAxis.
             *
             * A CategoryAxis takes a CategoryScale and includes word-wrapping
             * algorithms and advanced layout logic to try to display the scale as
             * efficiently as possible.
             *
             * @constructor
             * @param {CategoryScale} scale The scale to base the Axis on.
             * @param {string} orientation The orientation of the Axis (top/bottom/left/right) (default = "bottom").
             * @param {Formatter} formatter The Formatter for the Axis (default Formatters.identity())
             */
            constructor(scale: Scales.Category, orientation?: string, formatter?: (d: any) => string);
            protected _setup(): void;
            protected _rescale(): Component;
            _requestedSpace(offeredWidth: number, offeredHeight: number): _SpaceRequest;
            protected _getTickValues(): string[];
            /**
             * Sets the angle for the tick labels. Right now vertical-left (-90), horizontal (0), and vertical-right (90) are the only options.
             * @param {number} angle The angle for the ticks
             * @returns {Category} The calling Category Axis.
             *
             * Warning - this is not currently well supported and is likely to behave badly unless all the tick labels are short.
             * See tracking at https://github.com/palantir/plottable/issues/504
             */
            tickLabelAngle(angle: number): Category;
            /**
             * Gets the tick label angle
             * @returns {number} the tick label angle
             */
            tickLabelAngle(): number;
            _doRender(): Category;
            computeLayout(origin?: Point, availableWidth?: number, availableHeight?: number): Axis;
        }
    }
}


declare module Plottable {
    module Components {
        class Label extends Component {
            /**
             * Creates a Label.
             *
             * A label is component that renders just text. The most common use of
             * labels is to create a title or axis labels.
             *
             * @constructor
             * @param {string} displayText The text of the Label (default = "").
             * @param {string} orientation The orientation of the Label (horizontal/left/right) (default = "horizontal").
             */
            constructor(displayText?: string, orientation?: string);
            /**
             * Sets the horizontal side the label will go to given the label is given more space that it needs
             *
             * @param {string} alignment The new setting, one of `["left", "center",
             * "right"]`. Defaults to `"center"`.
             * @returns {Label} The calling Label.
             */
            xAlign(alignment: string): Label;
            /**
             * Sets the vertical side the label will go to given the label is given more space that it needs
             *
             * @param {string} alignment The new setting, one of `["top", "center",
             * "bottom"]`. Defaults to `"center"`.
             * @returns {Label} The calling Label.
             */
            yAlign(alignment: string): Label;
            _requestedSpace(offeredWidth: number, offeredHeight: number): _SpaceRequest;
            protected _setup(): void;
            /**
             * Gets the current text on the Label.
             *
             * @returns {string} the text on the label.
             */
            text(): string;
            /**
             * Sets the current text on the Label.
             *
             * @param {string} displayText If provided, the new text for the Label.
             * @returns {Label} The calling Label.
             */
            text(displayText: string): Label;
            /**
             * Gets the orientation of the Label.
             *
             * @returns {string} the current orientation.
             */
            orient(): string;
            /**
             * Sets the orientation of the Label.
             *
             * @param {string} newOrientation If provided, the desired orientation
             * (horizontal/left/right).
             * @returns {Label} The calling Label.
             */
            orient(newOrientation: string): Label;
            /**
             * Gets the amount of padding in pixels around the Label.
             *
             * @returns {number} the current padding amount.
             */
            padding(): number;
            /**
             * Sets the amount of padding in pixels around the Label.
             *
             * @param {number} padAmount The desired padding amount in pixel values
             * @returns {Label} The calling Label.
             */
            padding(padAmount: number): Label;
            _doRender(): void;
        }
        class TitleLabel extends Label {
            /**
             * Creates a TitleLabel, a type of label made for rendering titles.
             *
             * @constructor
             */
            constructor(text?: string, orientation?: string);
        }
        class AxisLabel extends Label {
            /**
             * Creates a AxisLabel, a type of label made for rendering axis labels.
             *
             * @constructor
             */
            constructor(text?: string, orientation?: string);
        }
    }
}


declare module Plottable {
    module Components {
        class Legend extends Component {
            /**
             * The css class applied to each legend row
             */
            static LEGEND_ROW_CLASS: string;
            /**
             * The css class applied to each legend entry
             */
            static LEGEND_ENTRY_CLASS: string;
            /**
             * The css class applied to each legend symbol
             */
            static LEGEND_SYMBOL_CLASS: string;
            /**
             * Creates a Legend.
             *
             * The legend consists of a series of legend entries, each with a color and label taken from the `colorScale`.
             * The entries will be displayed in the order of the `colorScale` domain.
             *
             * @constructor
             * @param {Scale.Color} colorScale
             */
            constructor(colorScale: Scales.Color);
            protected _setup(): void;
            /**
             * Gets the current max number of entries in Legend row.
             * @returns {number} The current max number of entries in row.
             */
            maxEntriesPerRow(): number;
            /**
             * Sets a new max number of entries in Legend row.
             *
             * @param {number} numEntries If provided, the new max number of entries in row.
             * @returns {Legend} The calling Legend.
             */
            maxEntriesPerRow(numEntries: number): Legend;
            /**
             * Gets the current sort function for Legend's entries.
             * @returns {(a: string, b: string) => number} The current sort function.
             */
            sortFunction(): (a: string, b: string) => number;
            /**
             * Sets a new sort function for Legend's entires.
             *
             * @param {(a: string, b: string) => number} newFn If provided, the new compare function.
             * @returns {Legend} The calling Legend.
             */
            sortFunction(newFn: (a: string, b: string) => number): Legend;
            /**
             * Gets the current color scale from the Legend.
             *
             * @returns {ColorScale} The current color scale.
             */
            scale(): Scales.Color;
            /**
             * Assigns a new color scale to the Legend.
             *
             * @param {Scale.Color} scale If provided, the new scale.
             * @returns {Legend} The calling Legend.
             */
            scale(scale: Scales.Color): Legend;
            destroy(): void;
            _requestedSpace(offeredWidth: number, offeredHeight: number): _SpaceRequest;
            /**
             * Gets the legend entry under the given pixel position.
             *
             * @param {Point} position The pixel position.
             * @returns {D3.Selection} The selected entry, or null selection if no entry was selected.
             */
            getEntry(position: Point): D3.Selection;
            _doRender(): void;
            /**
             * Gets the symbolFactoryAccessor of the legend, which dictates how
             * the symbol in each entry is drawn.
             *
             * @returns {(datum: any, index: number) => symbolFactory} The symbolFactory accessor of the legend
             */
            symbolFactoryAccessor(): (datum: any, index: number) => SymbolFactory;
            /**
             * Sets the symbolFactoryAccessor of the legend
             *
             * @param {(datum: any, index: number) => symbolFactory}  The symbolFactory accessor to set to
             * @returns {Legend} The calling Legend
             */
            symbolFactoryAccessor(symbolFactoryAccessor: (datum: any, index: number) => SymbolFactory): Legend;
        }
    }
}


declare module Plottable {
    module Components {
        class InterpolatedColorLegend extends Component {
            /**
             * The css class applied to the legend labels.
             */
            static LEGEND_LABEL_CLASS: string;
            /**
             * Creates an InterpolatedColorLegend.
             *
             * The InterpolatedColorLegend consists of a sequence of swatches, showing the
             * associated Scale.InterpolatedColor sampled at various points. Two labels
             * show the maximum and minimum values of the Scale.InterpolatedColor.
             *
             * @constructor
             * @param {Scale.InterpolatedColor} interpolatedColorScale
             * @param {string} orientation (horizontal/left/right).
             * @param {Formatter} The labels are formatted using this function.
             */
            constructor(interpolatedColorScale: Scales.InterpolatedColor, orientation?: string, formatter?: (d: any) => string);
            destroy(): void;
            /**
             * Gets the current formatter on the InterpolatedColorLegend.
             *
             * @returns {Formatter} The current Formatter.
             */
            formatter(): Formatter;
            /**
             * Sets the current formatter on the InterpolatedColorLegend.
             *
             * @param {Formatter} formatter If provided, data will be passed though `formatter(data)`.
             * @returns {InterpolatedColorLegend} The calling InterpolatedColorLegend.
             */
            formatter(formatter: Formatter): InterpolatedColorLegend;
            /**
             * Gets the orientation of the InterpolatedColorLegend.
             *
             * @returns {string} The current orientation.
             */
            orient(): string;
            /**
             * Sets the orientation of the InterpolatedColorLegend.
             *
             * @param {string} newOrientation The desired orientation (horizontal/left/right).
             *
             * @returns {InterpolatedColorLegend} The calling InterpolatedColorLegend.
             */
            orient(newOrientation: string): InterpolatedColorLegend;
            protected _setup(): void;
            _requestedSpace(offeredWidth: number, offeredHeight: number): _SpaceRequest;
            _doRender(): void;
        }
    }
}


declare module Plottable {
    module Components {
        class Gridlines extends Component {
            /**
             * Creates a set of Gridlines.
             * @constructor
             *
             * @param {QuantitativeScaleScale} xScale The scale to base the x gridlines on. Pass null if no gridlines are desired.
             * @param {QuantitativeScaleScale} yScale The scale to base the y gridlines on. Pass null if no gridlines are desired.
             */
            constructor(xScale: QuantitativeScale<any>, yScale: QuantitativeScale<any>);
            destroy(): Gridlines;
            protected _setup(): void;
            _doRender(): void;
        }
    }
}


declare module Plottable {
    module Components {
        type _IterateLayoutResult = {
            colProportionalSpace: number[];
            rowProportionalSpace: number[];
            guaranteedWidths: number[];
            guaranteedHeights: number[];
            wantsWidth: boolean;
            wantsHeight: boolean;
        };
        class Table extends ComponentContainer {
            /**
             * Constructs a Table.
             *
             * A Table is used to combine multiple Components in the form of a grid. A
             * common case is combining a y-axis, x-axis, and the plotted data via
             * ```typescript
             * new Table([[yAxis, plot],
             *            [null,  xAxis]]);
             * ```
             *
             * @constructor
             * @param {Component[][]} [rows] A 2-D array of the Components to place in the table.
             * null can be used if a cell is empty. (default = [])
             */
            constructor(rows?: Component[][]);
            /**
             * Adds a Component in the specified row and column position.
             *
             * For example, instead of calling `new Table([[a, b], [null, c]])`, you
             * could call
             * ```typescript
             * var table = new Table();
             * table.addComponent(a, 0, 0);
             * table.addComponent(b, 0, 1);
             * table.addComponent(c, 1, 1);
             * ```
             *
             * @param {Component} component The Component to be added.
             * @param {number} row The row in which to add the Component.
             * @param {number} col The column in which to add the Component.
             * @returns {Table} The calling Table.
             */
            addComponent(component: Component, row: number, col: number): Table;
            /**
             * Removes a Component.
             *
             * @param {Component} component The Component to be removed.
             */
            removeComponent(component: Component): void;
            _requestedSpace(offeredWidth: number, offeredHeight: number): _SpaceRequest;
            computeLayout(origin?: Point, availableWidth?: number, availableHeight?: number): Table;
            /**
             * Sets the row and column padding on the Table.
             *
             * @param {number} rowPadding The padding above and below each row, in pixels.
             * @param {number} colPadding the padding to the left and right of each column, in pixels.
             * @returns {Table} The calling Table.
             */
            padding(rowPadding: number, colPadding: number): Table;
            /**
             * Sets the layout weight of a particular row.
             * Space is allocated to rows based on their weight. Rows with higher weights receive proportionally more space.
             *
             * A common case would be to have one row take up 2/3rds of the space,
             * and the other row take up 1/3rd.
             *
             * Example:
             *
             * ```JavaScript
             * plot = new Plottable.Component.Table([
             *  [row1],
             *  [row2]
             * ]);
             *
             * // assign twice as much space to the first row
             * plot
             *  .rowWeight(0, 2)
             *  .rowWeight(1, 1)
             * ```
             *
             * @param {number} index The index of the row.
             * @param {number} weight The weight to be set on the row.
             * @returns {Table} The calling Table.
             */
            rowWeight(index: number, weight: number): Table;
            /**
             * Sets the layout weight of a particular column.
             * Space is allocated to columns based on their weight. Columns with higher weights receive proportionally more space.
             *
             * Please see `rowWeight` docs for an example.
             *
             * @param {number} index The index of the column.
             * @param {number} weight The weight to be set on the column.
             * @returns {Table} The calling Table.
             */
            colWeight(index: number, weight: number): Table;
            _isFixedWidth(): boolean;
            _isFixedHeight(): boolean;
        }
    }
}


declare module Plottable {
    module Components {
        class SelectionBoxLayer extends Component {
            protected _box: D3.Selection;
            constructor();
            protected _setup(): void;
            protected _getSize(availableWidth: number, availableHeight: number): {
                width: number;
                height: number;
            };
            /**
             * Gets the bounds of the box.
             *
             * @return {Bounds} The current bounds of the box.
             */
            bounds(): Bounds;
            /**
             * Sets the bounds of the box, and draws the box.
             *
             * @param {Bounds} newBounds The desired bounds of the box.
             * @return {SelectionBoxLayer} The calling SelectionBoxLayer.
             */
            bounds(newBounds: Bounds): SelectionBoxLayer;
            protected _setBounds(newBounds: Bounds): void;
            _doRender(): void;
            /**
             * Gets whether the box is being shown.
             *
             * @return {boolean} Whether the box is showing.
             */
            boxVisible(): boolean;
            /**
             * Shows or hides the selection box.
             *
             * @param {boolean} show Whether or not to show the box.
             * @return {SelectionBoxLayer} The calling SelectionBoxLayer.
             */
            boxVisible(show: boolean): SelectionBoxLayer;
        }
    }
}


declare module Plottable {
    module Plots {
        /**
         * A key that is also coupled with a dataset, a drawer and a metadata in Plot.
         */
        type PlotDatasetKey = {
            dataset: Dataset;
            drawer: Drawers.AbstractDrawer;
            plotMetadata: PlotMetadata;
            key: string;
        };
        interface PlotMetadata {
            datasetKey: string;
        }
        type PlotData = {
            data: any[];
            pixelPoints: Point[];
            selection: D3.Selection;
        };
    }
    class Plot extends Component {
        protected _dataChanged: boolean;
        protected _key2PlotDatasetKey: D3.Map<Plots.PlotDatasetKey>;
        protected _datasetKeysInOrder: string[];
        protected _renderArea: D3.Selection;
        protected _projections: {
            [attrToSet: string]: _Projection;
        };
        protected _attrToExtents: D3.Map<any[]>;
        protected _animate: boolean;
        protected _animateOnNextRender: boolean;
        /**
         * Constructs a Plot.
         *
         * Plots render data. Common example include Plot.Scatter, Plot.Bar, and Plot.Line.
         *
         * A bare Plot has a DataSource and any number of projectors, which take
         * data and "project" it onto the Plot, such as "x", "y", "fill", "r".
         *
         * @constructor
         * @param {any[]|Dataset} [dataset] If provided, the data or Dataset to be associated with this Plot.
         */
        constructor();
        anchor(selection: D3.Selection): Plot;
        protected _setup(): void;
        destroy(): void;
        /**
         * Adds a dataset to this plot. Identify this dataset with a key.
         *
         * A key is automatically generated if not supplied.
         *
         * @param {string} [key] The key of the dataset.
         * @param {Dataset | any[]} dataset dataset to add.
         * @returns {Plot} The calling Plot.
         */
        addDataset(dataset: Dataset | any[]): Plot;
        addDataset(key: string, dataset: Dataset | any[]): Plot;
        protected _getDrawer(key: string): Drawers.AbstractDrawer;
        protected _getAnimator(key: string): Animators.PlotAnimator;
        protected _onDatasetUpdate(): void;
        /**
         * Sets an attribute of every data point.
         *
         * Here's a common use case:
         * ```typescript
         * plot.attr("x", function(d) { return d.foo; }, xScale);
         * ```
         * This will set the x accessor of each datum `d` to be `d.foo`,
         * scaled in accordance with `xScale`
         *
         * @param {string} attrToSet The attribute to set across each data
         * point. Popular examples include "x", "y".
         *
         * @param {Function|string|any} accessor Function to apply to each element
         * of the dataSource. If a Function, use `accessor(d, i)`. If a string,
         * `d[accessor]` is used. If anything else, use `accessor` as a constant
         * across all data points.
         *
         * @param {Scale.Scale} scale If provided, the result of the accessor
         * is passed through the scale, such as `scale.scale(accessor(d, i))`.
         *
         * @returns {Plot} The calling Plot.
         */
        attr(attrToSet: string, accessor: any, scale?: Scale<any, any>): Plot;
        /**
         * Identical to plot.attr
         */
        project(attrToSet: string, accessor: any, scale?: Scale<any, any>): Plot;
        protected _generateAttrToProjector(): AttributeToProjector;
        /**
         * Generates a dictionary mapping an attribute to a function that calculate that attribute's value
         * in accordance with the given datasetKey.
         *
         * Note that this will return all of the data attributes, which may not perfectly align to svg attributes
         *
         * @param {datasetKey} the key of the dataset to generate the dictionary for
         * @returns {AttributeToAppliedProjector} A dictionary mapping attributes to functions
         */
        generateProjectors(datasetKey: string): AttributeToAppliedProjector;
        _doRender(): void;
        /**
         * Enables or disables animation.
         *
         * @param {boolean} enabled Whether or not to animate.
         */
        animate(enabled: boolean): Plot;
        detach(): Plot;
        /**
         * Updates the extents associated with each attribute, then autodomains all scales the Plot uses.
         */
        protected _updateExtents(): void;
        /**
         * Override in subclass to add special extents, such as included values
         */
        protected _extentsForAttr(attr: string): any[];
        /**
         * Get the animator associated with the specified Animator key.
         *
         * @return {PlotAnimator} The Animator for the specified key.
         */
        animator(animatorKey: string): Animators.PlotAnimator;
        /**
         * Set the animator associated with the specified Animator key.
         *
         * @param {string} animatorKey The key for the Animator.
         * @param {PlotAnimator} animator An Animator to be assigned to
         * the specified key.
         * @returns {Plot} The calling Plot.
         */
        animator(animatorKey: string, animator: Animators.PlotAnimator): Plot;
        /**
         * Gets the dataset order by key
         *
         * @returns {string[]} A string array of the keys in order
         */
        datasetOrder(): string[];
        /**
         * Sets the dataset order by key
         *
         * @param {string[]} order If provided, a string array which represents the order of the keys.
         * This must be a permutation of existing keys.
         *
         * @returns {Plot} The calling Plot.
         */
        datasetOrder(order: string[]): Plot;
        /**
         * Removes a dataset by the given identifier
         *
         * @param {string | Dataset | any[]} datasetIdentifer The identifier as the key of the Dataset to remove
         * If string is inputted, it is interpreted as the dataset key to remove.
         * If Dataset is inputted, the first Dataset in the plot that is the same will be removed.
         * If any[] is inputted, the first data array in the plot that is the same will be removed.
         * @returns {Plot} The calling Plot.
         */
        removeDataset(datasetIdentifier: string | Dataset | any[]): Plot;
        datasets(): Dataset[];
        protected _getDrawersInOrder(): Drawers.AbstractDrawer[];
        protected _generateDrawSteps(): Drawers.DrawStep[];
        protected _additionalPaint(time: number): void;
        protected _getDataToDraw(): D3.Map<any[]>;
        /**
         * Gets the new plot metadata for new dataset with provided key
         *
         * @param {string} key The key of new dataset
         */
        protected _getPlotMetadataForDataset(key: string): Plots.PlotMetadata;
        /**
         * Retrieves all of the selections of this plot for the specified dataset(s)
         *
         * @param {string | string[]} datasetKeys The dataset(s) to retrieve the selections from.
         * If not provided, all selections will be retrieved.
         * @param {boolean} exclude If set to true, all datasets will be queried excluding the keys referenced
         * in the previous datasetKeys argument (default = false).
         * @returns {D3.Selection} The retrieved selections.
         */
        getAllSelections(datasetKeys?: string | string[], exclude?: boolean): D3.Selection;
        /**
         * Retrieves all of the PlotData of this plot for the specified dataset(s)
         *
         * @param {string | string[]} datasetKeys The dataset(s) to retrieve the selections from.
         * If not provided, all selections will be retrieved.
         * @returns {PlotData} The retrieved PlotData.
         */
        getAllPlotData(datasetKeys?: string | string[]): Plots.PlotData;
        protected _getAllPlotData(datasetKeys: string[]): Plots.PlotData;
        /**
         * Retrieves PlotData with the lowest distance, where distance is defined
         * to be the Euclidiean norm.
         *
         * @param {Point} queryPoint The point to which plot data should be compared
         *
         * @returns {PlotData} The PlotData closest to queryPoint
         */
        getClosestPlotData(queryPoint: Point): Plots.PlotData;
        protected _isVisibleOnPlot(datum: any, pixelPoint: Point, selection: D3.Selection): boolean;
    }
}


declare module Plottable {
    module Plots {
        class Pie extends Plot {
            /**
             * Constructs a PiePlot.
             *
             * @constructor
             */
            constructor();
            computeLayout(origin?: Point, availableWidth?: number, availableHeight?: number): Pie;
            addDataset(keyOrDataset: any, dataset?: any): Pie;
            protected _generateAttrToProjector(): AttributeToProjector;
            protected _getDrawer(key: string): Drawers.AbstractDrawer;
            getAllPlotData(datasetKeys?: string | string[]): PlotData;
        }
    }
}


declare module Plottable {
    class XYPlot<X, Y> extends Plot {
        protected _xScale: Scale<X, number>;
        protected _yScale: Scale<Y, number>;
        /**
         * Constructs an XYPlot.
         *
         * An XYPlot is a plot from drawing 2-dimensional data. Common examples
         * include Scale.Line and Scale.Bar.
         *
         * @constructor
         * @param {any[]|Dataset} [dataset] The data or Dataset to be associated with this Renderer.
         * @param {Scale} xScale The x scale to use.
         * @param {Scale} yScale The y scale to use.
         */
        constructor(xScale: Scale<X, number>, yScale: Scale<Y, number>);
        /**
         * @param {string} attrToSet One of ["x", "y"] which determines the point's
         * x and y position in the Plot.
         */
        project(attrToSet: string, accessor: any, scale?: Scale<any, any>): XYPlot<X, Y>;
        destroy(): XYPlot<X, Y>;
        /**
         * Sets the automatic domain adjustment over visible points for y scale.
         *
         * If autoAdjustment is true adjustment is immediately performend.
         *
         * @param {boolean} autoAdjustment The new value for the automatic adjustment domain for y scale.
         * @returns {XYPlot} The calling XYPlot.
         */
        automaticallyAdjustYScaleOverVisiblePoints(autoAdjustment: boolean): XYPlot<X, Y>;
        /**
         * Sets the automatic domain adjustment over visible points for x scale.
         *
         * If autoAdjustment is true adjustment is immediately performend.
         *
         * @param {boolean} autoAdjustment The new value for the automatic adjustment domain for x scale.
         * @returns {XYPlot} The calling XYPlot.
         */
        automaticallyAdjustXScaleOverVisiblePoints(autoAdjustment: boolean): XYPlot<X, Y>;
        protected _generateAttrToProjector(): AttributeToProjector;
        computeLayout(origin?: Point, availableWidth?: number, availableHeight?: number): XYPlot<X, Y>;
        protected _updateXDomainer(): void;
        protected _updateYDomainer(): void;
        /**
         * Adjusts both domains' extents to show all datasets.
         *
         * This call does not override auto domain adjustment behavior over visible points.
         */
        showAllData(): void;
        protected _normalizeDatasets<A, B>(fromX: boolean): {
            a: A;
            b: B;
        }[];
        protected _projectorsReady(): {
            accessor: (datum: any, index?: number, userMetadata?: any, plotMetadata?: Plots.PlotMetadata) => any;
            scale?: Scale<any, any>;
            attribute: string;
        };
    }
}


declare module Plottable {
    module Plots {
        class Rectangle<X, Y> extends XYPlot<X, Y> {
            /**
             * Constructs a RectanglePlot.
             *
             * A RectanglePlot consists of a bunch of rectangles. The user is required to
             * project the left and right bounds of the rectangle (x1 and x2 respectively)
             * as well as the bottom and top bounds (y1 and y2 respectively)
             *
             * @constructor
             * @param {Scale.Scale} xScale The x scale to use.
             * @param {Scale.Scale} yScale The y scale to use.
             */
            constructor(xScale: Scale<X, any>, yScale: Scale<Y, any>);
            protected _getDrawer(key: string): Drawers.Rect;
            protected _generateAttrToProjector(): {
                [attrToSet: string]: (datum: any, index: number, userMetadata: any, plotMetadata: PlotMetadata) => any;
            };
            protected _generateDrawSteps(): Drawers.DrawStep[];
        }
    }
}


declare module Plottable {
    module Plots {
        class Scatter<X, Y> extends XYPlot<X, Y> {
            /**
             * Constructs a ScatterPlot.
             *
             * @constructor
             * @param {Scale} xScale The x scale to use.
             * @param {Scale} yScale The y scale to use.
             */
            constructor(xScale: Scale<X, number>, yScale: Scale<Y, number>);
            protected _getDrawer(key: string): Drawers.Symbol;
            protected _generateAttrToProjector(): {
                [attrToSet: string]: (datum: any, index: number, userMetadata: any, plotMetadata: PlotMetadata) => any;
            };
            protected _generateDrawSteps(): Drawers.DrawStep[];
            protected _isVisibleOnPlot(datum: any, pixelPoint: Point, selection: D3.Selection): boolean;
        }
    }
}


declare module Plottable {
    module Plots {
        class Grid extends Rectangle<any, any> {
            /**
             * Constructs a GridPlot.
             *
             * A GridPlot is used to shade a grid of data. Each datum is a cell on the
             * grid, and the datum can control what color it is.
             *
             * @constructor
             * @param {Scale.Scale} xScale The x scale to use.
             * @param {Scale.Scale} yScale The y scale to use.
             * @param {Scale.Color|Scale.InterpolatedColor} colorScale The color scale
             * to use for each grid cell.
             */
            constructor(xScale: Scale<any, any>, yScale: Scale<any, any>, colorScale: Scale<any, string>);
            addDataset(keyOrDataset: any, dataset?: any): Grid;
            protected _getDrawer(key: string): Drawers.Rect;
            /**
             * @param {string} attrToSet One of ["x", "y", "x2", "y2", "fill"]. If "fill" is used,
             * the data should return a valid CSS color.
             */
            project(attrToSet: string, accessor: any, scale?: Scale<any, any>): Grid;
            protected _generateDrawSteps(): Drawers.DrawStep[];
        }
    }
}


declare module Plottable {
    module Plots {
        class Bar<X, Y> extends XYPlot<X, Y> {
            protected static _BarAlignmentToFactor: {
                [alignment: string]: number;
            };
            protected static _DEFAULT_WIDTH: number;
            protected _isVertical: boolean;
            /**
             * Constructs a BarPlot.
             *
             * @constructor
             * @param {Scale} xScale The x scale to use.
             * @param {Scale} yScale The y scale to use.
             * @param {boolean} isVertical if the plot if vertical.
             */
            constructor(xScale: Scale<X, number>, yScale: Scale<Y, number>, isVertical?: boolean);
            protected _getDrawer(key: string): Drawers.Rect;
            protected _setup(): void;
            /**
             * Gets the baseline value for the bars
             *
             * The baseline is the line that the bars are drawn from, defaulting to 0.
             *
             * @returns {number} The baseline value.
             */
            baseline(): number;
            /**
             * Sets the baseline for the bars to the specified value.
             *
             * The baseline is the line that the bars are drawn from, defaulting to 0.
             *
             * @param {number} value The value to position the baseline at.
             * @returns {Bar} The calling Bar.
             */
            baseline(value: number): Bar<X, Y>;
            /**
             * Sets the bar alignment relative to the independent axis.
             * VerticalBarPlot supports "left", "center", "right"
             * HorizontalBarPlot supports "top", "center", "bottom"
             *
             * @param {string} alignment The desired alignment.
             * @returns {Bar} The calling Bar.
             */
            barAlignment(alignment: string): Bar<X, Y>;
            /**
             * Get whether bar labels are enabled.
             *
             * @returns {boolean} Whether bars should display labels or not.
             */
            labelsEnabled(): boolean;
            /**
             * Set whether bar labels are enabled.
             * @param {boolean} Whether bars should display labels or not.
             *
             * @returns {Bar} The calling plot.
             */
            labelsEnabled(enabled: boolean): Bar<X, Y>;
            /**
             * Get the formatter for bar labels.
             *
             * @returns {Formatter} The formatting function for bar labels.
             */
            barLabelFormatter(): Formatter;
            /**
             * Change the formatting function for bar labels.
             * @param {Formatter} The formatting function for bar labels.
             *
             * @returns {Bar} The calling plot.
             */
            barLabelFormatter(formatter: Formatter): Bar<X, Y>;
            /**
             * Retrieves the closest PlotData to queryPoint.
             *
             * Bars containing the queryPoint are considered closest. If queryPoint lies outside
             * of all bars, we return the closest in the dominant axis (x for horizontal
             * charts, y for vertical) and break ties using the secondary axis.
             *
             * @param {Point} queryPoint The point to which plot data should be compared
             *
             * @returns {PlotData} The PlotData closest to queryPoint
             */
            getClosestPlotData(queryPoint: Point): PlotData;
            protected _isVisibleOnPlot(datum: any, pixelPoint: Point, selection: D3.Selection): boolean;
            /**
             * Gets the bar under the given pixel position (if [xValOrExtent]
             * and [yValOrExtent] are {number}s), under a given line (if only one
             * of [xValOrExtent] or [yValOrExtent] are {Extent}s) or are under a
             * 2D area (if [xValOrExtent] and [yValOrExtent] are both {Extent}s).
             *
             * @param {number | Extent} xValOrExtent The pixel x position, or range of x values.
             * @param {number | Extent} yValOrExtent The pixel y position, or range of y values.
             * @returns {D3.Selection} The selected bar, or null if no bar was selected.
             */
            getBars(xValOrExtent: number | Extent, yValOrExtent: number | Extent): D3.Selection;
            protected _updateDomainer(scale: Scale<any, number>): void;
            protected _updateYDomainer(): void;
            protected _updateXDomainer(): void;
            protected _additionalPaint(time: number): void;
            protected _drawLabels(): void;
            protected _generateDrawSteps(): Drawers.DrawStep[];
            protected _generateAttrToProjector(): {
                [attrToSet: string]: (datum: any, index: number, userMetadata: any, plotMetadata: PlotMetadata) => any;
            };
            /**
             * Computes the barPixelWidth of all the bars in the plot.
             *
             * If the position scale of the plot is a CategoryScale and in bands mode, then the rangeBands function will be used.
             * If the position scale of the plot is a CategoryScale and in points mode, then
             *   from https://github.com/mbostock/d3/wiki/Ordinal-Scales#ordinal_rangePoints, the max barPixelWidth is step * padding
             * If the position scale of the plot is a QuantitativeScaleScale, then _getMinimumDataWidth is scaled to compute the barPixelWidth
             */
            protected _getBarPixelWidth(): number;
            protected _getAllPlotData(datasetKeys: string[]): PlotData;
        }
    }
}


declare module Plottable {
    module Plots {
        class Line<X> extends XYPlot<X, number> {
            protected _yScale: QuantitativeScale<number>;
            /**
             * Constructs a LinePlot.
             *
             * @constructor
             * @param {QuantitativeScaleScale} xScale The x scale to use.
             * @param {QuantitativeScaleScale} yScale The y scale to use.
             */
            constructor(xScale: QuantitativeScale<X>, yScale: QuantitativeScale<number>);
            protected _rejectNullsAndNaNs(d: any, i: number, userMetdata: any, plotMetadata: any, accessor: _Accessor): boolean;
            protected _getDrawer(key: string): Drawers.Line;
            protected _getResetYFunction(): (d: any, i: number, u: any, m: PlotMetadata) => number;
            protected _generateDrawSteps(): Drawers.DrawStep[];
            protected _generateAttrToProjector(): {
                [attrToSet: string]: (datum: any, index: number, userMetadata: any, plotMetadata: PlotMetadata) => any;
            };
            protected _wholeDatumAttributes(): string[];
            protected _getAllPlotData(datasetKeys: string[]): PlotData;
            /**
             * Retrieves the closest PlotData to queryPoint.
             *
             * Lines implement an x-dominant notion of distance; points closest in x are
             * tie-broken by y distance.
             *
             * @param {Point} queryPoint The point to which plot data should be compared
             *
             * @returns {PlotData} The PlotData closest to queryPoint
             */
            getClosestPlotData(queryPoint: Point): PlotData;
        }
    }
}


declare module Plottable {
    module Plots {
        /**
         * An AreaPlot draws a filled region (area) between the plot's projected "y" and projected "y0" values.
         */
        class Area<X> extends Line<X> {
            /**
             * Constructs an AreaPlot.
             *
             * @constructor
             * @param {QuantitativeScaleScale} xScale The x scale to use.
             * @param {QuantitativeScaleScale} yScale The y scale to use.
             */
            constructor(xScale: QuantitativeScale<X>, yScale: QuantitativeScale<number>);
            protected _onDatasetUpdate(): void;
            protected _getDrawer(key: string): Drawers.Area;
            protected _updateYDomainer(): void;
            project(attrToSet: string, accessor: any, scale?: Scale<any, any>): Area<X>;
            protected _getResetYFunction(): (datum: any, index: number, userMetadata: any, plotMetadata: PlotMetadata) => any;
            protected _wholeDatumAttributes(): string[];
            protected _generateAttrToProjector(): {
                [attrToSet: string]: (datum: any, index: number, userMetadata: any, plotMetadata: PlotMetadata) => any;
            };
        }
    }
}


declare module Plottable {
    module Plots {
        interface ClusteredPlotMetadata extends PlotMetadata {
            position: number;
        }
        class ClusteredBar<X, Y> extends Bar<X, Y> {
            /**
             * Creates a ClusteredBarPlot.
             *
             * A ClusteredBarPlot is a plot that plots several bar plots next to each
             * other. For example, when plotting life expectancy across each country,
             * you would want each country to have a "male" and "female" bar.
             *
             * @constructor
             * @param {Scale} xScale The x scale to use.
             * @param {Scale} yScale The y scale to use.
             * @param {boolean} isVertical if the plot if vertical.
             */
            constructor(xScale: Scale<X, number>, yScale: Scale<Y, number>, isVertical?: boolean);
            protected _generateAttrToProjector(): {
                [attrToSet: string]: (datum: any, index: number, userMetadata: any, plotMetadata: PlotMetadata) => any;
            };
            protected _getDataToDraw(): D3.Map<any[]>;
            protected _getPlotMetadataForDataset(key: string): ClusteredPlotMetadata;
        }
    }
}


declare module Plottable {
    module Plots {
        interface StackedPlotMetadata extends PlotMetadata {
            offsets: D3.Map<number>;
        }
        type StackedDatum = {
            key: any;
            value: number;
            offset?: number;
        };
    }
    class Stacked<X, Y> extends XYPlot<X, Y> {
        protected _isVertical: boolean;
        _getPlotMetadataForDataset(key: string): Plots.StackedPlotMetadata;
        project(attrToSet: string, accessor: any, scale?: Scale<any, any>): Stacked<X, Y>;
        _onDatasetUpdate(): void;
        _updateStackOffsets(): void;
        _updateStackExtents(): void;
        /**
         * Feeds the data through d3's stack layout function which will calculate
         * the stack offsets and use the the function declared in .out to set the offsets on the data.
         */
        _stack(dataArray: D3.Map<Plots.StackedDatum>[]): D3.Map<Plots.StackedDatum>[];
        /**
         * After the stack offsets have been determined on each separate dataset, the offsets need
         * to be determined correctly on the overall datasets
         */
        _setDatasetStackOffsets(positiveDataMapArray: D3.Map<Plots.StackedDatum>[], negativeDataMapArray: D3.Map<Plots.StackedDatum>[]): void;
        _getDomainKeys(): string[];
        _generateDefaultMapArray(): D3.Map<Plots.StackedDatum>[];
        protected _extentsForAttr(attr: string): any[];
        _normalizeDatasets<A, B>(fromX: boolean): {
            a: A;
            b: B;
        }[];
        _keyAccessor(): _Accessor;
        _valueAccessor(): _Accessor;
    }
}


declare module Plottable {
    module Plots {
        class StackedArea<X> extends Area<X> {
            /**
             * Constructs a StackedArea plot.
             *
             * @constructor
             * @param {QuantitativeScaleScale} xScale The x scale to use.
             * @param {QuantitativeScaleScale} yScale The y scale to use.
             */
            constructor(xScale: QuantitativeScale<X>, yScale: QuantitativeScale<number>);
            protected _getDrawer(key: string): Drawers.Area;
            _getAnimator(key: string): Animators.PlotAnimator;
            protected _setup(): void;
            protected _additionalPaint(): void;
            protected _updateYDomainer(): void;
            project(attrToSet: string, accessor: any, scale?: Scale<any, any>): StackedArea<X>;
            protected _onDatasetUpdate(): StackedArea<X>;
            protected _generateAttrToProjector(): {
                [attrToSet: string]: (datum: any, index: number, userMetadata: any, plotMetadata: PlotMetadata) => any;
            };
            protected _wholeDatumAttributes(): string[];
            _updateStackOffsets(): void;
            _updateStackExtents(): void;
            _stack(dataArray: D3.Map<StackedDatum>[]): D3.Map<StackedDatum>[];
            _setDatasetStackOffsets(positiveDataMapArray: D3.Map<StackedDatum>[], negativeDataMapArray: D3.Map<StackedDatum>[]): void;
            _getDomainKeys(): any;
            _generateDefaultMapArray(): D3.Map<StackedDatum>[];
            protected _extentsForAttr(attr: string): any;
            _keyAccessor(): _Accessor;
            _valueAccessor(): _Accessor;
            _getPlotMetadataForDataset(key: string): StackedPlotMetadata;
            protected _normalizeDatasets<A, B>(fromX: boolean): {
                a: A;
                b: B;
            }[];
        }
    }
}


declare module Plottable {
    module Plots {
        class StackedBar<X, Y> extends Bar<X, Y> {
            /**
             * Constructs a StackedBar plot.
             * A StackedBarPlot is a plot that plots several bar plots stacking on top of each
             * other.
             * @constructor
             * @param {Scale} xScale the x scale of the plot.
             * @param {Scale} yScale the y scale of the plot.
             * @param {boolean} isVertical if the plot if vertical.
             */
            constructor(xScale?: Scale<X, number>, yScale?: Scale<Y, number>, isVertical?: boolean);
            protected _getAnimator(key: string): Animators.PlotAnimator;
            protected _generateAttrToProjector(): {
                [attrToSet: string]: (datum: any, index: number, userMetadata: any, plotMetadata: PlotMetadata) => any;
            };
            protected _generateDrawSteps(): Drawers.DrawStep[];
            project(attrToSet: string, accessor: any, scale?: Scale<any, any>): StackedBar<X, Y>;
            protected _onDatasetUpdate(): StackedBar<X, Y>;
            protected _getPlotMetadataForDataset(key: string): StackedPlotMetadata;
            protected _normalizeDatasets<A, B>(fromX: boolean): {
                a: A;
                b: B;
            }[];
            _updateStackOffsets(): void;
            _updateStackExtents(): void;
            _stack(dataArray: D3.Map<StackedDatum>[]): D3.Map<StackedDatum>[];
            _setDatasetStackOffsets(positiveDataMapArray: D3.Map<StackedDatum>[], negativeDataMapArray: D3.Map<StackedDatum>[]): void;
            _getDomainKeys(): any;
            _generateDefaultMapArray(): D3.Map<StackedDatum>[];
            protected _extentsForAttr(attr: string): any;
            _keyAccessor(): _Accessor;
            _valueAccessor(): _Accessor;
        }
    }
}


declare module Plottable {
    module Animators {
        interface PlotAnimator {
            /**
             * Applies the supplied attributes to a D3.Selection with some animation.
             *
             * @param {D3.Selection} selection The update selection or transition selection that we wish to animate.
             * @param {AttributeToProjector} attrToProjector The set of
             *     IAccessors that we will use to set attributes on the selection.
             * @return {any} Animators should return the selection or
             *     transition object so that plots may chain the transitions between
             *     animators.
             */
            animate(selection: any, attrToProjector: AttributeToProjector): D3.Selection | D3.Transition.Transition;
            /**
             * Given the number of elements, return the total time the animation requires
             * @param number numberofIterations The number of elements that will be drawn
             * @returns {any} The time required for the animation
             */
            getTiming(numberOfIterations: number): number;
        }
        type PlotAnimatorMap = {
            [animatorKey: string]: PlotAnimator;
        };
    }
}


declare module Plottable {
    module Animators {
        /**
         * An animator implementation with no animation. The attributes are
         * immediately set on the selection.
         */
        class Null implements PlotAnimator {
            getTiming(selection: any): number;
            animate(selection: any, attrToProjector: AttributeToProjector): D3.Selection;
        }
    }
}


declare module Plottable {
    module Animators {
        /**
         * The base animator implementation with easing, duration, and delay.
         *
         * The maximum delay between animations can be configured with maxIterativeDelay.
         *
         * The maximum total animation duration can be configured with maxTotalDuration.
         * maxTotalDuration does not set actual total animation duration.
         *
         * The actual interval delay is calculated by following formula:
         * min(maxIterativeDelay(),
         *   max(maxTotalDuration() - duration(), 0) / <number of iterations>)
         */
        class Base implements PlotAnimator {
            /**
             * The default duration of the animation in milliseconds
             */
            static DEFAULT_DURATION_MILLISECONDS: number;
            /**
             * The default starting delay of the animation in milliseconds
             */
            static DEFAULT_DELAY_MILLISECONDS: number;
            /**
             * The default maximum start delay between each start of an animation
             */
            static DEFAULT_MAX_ITERATIVE_DELAY_MILLISECONDS: number;
            /**
             * The default maximum total animation duration
             */
            static DEFAULT_MAX_TOTAL_DURATION_MILLISECONDS: number;
            /**
             * The default easing of the animation
             */
            static DEFAULT_EASING: string;
            /**
             * Constructs the default animator
             *
             * @constructor
             */
            constructor();
            getTiming(numberOfIterations: number): number;
            animate(selection: any, attrToProjector: AttributeToProjector): D3.Transition.Transition;
            /**
             * Gets the duration of the animation in milliseconds.
             *
             * @returns {number} The current duration.
             */
            duration(): number;
            /**
             * Sets the duration of the animation in milliseconds.
             *
             * @param {number} duration The duration in milliseconds.
             * @returns {Default} The calling Default Animator.
             */
            duration(duration: number): Base;
            /**
             * Gets the delay of the animation in milliseconds.
             *
             * @returns {number} The current delay.
             */
            delay(): number;
            /**
             * Sets the delay of the animation in milliseconds.
             *
             * @param {number} delay The delay in milliseconds.
             * @returns {Default} The calling Default Animator.
             */
            delay(delay: number): Base;
            /**
             * Gets the current easing of the animation.
             *
             * @returns {string} the current easing mode.
             */
            easing(): string;
            /**
             * Sets the easing mode of the animation.
             *
             * @param {string} easing The desired easing mode.
             * @returns {Default} The calling Default Animator.
             */
            easing(easing: string): Base;
            /**
             * Gets the maximum start delay between animations in milliseconds.
             *
             * @returns {number} The current maximum iterative delay.
             */
            maxIterativeDelay(): number;
            /**
             * Sets the maximum start delay between animations in milliseconds.
             *
             * @param {number} maxIterDelay The maximum iterative delay in milliseconds.
             * @returns {Base} The calling Base Animator.
             */
            maxIterativeDelay(maxIterDelay: number): Base;
            /**
             * Gets the maximum total animation duration in milliseconds.
             *
             * @returns {number} The current maximum total animation duration.
             */
            maxTotalDuration(): number;
            /**
             * Sets the maximum total animation duration in miliseconds.
             *
             * @param {number} maxDuration The maximum total animation duration in milliseconds.
             * @returns {Base} The calling Base Animator.
             */
            maxTotalDuration(maxDuration: number): Base;
        }
    }
}


declare module Plottable {
    module Animators {
        /**
         * The default animator implementation with easing, duration, and delay.
         */
        class Rect extends Base {
            static ANIMATED_ATTRIBUTES: string[];
            isVertical: boolean;
            isReverse: boolean;
            constructor(isVertical?: boolean, isReverse?: boolean);
            animate(selection: any, attrToProjector: AttributeToProjector): D3.Transition.Transition;
            protected _startMovingProjector(attrToProjector: AttributeToProjector): (datum: any, index: number, userMetadata: any, plotMetadata: Plots.PlotMetadata) => any;
        }
    }
}


declare module Plottable {
    module Animators {
        /**
         * A child class of RectAnimator that will move the rectangle
         * as well as animate its growth.
         */
        class MovingRect extends Rect {
            /**
             * The pixel value to move from
             */
            startPixelValue: number;
            /**
             * Constructs a MovingRectAnimator
             *
             * @param {number} basePixel The pixel value to start moving from
             * @param {boolean} isVertical If the movement/animation is vertical
             */
            constructor(startPixelValue: number, isVertical?: boolean);
            protected _startMovingProjector(attrToProjector: AttributeToProjector): (p: any) => number;
        }
    }
}


declare module Plottable {
    class Dispatcher extends Core.PlottableObject {
        protected _event2Callback: {
            [eventName: string]: (e: Event) => any;
        };
        protected _callbacks: Utils.CallbackSet<Function>[];
        protected setCallback(callbackSet: Utils.CallbackSet<Function>, callback: Function): void;
        protected unsetCallback(callbackSet: Utils.CallbackSet<Function>, callback: Function): void;
    }
}


declare module Plottable {
    module Dispatchers {
        type MouseCallback = (p: Point, event: MouseEvent) => any;
        class Mouse extends Dispatcher {
            /**
             * Get a Dispatcher.Mouse for the <svg> containing elem. If one already exists
             * on that <svg>, it will be returned; otherwise, a new one will be created.
             *
             * @param {SVGElement} elem A svg DOM element.
             * @return {Dispatcher.Mouse} A Dispatcher.Mouse
             */
            static getDispatcher(elem: SVGElement): Dispatchers.Mouse;
            /**
             * Creates a Dispatcher.Mouse.
             * This constructor not be invoked directly under most circumstances.
             *
             * @param {SVGElement} svg The root <svg> element to attach to.
             */
            constructor(svg: SVGElement);
            /**
             * Registers a callback to be called whenever the mouse position changes,
             *
             * @param {(p: Point) => any} callback A callback that takes the pixel position
             *                                     in svg-coordinate-space. Pass `null`
             *                                     to remove a callback.
             * @return {Dispatcher.Mouse} The calling Dispatcher.Mouse.
             */
            onMouseMove(callback: MouseCallback): Dispatchers.Mouse;
            /**
             * Registers the callback to be called whenever the mouse position changes,
             *
             * @param {(p: Point) => any} callback A callback that takes the pixel position
             *                                     in svg-coordinate-space. Pass `null`
             *                                     to remove a callback.
             * @return {Dispatcher.Mouse} The calling Dispatcher.Mouse.
             */
            offMouseMove(callback: MouseCallback): Dispatchers.Mouse;
            /**
             * Registers a callback to be called whenever a mousedown occurs.
             *
             * @param {(p: Point) => any} callback A callback that takes the pixel position
             *                                     in svg-coordinate-space. Pass `null`
             *                                     to remove a callback.
             * @return {Dispatcher.Mouse} The calling Dispatcher.Mouse.
             */
            onMouseDown(callback: MouseCallback): Dispatchers.Mouse;
            /**
             * Registers the callback to be called whenever a mousedown occurs.
             *
             * @param {(p: Point) => any} callback A callback that takes the pixel position
             *                                     in svg-coordinate-space. Pass `null`
             *                                     to remove a callback.
             * @return {Dispatcher.Mouse} The calling Dispatcher.Mouse.
             */
            offMouseDown(callback: MouseCallback): Dispatchers.Mouse;
            /**
             * Registers a callback to be called whenever a mouseup occurs.
             *
             * @param {(p: Point) => any} callback A callback that takes the pixel position
             *                                     in svg-coordinate-space. Pass `null`
             *                                     to remove a callback.
             * @return {Dispatcher.Mouse} The calling Dispatcher.Mouse.
             */
            onMouseUp(callback: MouseCallback): Dispatchers.Mouse;
            /**
             * Registers the callback to be called whenever a mouseup occurs.
             *
             * @param {(p: Point) => any} callback A callback that takes the pixel position
             *                                     in svg-coordinate-space. Pass `null`
             *                                     to remove a callback.
             * @return {Dispatcher.Mouse} The calling Dispatcher.Mouse.
             */
            offMouseUp(callback: MouseCallback): Dispatchers.Mouse;
            /**
             * Registers a callback to be called whenever a wheel occurs.
             *
             * @param {MouseCallback} callback A callback that takes the pixel position
             *                                     in svg-coordinate-space.
             *                                     Pass `null` to remove a callback.
             * @return {Dispatcher.Mouse} The calling Dispatcher.Mouse.
             */
            onWheel(callback: MouseCallback): Dispatchers.Mouse;
            /**
             * Registers the callback to be called whenever a wheel occurs.
             *
             * @param {MouseCallback} callback A callback that takes the pixel position
             *                                     in svg-coordinate-space.
             *                                     Pass `null` to remove a callback.
             * @return {Dispatcher.Mouse} The calling Dispatcher.Mouse.
             */
            offWheel(callback: MouseCallback): Dispatchers.Mouse;
            /**
             * Registers a callback to be called whenever a dblClick occurs.
             *
             * @param {MouseCallback} callback A callback that takes the pixel position
             *                                     in svg-coordinate-space.
             *                                     Pass `null` to remove a callback.
             * @return {Dispatcher.Mouse} The calling Dispatcher.Mouse.
             */
            onDblClick(callback: MouseCallback): Dispatchers.Mouse;
            /**
             * Registers the callback to be called whenever a dblClick occurs.
             *
             * @param {MouseCallback} callback A callback that takes the pixel position
             *                                     in svg-coordinate-space.
             *                                     Pass `null` to remove a callback.
             * @return {Dispatcher.Mouse} The calling Dispatcher.Mouse.
             */
            offDblClick(callback: MouseCallback): Dispatchers.Mouse;
            /**
             * Returns the last computed mouse position.
             *
             * @return {Point} The last known mouse position in <svg> coordinate space.
             */
            getLastMousePosition(): {
                x: number;
                y: number;
            };
        }
    }
}


declare module Plottable {
    module Dispatchers {
        type TouchCallback = (ids: number[], idToPoint: {
            [id: number]: Point;
        }, event: TouchEvent) => any;
        class Touch extends Dispatcher {
            /**
             * Get a Dispatcher.Touch for the <svg> containing elem. If one already exists
             * on that <svg>, it will be returned; otherwise, a new one will be created.
             *
             * @param {SVGElement} elem A svg DOM element.
             * @return {Dispatcher.Touch} A Dispatcher.Touch
             */
            static getDispatcher(elem: SVGElement): Dispatchers.Touch;
            /**
             * Creates a Dispatcher.Touch.
             * This constructor should not be invoked directly under most circumstances.
             *
             * @param {SVGElement} svg The root <svg> element to attach to.
             */
            constructor(svg: SVGElement);
            /**
             * Registers a callback to be called whenever a touch starts.
             *
             * @param {TouchCallback} callback A callback that takes the pixel position
             *                                     in svg-coordinate-space. Pass `null`
             *                                     to remove a callback.
             * @return {Dispatcher.Touch} The calling Dispatcher.Touch.
             */
            onTouchStart(callback: TouchCallback): Dispatchers.Touch;
            /**
             * Removes the callback to be called whenever a touch starts.
             *
             * @param {TouchCallback} callback A callback that takes the pixel position
             *                                     in svg-coordinate-space. Pass `null`
             *                                     to remove a callback.
             * @return {Dispatcher.Touch} The calling Dispatcher.Touch.
             */
            offTouchStart(callback: TouchCallback): Dispatchers.Touch;
            /**
             * Registers a callback to be called whenever the touch position changes.
             *
             * @param {TouchCallback} callback A callback that takes the pixel position
             *                                     in svg-coordinate-space. Pass `null`
             *                                     to remove a callback.
             * @return {Dispatcher.Touch} The calling Dispatcher.Touch.
             */
            onTouchMove(callback: TouchCallback): Dispatchers.Touch;
            /**
             * Removes the callback to be called whenever the touch position changes.
             *
             * @param {TouchCallback} callback A callback that takes the pixel position
             *                                     in svg-coordinate-space. Pass `null`
             *                                     to remove a callback.
             * @return {Dispatcher.Touch} The calling Dispatcher.Touch.
             */
            offTouchMove(callback: TouchCallback): Dispatchers.Touch;
            /**
             * Registers a callback to be called whenever a touch ends.
             *
             * @param {TouchCallback} callback A callback that takes the pixel position
             *                                     in svg-coordinate-space. Pass `null`
             *                                     to remove a callback.
             * @return {Dispatcher.Touch} The calling Dispatcher.Touch.
             */
            onTouchEnd(callback: TouchCallback): Dispatchers.Touch;
            /**
             * Removes the callback to be called whenever a touch ends.
             *
             * @param {TouchCallback} callback A callback that takes the pixel position
             *                                     in svg-coordinate-space. Pass `null`
             *                                     to remove a callback.
             * @return {Dispatcher.Touch} The calling Dispatcher.Touch.
             */
            offTouchEnd(callback: TouchCallback): Dispatchers.Touch;
            /**
             * Registers a callback to be called whenever a touch is cancelled.
             *
             * @param {TouchCallback} callback A callback that takes the pixel position
             *                                     in svg-coordinate-space. Pass `null`
             *                                     to remove a callback.
             * @return {Dispatcher.Touch} The calling Dispatcher.Touch.
             */
            onTouchCancel(callback: TouchCallback): Dispatchers.Touch;
            /**
             * Removes the callback to be called whenever a touch is cancelled.
             *
             * @param {TouchCallback} callback A callback that takes the pixel position
             *                                     in svg-coordinate-space. Pass `null`
             *                                     to remove a callback.
             * @return {Dispatcher.Touch} The calling Dispatcher.Touch.
             */
            offTouchCancel(callback: TouchCallback): Dispatchers.Touch;
        }
    }
}


declare module Plottable {
    module Dispatchers {
        type KeyCallback = (keyCode: number, event: KeyboardEvent) => any;
        class Key extends Dispatcher {
            /**
             * Get a Dispatcher.Key. If one already exists it will be returned;
             * otherwise, a new one will be created.
             *
             * @return {Dispatcher.Key} A Dispatcher.Key
             */
            static getDispatcher(): Dispatchers.Key;
            /**
             * Creates a Dispatcher.Key.
             * This constructor not be invoked directly under most circumstances.
             *
             * @param {SVGElement} svg The root <svg> element to attach to.
             */
            constructor();
            /**
             * Registers a callback to be called whenever a key is pressed.
             *
             * @param {KeyCallback} callback
             * @return {Dispatcher.Key} The calling Dispatcher.Key.
             */
            onKeyDown(callback: KeyCallback): Key;
            /**
             * Removes the callback to be called whenever a key is pressed.
             *
             * @param {KeyCallback} callback
             * @return {Dispatcher.Key} The calling Dispatcher.Key.
             */
            offKeyDown(callback: KeyCallback): Key;
        }
    }
}


declare module Plottable {
    class Interaction extends Core.PlottableObject {
        /**
         * It maintains a 'hitBox' which is where all event listeners are
         * attached. Due to cross- browser weirdness, the hitbox needs to be an
         * opaque but invisible rectangle.  TODO: We should give the interaction
         * "foreground" and "background" elements where it can draw things,
         * e.g. crosshairs.
         */
        protected _componentToListenTo: Component;
        _anchor(component: Component): void;
        /**
         * Translates an <svg>-coordinate-space point to Component-space coordinates.
         *
         * @param {Point} p A Point in <svg>-space coordinates.
         *
         * @return {Point} The same location in Component-space coordinates.
         */
        protected _translateToComponentSpace(p: Point): Point;
        /**
         * Checks whether a Component-coordinate-space Point is inside the Component.
         *
         * @param {Point} p A Point in Coordinate-space coordinates.
         *
         * @return {boolean} Whether or not the point is inside the Component.
         */
        protected _isInsideComponent(p: Point): boolean;
    }
}


declare module Plottable {
    module Interactions {
        class Click extends Interaction {
            _anchor(component: Component): void;
            /**
             * Gets the callback called when the Component is clicked.
             *
             * @return {(p: Point) => any} The current callback.
             */
            onClick(): (p: Point) => any;
            /**
             * Sets the callback called when the Component is clicked.
             *
             * @param {(p: Point) => any} callback The callback to set.
             * @return {Interaction.Click} The calling Interaction.Click.
             */
            onClick(callback: (p: Point) => any): Interactions.Click;
        }
    }
}


declare module Plottable {
    module Interactions {
        class DoubleClick extends Interaction {
            _anchor(component: Component): void;
            /**
             * Gets the callback called when the Component is double-clicked.
             *
             * @return {(p: Point) => any} The current callback.
             */
            onDoubleClick(): (p: Point) => any;
            /**
             * Sets the callback called when the Component is double-clicked.
             *
             * @param {(p: Point) => any} callback The callback to set.
             * @return {Interaction.DoubleClick} The calling Interaction.DoubleClick.
             */
            onDoubleClick(callback: (p: Point) => any): Interactions.DoubleClick;
        }
    }
}


declare module Plottable {
    module Interactions {
        class Key extends Interaction {
            _anchor(component: Component): void;
            /**
             * Sets a callback to be called when the key with the given keyCode is
             * pressed and the user is moused over the Component.
             *
             * @param {number} keyCode The key code associated with the key.
             * @param {() => void} callback Callback to be called.
             * @returns The calling Interaction.Key.
             */
            on(keyCode: number, callback: () => void): Key;
        }
    }
}


declare module Plottable {
    module Interactions {
        class Pointer extends Interaction {
            _anchor(component: Component): void;
            /**
             * Gets the callback called when the pointer enters the Component.
             *
             * @return {(p: Point) => any} The current callback.
             */
            onPointerEnter(): (p: Point) => any;
            /**
             * Sets the callback called when the pointer enters the Component.
             *
             * @param {(p: Point) => any} callback The callback to set.
             * @return {Interaction.Pointer} The calling Interaction.Pointer.
             */
            onPointerEnter(callback: (p: Point) => any): Interactions.Pointer;
            /**
             * Gets the callback called when the pointer moves.
             *
             * @return {(p: Point) => any} The current callback.
             */
            onPointerMove(): (p: Point) => any;
            /**
             * Sets the callback called when the pointer moves.
             *
             * @param {(p: Point) => any} callback The callback to set.
             * @return {Interaction.Pointer} The calling Interaction.Pointer.
             */
            onPointerMove(callback: (p: Point) => any): Interactions.Pointer;
            /**
             * Gets the callback called when the pointer exits the Component.
             *
             * @return {(p: Point) => any} The current callback.
             */
            onPointerExit(): (p: Point) => any;
            /**
             * Sets the callback called when the pointer exits the Component.
             *
             * @param {(p: Point) => any} callback The callback to set.
             * @return {Interaction.Pointer} The calling Interaction.Pointer.
             */
            onPointerExit(callback: (p: Point) => any): Interactions.Pointer;
        }
    }
}


declare module Plottable {
    module Interactions {
        class PanZoom extends Interaction {
            /**
             * The number of pixels occupied in a line.
             */
            static PIXELS_PER_LINE: number;
            /**
             * Creates a PanZoomInteraction.
             *
             * The allows you to move around and zoom in on a plot, interactively. It
             * does so by changing the xScale and yScales' domains repeatedly.
             *
             * @constructor
             * @param {QuantitativeScaleScale} [xScale] The X scale to update on panning/zooming.
             * @param {QuantitativeScaleScale} [yScale] The Y scale to update on panning/zooming.
             */
            constructor(xScale?: QuantitativeScale<any>, yScale?: QuantitativeScale<any>);
            _anchor(component: Component): void;
        }
    }
}


declare module Plottable {
    module Interactions {
        class Drag extends Interaction {
            _anchor(component: Component): void;
            /**
             * Returns whether or not this Interactions constrains Points passed to its
             * callbacks to lie inside its Component.
             *
             * If true, when the user drags outside of the Component, the closest Point
             * inside the Component will be passed to the callback instead of the actual
             * cursor position.
             *
             * @return {boolean} Whether or not the Interactions.Drag constrains.
             */
            constrainToComponent(): boolean;
            /**
             * Sets whether or not this Interactions constrains Points passed to its
             * callbacks to lie inside its Component.
             *
             * If true, when the user drags outside of the Component, the closest Point
             * inside the Component will be passed to the callback instead of the actual
             * cursor position.
             *
             * @param {boolean} constrain Whether or not to constrain Points.
             * @return {Interactions.Drag} The calling Interactions.Drag.
             */
            constrainToComponent(constrain: boolean): Drag;
            /**
             * Gets the callback that is called when dragging starts.
             *
             * @returns {(start: Point) => any} The callback called when dragging starts.
             */
            onDragStart(): (start: Point) => any;
            /**
             * Sets the callback to be called when dragging starts.
             *
             * @param {(start: Point) => any} cb The callback to be called. Takes in a Point in pixels.
             * @returns {Drag} The calling Interactions.Drag.
             */
            onDragStart(cb: (start: Point) => any): Drag;
            /**
             * Gets the callback that is called during dragging.
             *
             * @returns {(start: Point, end: Point) => any} The callback called during dragging.
             */
            onDrag(): (start: Point, end: Point) => any;
            /**
             * Adds a callback to be called during dragging.
             *
             * @param {(start: Point, end: Point) => any} cb The callback to be called. Takes in Points in pixels.
             * @returns {Drag} The calling Interactions.Drag.
             */
            onDrag(cb: (start: Point, end: Point) => any): Drag;
            /**
             * Gets the callback that is called when dragging ends.
             *
             * @returns {(start: Point, end: Point) => any} The callback called when dragging ends.
             */
            onDragEnd(): (start: Point, end: Point) => any;
            /**
             * Adds a callback to be called when the dragging ends.
             *
             * @param {(start: Point, end: Point) => any} cb The callback to be called. Takes in Points in pixels.
             * @returns {Drag} The calling Interactions.Drag.
             */
            onDragEnd(cb: (start: Point, end: Point) => any): Drag;
        }
    }
}


declare module Plottable {
    module Components {
        class DragBoxLayer extends Components.SelectionBoxLayer {
            protected _hasCorners: boolean;
            constructor();
            protected _setup(): void;
            _doRender(): void;
            /**
             * Gets the detection radius of the drag box.
             *
             * @return {number} The detection radius of the drag box.
             */
            detectionRadius(): number;
            /**
             * Sets the detection radius of the drag box.
             *
             * @param {number} r The desired detection radius.
             * @return {DragBoxLayer} The calling DragBoxLayer.
             */
            detectionRadius(r: number): DragBoxLayer;
            /**
             * Gets whether or not the drag box is resizable.
             *
             * @return {boolean} Whether or not the drag box is resizable.
             */
            resizable(): boolean;
            /**
             * Sets whether or not the drag box is resizable.
             *
             * @param {boolean} canResize Whether or not the drag box should be resizable.
             * @return {DragBoxLayer} The calling DragBoxLayer.
             */
            resizable(canResize: boolean): DragBoxLayer;
            protected _setResizableClasses(canResize: boolean): void;
            /**
             * Gets the callback that is called when dragging starts.
             *
             * @returns {(b: Bounds) => any} The callback called when dragging starts.
             */
            onDragStart(): (b: Bounds) => any;
            /**
             * Sets the callback to be called when dragging starts.
             *
             * @param {(b: Bounds) => any} cb The callback to be called. Passed the current Bounds in pixels.
             * @returns {DragBoxLayer} The calling DragBoxLayer.
             */
            onDragStart(cb: (b: Bounds) => any): DragBoxLayer;
            /**
             * Gets the callback that is called during dragging.
             *
             * @returns {(b: Bounds) => any} The callback called during dragging.
             */
            onDrag(): (b: Bounds) => any;
            /**
             * Sets a callback to be called during dragging.
             *
             * @param {(b: Bounds) => any} cb The callback to be called. Passed the current Bounds in pixels.
             * @returns {DragBoxLayer} The calling DragBoxLayer.
             */
            onDrag(cb: (b: Bounds) => any): DragBoxLayer;
            /**
             * Gets the callback that is called when dragging ends.
             *
             * @returns {(b: Bounds) => any} The callback called when dragging ends.
             */
            onDragEnd(): (b: Bounds) => any;
            /**
             * Sets a callback to be called when the dragging ends.
             *
             * @param {(b: Bounds) => any} cb The callback to be called. Passed the current Bounds in pixels.
             * @returns {DragBoxLayer} The calling DragBoxLayer.
             */
            onDragEnd(cb: (b: Bounds) => any): DragBoxLayer;
        }
    }
}


declare module Plottable {
    module Components {
        class XDragBoxLayer extends DragBoxLayer {
            constructor();
            computeLayout(origin?: Point, availableWidth?: number, availableHeight?: number): XDragBoxLayer;
            protected _setBounds(newBounds: Bounds): void;
            protected _setResizableClasses(canResize: boolean): void;
        }
    }
}


declare module Plottable {
    module Components {
        class YDragBoxLayer extends DragBoxLayer {
            constructor();
            computeLayout(origin?: Point, availableWidth?: number, availableHeight?: number): YDragBoxLayer;
            protected _setBounds(newBounds: Bounds): void;
            protected _setResizableClasses(canResize: boolean): void;
        }
    }
}<|MERGE_RESOLUTION|>--- conflicted
+++ resolved
@@ -1781,13 +1781,7 @@
          * @returns {ComponentContainer} The calling ComponentContainer
          */
         detachAll(): ComponentContainer;
-<<<<<<< HEAD
-        _useLastCalculatedLayout(): boolean;
-        _useLastCalculatedLayout(calculated: boolean): Component;
         destroy(): void;
-=======
-        remove(): void;
->>>>>>> 53a74818
     }
 }
 
