--- conflicted
+++ resolved
@@ -2801,11 +2801,7 @@
             constructor(xScale: Scale.AbstractScale<X, number>, yScale: Scale.AbstractScale<Y, number>);
             _getDrawer(key: string): _Drawer.Element;
             _setup(): void;
-<<<<<<< HEAD
             project(attrToSet: string, accessor: any, scale?: Scale.AbstractScale<any, any>): AbstractBarPlot<X, Y>;
-            _paint(): void;
-=======
->>>>>>> 21e2e7e6
             /**
              * Sets the baseline for the bars to the specified value.
              *
@@ -2851,7 +2847,6 @@
             _generateDrawSteps(): _Drawer.DrawStep[];
             _generateAttrToProjector(): AttributeToProjector;
             /**
-<<<<<<< HEAD
              * Computes the minimum position difference in data space between two adjacent data entries.
              * Mainly used to compute the size for all bars in the plot.
              * OrdinalScales default to a value of 1.
@@ -2866,11 +2861,6 @@
              * If the position scale of the plot is a QuantitativeScale, then _getMinimumDataWidth is scaled to compute the barPixelWidth
              */
             _getBarPixelWidth(): number;
-=======
-             * Gets the current hover mode.
-             *
-             * @return {string} The current hover mode.
-             */
             hoverMode(): string;
             /**
              * Sets the hover mode for hover interactions. There are two modes:
@@ -2886,7 +2876,6 @@
             _hoverOverComponent(p: Point): void;
             _hoverOutComponent(p: Point): void;
             _doHover(p: Point): Interaction.HoverData;
->>>>>>> 21e2e7e6
         }
     }
 }
