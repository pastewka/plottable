
declare module Plottable {
    module _Util {
        module Methods {
            /**
             * Checks if x is between a and b.
             *
             * @param {number} x The value to test if in range
             * @param {number} a The beginning of the (inclusive) range
             * @param {number} b The ending of the (inclusive) range
             * @return {boolean} Whether x is in [a, b]
             */
            function inRange(x: number, a: number, b: number): boolean;
            /** Print a warning message to the console, if it is available.
             *
             * @param {string} The warnings to print
             */
            function warn(warning: string): void;
            /**
             * Takes two arrays of numbers and adds them together
             *
             * @param {number[]} alist The first array of numbers
             * @param {number[]} blist The second array of numbers
             * @return {number[]} An array of numbers where x[i] = alist[i] + blist[i]
             */
            function addArrays(alist: number[], blist: number[]): number[];
            /**
             * Takes two sets and returns the intersection
             *
             * Due to the fact that D3.Sets store strings internally, return type is always a string set
             *
             * @param {D3.Set<T>} set1 The first set
             * @param {D3.Set<T>} set2 The second set
             * @return {D3.Set<string>} A set that contains elements that appear in both set1 and set2
             */
            function intersection<T>(set1: D3.Set<T>, set2: D3.Set<T>): D3.Set<string>;
            /**
             * Take an accessor object (may be a string to be made into a key, or a value, or a color code)
             * and "activate" it by turning it into a function in (datum, index, metadata)
             */
            function accessorize(accessor: any): _Accessor;
            /**
             * Take an accessor object, activate it, and partially apply it to a Plot's datasource's metadata.
             * Temporarily always grabs the metadata of the first dataset.
             * HACKHACK #1089 - The accessor currently only grabs the first dataset's metadata
             */
            function _applyAccessor(accessor: _Accessor, plot: Plot.AbstractPlot): (d: any, i: number) => any;
            /**
             * Takes two sets and returns the union
             *
             * Due to the fact that D3.Sets store strings internally, return type is always a string set
             *
             * @param {D3.Set<T>} set1 The first set
             * @param {D3.Set<T>} set2 The second set
             * @return {D3.Set<string>} A set that contains elements that appear in either set1 or set2
             */
            function union<T>(set1: D3.Set<T>, set2: D3.Set<T>): D3.Set<string>;
            /**
             * Populates a map from an array of keys and a transformation function.
             *
             * @param {string[]} keys The array of keys.
             * @param {(string, number) => T} transform A transformation function to apply to the keys.
             * @return {D3.Map<T>} A map mapping keys to their transformed values.
             */
            function populateMap<T>(keys: string[], transform: (key: string, index: number) => T): D3.Map<T>;
            /**
             * Take an array of values, and return the unique values.
             * Will work iff ∀ a, b, a.toString() == b.toString() => a == b; will break on Object inputs
             *
             * @param {T[]} values The values to find uniqueness for
             * @return {T[]} The unique values
             */
            function uniq<T>(arr: T[]): T[];
            /**
             * Creates an array of length `count`, filled with value or (if value is a function), value()
             *
             * @param {any} value The value to fill the array with, or, if a function, a generator for values (called with index as arg)
             * @param {number} count The length of the array to generate
             * @return {any[]}
             */
            function createFilledArray<T>(value: T, count: number): T[];
            function createFilledArray<T>(func: (index?: number) => T, count: number): T[];
            /**
             * @param {T[][]} a The 2D array that will have its elements joined together.
             * @return {T[]} Every array in a, concatenated together in the order they appear.
             */
            function flatten<T>(a: T[][]): T[];
            /**
             * Check if two arrays are equal by strict equality.
             */
            function arrayEq<T>(a: T[], b: T[]): boolean;
            /**
             * @param {any} a Object to check against b for equality.
             * @param {any} b Object to check against a for equality.
             *
             * @returns {boolean} whether or not two objects share the same keys, and
             *          values associated with those keys. Values will be compared
             *          with ===.
             */
            function objEq(a: any, b: any): boolean;
            function max(arr: number[], default_val?: number): number;
            function max<T>(arr: T[], acc: (x: T) => number, default_val?: number): number;
            function min(arr: number[], default_val?: number): number;
            function min<T>(arr: T[], acc: (x: T) => number, default_val?: number): number;
            /**
             * Creates shallow copy of map.
             * @param {{ [key: string]: any }} oldMap Map to copy
             *
             * @returns {[{ [key: string]: any }} coppied map.
             */
            function copyMap<T>(oldMap: {
                [x: string]: T;
            }): {
                [x: string]: T;
            };
            function range(start: number, stop: number, step?: number): number[];
        }
    }
}


declare module Plottable {
    module _Util {
        module OpenSource {
            /**
             * Returns the sortedIndex for inserting a value into an array.
             * Takes a number and an array of numbers OR an array of objects and an accessor that returns a number.
             * @param {number} value: The numerical value to insert
             * @param {any[]} arr: Array to find insertion index, can be number[] or any[] (if accessor provided)
             * @param {_Accessor} accessor: If provided, this function is called on members of arr to determine insertion index
             * @returns {number} The insertion index.
             * The behavior is undefined for arrays that are unsorted
             * If there are multiple valid insertion indices that maintain sorted order (e.g. addign 1 to [1,1,1,1,1]) then
             * the behavior must satisfy that the array is sorted post-insertion, but is otherwise unspecified.
             * This is a modified version of Underscore.js's implementation of sortedIndex.
             * Underscore.js is released under the MIT License:
             *  Copyright (c) 2009-2014 Jeremy Ashkenas, DocumentCloud and Investigative
             *  Reporters & Editors
             *
             *  Permission is hereby granted, free of charge, to any person
             *  obtaining a copy of this software and associated documentation
             *  files (the "Software"), to deal in the Software without
             *  restriction, including without limitation the rights to use,
             *  copy, modify, merge, publish, distribute, sublicense, and/or sell
             *  copies of the Software, and to permit persons to whom the
             *  Software is furnished to do so, subject to the following
             *  conditions:
             *
             *  The above copyright notice and this permission notice shall be
             *  included in all copies or substantial portions of the Software.
             *
             *  THE SOFTWARE IS PROVIDED "AS IS", WITHOUT WARRANTY OF ANY KIND,
             *  EXPRESS OR IMPLIED, INCLUDING BUT NOT LIMITED TO THE WARRANTIES
             *  OF MERCHANTABILITY, FITNESS FOR A PARTICULAR PURPOSE AND
             *  NONINFRINGEMENT. IN NO EVENT SHALL THE AUTHORS OR COPYRIGHT
             *  HOLDERS BE LIABLE FOR ANY CLAIM, DAMAGES OR OTHER LIABILITY,
             *  WHETHER IN AN ACTION OF CONTRACT, TORT OR OTHERWISE, ARISING
             *  FROM, OUT OF OR IN CONNECTION WITH THE SOFTWARE OR THE USE OR
             *  OTHER DEALINGS IN THE SOFTWARE.
             */
            function sortedIndex(val: number, arr: number[]): number;
            function sortedIndex(val: number, arr: any[], accessor: _Accessor): number;
        }
    }
}


declare module Plottable {
    module _Util {
        class IDCounter {
            increment(id: any): number;
            decrement(id: any): number;
            get(id: any): number;
        }
    }
}


declare module Plottable {
    module _Util {
        /**
         * An associative array that can be keyed by anything (inc objects).
         * Uses pointer equality checks which is why this works.
         * This power has a price: everything is linear time since it is actually backed by an array...
         */
        class StrictEqualityAssociativeArray {
            /**
             * Set a new key/value pair in the store.
             *
             * @param {any} key Key to set in the store
             * @param {any} value Value to set in the store
             * @return {boolean} True if key already in store, false otherwise
             */
            set(key: any, value: any): boolean;
            /**
             * Get a value from the store, given a key.
             *
             * @param {any} key Key associated with value to retrieve
             * @return {any} Value if found, undefined otherwise
             */
            get(key: any): any;
            /**
             * Test whether store has a value associated with given key.
             *
             * Will return true if there is a key/value entry,
             * even if the value is explicitly `undefined`.
             *
             * @param {any} key Key to test for presence of an entry
             * @return {boolean} Whether there was a matching entry for that key
             */
            has(key: any): boolean;
            /**
             * Return an array of the values in the key-value store
             *
             * @return {any[]} The values in the store
             */
            values(): any[];
            /**
             * Return an array of keys in the key-value store
             *
             * @return {any[]} The keys in the store
             */
            keys(): any[];
            /**
             * Execute a callback for each entry in the array.
             *
             * @param {(key: any, val?: any, index?: number) => any} callback The callback to eecute
             * @return {any[]} The results of mapping the callback over the entries
             */
            map(cb: (key?: any, val?: any, index?: number) => any): any[];
            /**
             * Delete a key from the key-value store. Return whether the key was present.
             *
             * @param {any} The key to remove
             * @return {boolean} Whether a matching entry was found and removed
             */
            delete(key: any): boolean;
        }
    }
}


declare module Plottable {
    module _Util {
        class Cache<T> {
            /**
             * @constructor
             *
             * @param {string} compute The function whose results will be cached.
             * @param {string} [canonicalKey] If present, when clear() is called,
             *        this key will be re-computed. If its result hasn't been changed,
             *        the cache will not be cleared.
             * @param {(v: T, w: T) => boolean} [valueEq]
             *        Used to determine if the value of canonicalKey has changed.
             *        If omitted, defaults to === comparision.
             */
            constructor(compute: (k: string) => T, canonicalKey?: string, valueEq?: (v: T, w: T) => boolean);
            /**
             * Attempt to look up k in the cache, computing the result if it isn't
             * found.
             *
             * @param {string} k The key to look up in the cache.
             * @return {T} The value associated with k; the result of compute(k).
             */
            get(k: string): T;
            /**
             * Reset the cache empty.
             *
             * If canonicalKey was provided at construction, compute(canonicalKey)
             * will be re-run. If the result matches what is already in the cache,
             * it will not clear the cache.
             *
             * @return {Cache<T>} The calling Cache.
             */
            clear(): Cache<T>;
        }
    }
}


declare module Plottable {
    module _Util {
        module Text {
            var HEIGHT_TEXT: string;
            interface Dimensions {
                width: number;
                height: number;
            }
            interface TextMeasurer {
                (s: string): Dimensions;
            }
            /**
             * Returns a quasi-pure function of typesignature (t: string) => Dimensions which measures height and width of text
             * in the given text selection
             *
             * @param {D3.Selection} selection: A temporary text selection that the string will be placed into for measurement.
             *                                  Will be removed on function creation and appended only for measurement.
             * @returns {Dimensions} width and height of the text
             */
            function getTextMeasurer(selection: D3.Selection): TextMeasurer;
            /**
             * This class will measure text by measuring each character individually,
             * then adding up the dimensions. It will also cache the dimensions of each
             * letter.
             */
            class CachingCharacterMeasurer {
                /**
                 * @param {string} s The string to be measured.
                 * @return {Dimensions} The width and height of the measured text.
                 */
                measure: TextMeasurer;
                /**
                 * @param {D3.Selection} textSelection The element that will have text inserted into
                 *        it in order to measure text. The styles present for text in
                 *        this element will to the text being measured.
                 */
                constructor(textSelection: D3.Selection);
                /**
                 * Clear the cache, if it seems that the text has changed size.
                 */
                clear(): CachingCharacterMeasurer;
            }
            /**
             * Gets a truncated version of a sting that fits in the available space, given the element in which to draw the text
             *
             * @param {string} text: The string to be truncated
             * @param {number} availableWidth: The available width, in pixels
             * @param {D3.Selection} element: The text element used to measure the text
             * @returns {string} text - the shortened text
             */
            function getTruncatedText(text: string, availableWidth: number, measurer: TextMeasurer): string;
            /**
             * Takes a line, a width to fit it in, and a text measurer. Will attempt to add ellipses to the end of the line,
             * shortening the line as required to ensure that it fits within width.
             */
            function addEllipsesToLine(line: string, width: number, measureText: TextMeasurer): string;
            function writeLineHorizontally(line: string, g: D3.Selection, width: number, height: number, xAlign?: string, yAlign?: string): {
                width: number;
                height: number;
            };
            function writeLineVertically(line: string, g: D3.Selection, width: number, height: number, xAlign?: string, yAlign?: string, rotation?: string): {
                width: number;
                height: number;
            };
            interface IWriteTextResult {
                textFits: boolean;
                usedWidth: number;
                usedHeight: number;
            }
            interface IWriteOptions {
                g: D3.Selection;
                xAlign: string;
                yAlign: string;
            }
            /**
             * @param {write} [IWriteOptions] If supplied, the text will be written
             *        To the given g. Will align the text vertically if it seems like
             *        that is appropriate.
             * Returns an IWriteTextResult with info on whether the text fit, and how much width/height was used.
             */
            function writeText(text: string, width: number, height: number, tm: TextMeasurer, orientation?: string, write?: IWriteOptions): IWriteTextResult;
        }
    }
}


declare module Plottable {
    module _Util {
        module WordWrap {
            interface WrappedText {
                originalText: string;
                lines: string[];
                textFits: boolean;
            }
            /**
             * Takes a block of text, a width and height to fit it in, and a 2-d text measurement function.
             * Wraps words and fits as much of the text as possible into the given width and height.
             */
            function breakTextToFitRect(text: string, width: number, height: number, measureText: Text.TextMeasurer): WrappedText;
            /**
             * Determines if it is possible to fit a given text within width without breaking any of the words.
             * Simple algorithm, split the text up into tokens, and make sure that the widest token doesn't exceed
             * allowed width.
             */
            function canWrapWithoutBreakingWords(text: string, width: number, widthMeasure: (s: string) => number): boolean;
        }
    }
}

declare module Plottable {
    module _Util {
        module DOM {
            /**
             * Gets the bounding box of an element.
             * @param {D3.Selection} element
             * @returns {SVGRed} The bounding box.
             */
            function getBBox(element: D3.Selection): SVGRect;
            var POLYFILL_TIMEOUT_MSEC: number;
            function requestAnimationFramePolyfill(fn: () => any): void;
            function isSelectionRemovedFromSVG(selection: D3.Selection): boolean;
            function getElementWidth(elem: HTMLScriptElement): number;
            function getElementHeight(elem: HTMLScriptElement): number;
            function getSVGPixelWidth(svg: D3.Selection): number;
            function translate(s: D3.Selection, x?: number, y?: number): any;
            function boxesOverlap(boxA: ClientRect, boxB: ClientRect): boolean;
        }
    }
}


declare module Plottable {
    module _Util {
        module Color {
            /**
             * Return contrast ratio between two colors
             * Based on implementation from chroma.js by Gregor Aisch (gka) (licensed under modified MIT)
             * chroma.js may be found here: https://github.com/gka/chroma.js
             * see http://www.w3.org/TR/2008/REC-WCAG20-20081211/#contrast-ratiodef
             */
            function contrast(a: string, b: string): number;
        }
    }
}


declare module Plottable {
    interface Formatter {
        (d: any): string;
    }
    var MILLISECONDS_IN_ONE_DAY: number;
    module Formatters {
        /**
         * Creates a formatter for currency values.
         *
         * @param {number} [precision] The number of decimal places to show (default 2).
         * @param {string} [symbol] The currency symbol to use (default "$").
         * @param {boolean} [prefix] Whether to prepend or append the currency symbol (default true).
         * @param {boolean} [onlyShowUnchanged] Whether to return a value if value changes after formatting (default true).
         *
         * @returns {Formatter} A formatter for currency values.
         */
        function currency(precision?: number, symbol?: string, prefix?: boolean, onlyShowUnchanged?: boolean): (d: any) => string;
        /**
         * Creates a formatter that displays exactly [precision] decimal places.
         *
         * @param {number} [precision] The number of decimal places to show (default 3).
         * @param {boolean} [onlyShowUnchanged] Whether to return a value if value changes after formatting (default true).
         *
         * @returns {Formatter} A formatter that displays exactly [precision] decimal places.
         */
        function fixed(precision?: number, onlyShowUnchanged?: boolean): (d: any) => string;
        /**
         * Creates a formatter that formats numbers to show no more than
         * [precision] decimal places. All other values are stringified.
         *
         * @param {number} [precision] The number of decimal places to show (default 3).
         * @param {boolean} [onlyShowUnchanged] Whether to return a value if value changes after formatting (default true).
         *
         * @returns {Formatter} A formatter for general values.
         */
        function general(precision?: number, onlyShowUnchanged?: boolean): (d: any) => string;
        /**
         * Creates a formatter that stringifies its input.
         *
         * @returns {Formatter} A formatter that stringifies its input.
         */
        function identity(): (d: any) => string;
        /**
         * Creates a formatter for percentage values.
         * Multiplies the input by 100 and appends "%".
         *
         * @param {number} [precision] The number of decimal places to show (default 0).
         * @param {boolean} [onlyShowUnchanged] Whether to return a value if value changes after formatting (default true).
         *
         * @returns {Formatter} A formatter for percentage values.
         */
        function percentage(precision?: number, onlyShowUnchanged?: boolean): (d: any) => string;
        /**
         * Creates a formatter for values that displays [precision] significant figures
         * and puts SI notation.
         *
         * @param {number} [precision] The number of significant figures to show (default 3).
         *
         * @returns {Formatter} A formatter for SI values.
         */
        function siSuffix(precision?: number): (d: any) => string;
        /**
         * Creates a formatter that displays dates.
         *
         * @returns {Formatter} A formatter for time/date values.
         */
        function time(): (d: any) => string;
        /**
         * Creates a formatter for relative dates.
         *
         * @param {number} baseValue The start date (as epoch time) used in computing relative dates (default 0)
         * @param {number} increment The unit used in calculating relative date values (default MILLISECONDS_IN_ONE_DAY)
         * @param {string} label The label to append to the formatted string (default "")
         *
         * @returns {Formatter} A formatter for time/date values.
         */
        function relativeDate(baseValue?: number, increment?: number, label?: string): (d: any) => string;
    }
}


declare module Plottable {
    var version: string;
}


declare module Plottable {
    module Core {
        /**
         * Colors we use as defaults on a number of graphs.
         */
        class Colors {
            static CORAL_RED: string;
            static INDIGO: string;
            static ROBINS_EGG_BLUE: string;
            static FERN: string;
            static BURNING_ORANGE: string;
            static ROYAL_HEATH: string;
            static CONIFER: string;
            static CERISE_RED: string;
            static BRIGHT_SUN: string;
            static JACARTA: string;
            static PLOTTABLE_COLORS: string[];
        }
    }
}


declare module Plottable {
    module Core {
        /**
         * A class most other Plottable classes inherit from, in order to have a
         * unique ID.
         */
        class PlottableObject {
            _plottableID: number;
        }
    }
}


declare module Plottable {
    module Core {
        /**
         * This interface represents anything in Plottable which can have a listener attached.
         * Listeners attach by referencing the Listenable's broadcaster, and calling registerListener
         * on it.
         *
         * e.g.:
         * listenable: Plottable.Listenable;
         * listenable.broadcaster.registerListener(callbackToCallOnBroadcast)
         */
        interface Listenable {
            broadcaster: Broadcaster;
        }
        /**
         * This interface represents the callback that should be passed to the Broadcaster on a Listenable.
         *
         * The callback will be called with the attached Listenable as the first object, and optional arguments
         * as the subsequent arguments.
         *
         * The Listenable is passed as the first argument so that it is easy for the callback to reference the
         * current state of the Listenable in the resolution logic.
         */
        interface BroadcasterCallback {
            (listenable: Listenable, ...args: any[]): any;
        }
        /**
         * The Broadcaster class is owned by an Listenable. Third parties can register and deregister listeners
         * from the broadcaster. When the broadcaster.broadcast method is activated, all registered callbacks are
         * called. The registered callbacks are called with the registered Listenable that the broadcaster is attached
         * to, along with optional arguments passed to the `broadcast` method.
         *
         * The listeners are called synchronously.
         */
        class Broadcaster extends PlottableObject {
            listenable: Listenable;
            /**
             * Constructs a broadcaster, taking the Listenable that the broadcaster will be attached to.
             *
             * @constructor
             * @param {Listenable} listenable The Listenable-object that this broadcaster is attached to.
             */
            constructor(listenable: Listenable);
            /**
             * Registers a callback to be called when the broadcast method is called. Also takes a key which
             * is used to support deregistering the same callback later, by passing in the same key.
             * If there is already a callback associated with that key, then the callback will be replaced.
             *
             * @param key The key associated with the callback. Key uniqueness is determined by deep equality.
             * @param {BroadcasterCallback} callback A callback to be called when the Scale's domain changes.
             * @returns {Broadcaster} this object
             */
            registerListener(key: any, callback: BroadcasterCallback): Broadcaster;
            /**
             * Call all listening callbacks, optionally with arguments passed through.
             *
             * @param ...args A variable number of optional arguments
             * @returns {Broadcaster} this object
             */
            broadcast(...args: any[]): Broadcaster;
            /**
             * Deregisters the callback associated with a key.
             *
             * @param key The key to deregister.
             * @returns {Broadcaster} this object
             */
            deregisterListener(key: any): Broadcaster;
            /**
             * Deregisters all listeners and callbacks associated with the broadcaster.
             *
             * @returns {Broadcaster} this object
             */
            deregisterAllListeners(): void;
        }
    }
}


declare module Plottable {
    class Dataset extends Core.PlottableObject implements Core.Listenable {
        broadcaster: any;
        /**
         * Constructs a new set.
         *
         * A Dataset is mostly just a wrapper around an any[], Dataset is the
         * data you're going to plot.
         *
         * @constructor
         * @param {any[]} data The data for this DataSource (default = []).
         * @param {any} metadata An object containing additional information (default = {}).
         */
        constructor(data?: any[], metadata?: any);
        /**
         * Gets the data.
         *
         * @returns {DataSource|any[]} The calling DataSource, or the current data.
         */
        data(): any[];
        /**
         * Sets the data.
         *
         * @param {any[]} data The new data.
         * @returns {Dataset} The calling Dataset.
         */
        data(data: any[]): Dataset;
        /**
         * Get the metadata.
         *
         * @returns {any} the current
         * metadata.
         */
        metadata(): any;
        /**
         * Set the metadata.
         *
         * @param {any} metadata The new metadata.
         * @returns {Dataset} The calling Dataset.
         */
        metadata(metadata: any): Dataset;
        _getExtent(accessor: _Accessor, typeCoercer: (d: any) => any): any[];
    }
}


declare module Plottable {
    module Core {
        module RenderController {
            module RenderPolicy {
                /**
                 * A policy to render components.
                 */
                interface RenderPolicy {
                    render(): any;
                }
                /**
                 * Never queue anything, render everything immediately. Useful for
                 * debugging, horrible for performance.
                 */
                class Immediate implements RenderPolicy {
                    render(): void;
                }
                /**
                 * The default way to render, which only tries to render every frame
                 * (usually, 1/60th of a second).
                 */
                class AnimationFrame implements RenderPolicy {
                    render(): void;
                }
                /**
                 * Renders with `setTimeout`. This is generally an inferior way to render
                 * compared to `requestAnimationFrame`, but it's still there if you want
                 * it.
                 */
                class Timeout implements RenderPolicy {
                    _timeoutMsec: number;
                    render(): void;
                }
            }
        }
    }
}


declare module Plottable {
    module Core {
        /**
         * The RenderController is responsible for enqueueing and synchronizing
         * layout and render calls for Plottable components.
         *
         * Layouts and renders occur inside an animation callback
         * (window.requestAnimationFrame if available).
         *
         * If you require immediate rendering, call RenderController.flush() to
         * perform enqueued layout and rendering serially.
         *
         * If you want to always have immediate rendering (useful for debugging),
         * call
         * ```typescript
         * Plottable.Core.RenderController.setRenderPolicy(
         *   new Plottable.Core.RenderController.RenderPolicy.Immediate()
         * );
         * ```
         */
        module RenderController {
            var _renderPolicy: RenderPolicy.RenderPolicy;
            function setRenderPolicy(policy: string): void;
            function setRenderPolicy(policy: RenderPolicy.RenderPolicy): void;
            /**
             * If the RenderController is enabled, we enqueue the component for
             * render. Otherwise, it is rendered immediately.
             *
             * @param {AbstractComponent} component Any Plottable component.
             */
            function registerToRender(c: Component.AbstractComponent): void;
            /**
             * If the RenderController is enabled, we enqueue the component for
             * layout and render. Otherwise, it is rendered immediately.
             *
             * @param {AbstractComponent} component Any Plottable component.
             */
            function registerToComputeLayout(c: Component.AbstractComponent): void;
            /**
             * Render everything that is waiting to be rendered right now, instead of
             * waiting until the next frame.
             *
             * Useful to call when debugging.
             */
            function flush(): void;
        }
    }
}


declare module Plottable {
    module Core {
        /**
         * The ResizeBroadcaster will broadcast a notification to any registered
         * components when the window is resized.
         *
         * The broadcaster and single event listener are lazily constructed.
         *
         * Upon resize, the _resized flag will be set to true until after the next
         * flush of the RenderController. This is used, for example, to disable
         * animations during resize.
         */
        module ResizeBroadcaster {
            /**
             * Checks if the window has been resized and the RenderController
             * has not yet been flushed.
             *
             * @returns {boolean} If the window has been resized/RenderController
             * has not yet been flushed.
             */
            function resizing(): boolean;
            /**
             * Sets that it is not resizing anymore. Good if it stubbornly thinks
             * it is still resizing, or for cancelling the effects of resizing
             * prematurely.
             */
            function clearResizing(): void;
            /**
             * Registers a component.
             *
             * When the window is resized, ._invalidateLayout() is invoked on the
             * component, which will enqueue the component for layout and rendering
             * with the RenderController.
             *
             * @param {Component} component Any Plottable component.
             */
            function register(c: Component.AbstractComponent): void;
            /**
             * Deregisters the components.
             *
             * The component will no longer receive updates on window resize.
             *
             * @param {Component} component Any Plottable component.
             */
            function deregister(c: Component.AbstractComponent): void;
        }
    }
}

declare module Plottable {
    interface _Accessor {
        (datum: any, index?: number, metadata?: any): any;
    }
    /**
     * A function to map across the data in a DataSource. For example, if your
     * data looked like `{foo: 5, bar: 6}`, then a popular function might be
     * `function(d) { return d.foo; }`.
     *
     * Index, if used, will be the index of the datum in the array.
     */
    interface AppliedAccessor {
        (datum?: any, index?: number): any;
    }
    interface _Projector {
        accessor: _Accessor;
        scale?: Scale.AbstractScale<any, any>;
        attribute: string;
    }
    /**
     * A mapping from attributes ("x", "fill", etc.) to the functions that get
     * that information out of the data.
     *
     * So if my data looks like `{foo: 5, bar: 6}` and I want the radius to scale
     * with both `foo` and `bar`, an entry in this type might be `{"r":
     * function(d) { return foo + bar; }`.
     */
    interface AttributeToProjector {
        [attrToSet: string]: AppliedAccessor;
    }
    /**
     * A simple bounding box.
     */
    interface SelectionArea {
        xMin: number;
        xMax: number;
        yMin: number;
        yMax: number;
    }
    interface _SpaceRequest {
        width: number;
        height: number;
        wantsWidth: boolean;
        wantsHeight: boolean;
    }
    interface _PixelArea {
        xMin: number;
        xMax: number;
        yMin: number;
        yMax: number;
    }
    /**
     * The range of your current data. For example, [1, 2, 6, -5] has the Extent
     * `{min: -5, max: 6}`.
     *
     * The point of this type is to hopefully replace the less-elegant `[min,
     * max]` extents produced by d3.
     */
    interface Extent {
        min: number;
        max: number;
    }
    /**
     * A simple location on the screen.
     */
    interface Point {
        x: number;
        y: number;
    }
    /**
     * A key that is also coupled with a dataset and a drawer.
     */
    interface DatasetDrawerKey {
        dataset: Dataset;
        drawer: _Drawer.AbstractDrawer;
        key: string;
    }
}


declare module Plottable {
    class Domainer {
        /**
         * Constructs a new Domainer.
         *
         * @constructor
         * @param {(extents: any[][]) => any[]} combineExtents
         *        If present, this function will be used by the Domainer to merge
         *        all the extents that are present on a scale.
         *
         *        A plot may draw multiple things relative to a scale, e.g.
         *        different stocks over time. The plot computes their extents,
         *        which are a [min, max] pair. combineExtents is responsible for
         *        merging them all into one [min, max] pair. It defaults to taking
         *        the min of the first elements and the max of the second arguments.
         */
        constructor(combineExtents?: (extents: any[][]) => any[]);
        /**
         * @param {any[][]} extents The list of extents to be reduced to a single
         *        extent.
         * @param {QuantitativeScale} scale
         *        Since nice() must do different things depending on Linear, Log,
         *        or Time scale, the scale must be passed in for nice() to work.
         * @returns {any[]} The domain, as a merging of all exents, as a [min, max]
         *                 pair.
         */
        computeDomain(extents: any[][], scale: Scale.AbstractQuantitative<any>): any[];
        /**
         * Sets the Domainer to pad by a given ratio.
         *
         * @param {number} padProportion Proportionally how much bigger the
         *         new domain should be (0.05 = 5% larger).
         *
         *         A domainer will pad equal visual amounts on each side.
         *         On a linear scale, this means both sides are padded the same
         *         amount: [10, 20] will be padded to [5, 25].
         *         On a log scale, the top will be padded more than the bottom, so
         *         [10, 100] will be padded to [1, 1000].
         *
         * @returns {Domainer} The calling Domainer.
         */
        pad(padProportion?: number): Domainer;
        /**
         * Adds a padding exception, a value that will not be padded at either end of the domain.
         *
         * Eg, if a padding exception is added at x=0, then [0, 100] will pad to [0, 105] instead of [-2.5, 102.5].
         * If a key is provided, it will be registered under that key with standard map semantics. (Overwrite / remove by key)
         * If a key is not provided, it will be added with set semantics (Can be removed by value)
         *
         * @param {any} exception The padding exception to add.
         * @param {string} key The key to register the exception under.
         * @returns {Domainer} The calling domainer
         */
        addPaddingException(exception: any, key?: string): Domainer;
        /**
         * Removes a padding exception, allowing the domain to pad out that value again.
         *
         * If a string is provided, it is assumed to be a key and the exception associated with that key is removed.
         * If a non-string is provdied, it is assumed to be an unkeyed exception and that exception is removed.
         *
         * @param {any} keyOrException The key for the value to remove, or the value to remove
         * @return {Domainer} The calling domainer
         */
        removePaddingException(keyOrException: any): Domainer;
        /**
         * Adds an included value, a value that must be included inside the domain.
         *
         * Eg, if a value exception is added at x=0, then [50, 100] will expand to [0, 100] rather than [50, 100].
         * If a key is provided, it will be registered under that key with standard map semantics. (Overwrite / remove by key)
         * If a key is not provided, it will be added with set semantics (Can be removed by value)
         *
         * @param {any} value The included value to add.
         * @param {string} key The key to register the value under.
         * @returns {Domainer} The calling domainer
         */
        addIncludedValue(value: any, key?: string): Domainer;
        /**
         * Remove an included value, allowing the domain to not include that value gain again.
         *
         * If a string is provided, it is assumed to be a key and the value associated with that key is removed.
         * If a non-string is provdied, it is assumed to be an unkeyed value and that value is removed.
         *
         * @param {any} keyOrException The key for the value to remove, or the value to remove
         * @return {Domainer} The calling domainer
         */
        removeIncludedValue(valueOrKey: any): Domainer;
        /**
         * Extends the scale's domain so it starts and ends with "nice" values.
         *
         * @param {number} count The number of ticks that should fit inside the new domain.
         * @return {Domainer} The calling Domainer.
         */
        nice(count?: number): Domainer;
    }
}


declare module Plottable {
    module Scale {
        class AbstractScale<D, R> extends Core.PlottableObject implements Core.Listenable {
            _d3Scale: D3.Scale.Scale;
            _autoDomainAutomatically: boolean;
            broadcaster: any;
            _rendererAttrID2Extent: {
                [x: string]: D[];
            };
            _typeCoercer: (d: any) => any;
            /**
             * Constructs a new Scale.
             *
             * A Scale is a wrapper around a D3.Scale.Scale. A Scale is really just a
             * function. Scales have a domain (input), a range (output), and a function
             * from domain to range.
             *
             * @constructor
             * @param {D3.Scale.Scale} scale The D3 scale backing the Scale.
             */
            constructor(scale: D3.Scale.Scale);
            _getAllExtents(): D[][];
            _getExtent(): D[];
            /**
             * Modifies the domain on the scale so that it includes the extent of all
             * perspectives it depends on. This will normally happen automatically, but
             * if you set domain explicitly with `plot.domain(x)`, you will need to
             * call this function if you want the domain to neccessarily include all
             * the data.
             *
             * Extent: The [min, max] pair for a Scale.Quantitative, all covered
             * strings for a Scale.Ordinal.
             *
             * Perspective: A combination of a Dataset and an Accessor that
             * represents a view in to the data.
             *
             * @returns {Scale} The calling Scale.
             */
            autoDomain(): AbstractScale<D, R>;
            _autoDomainIfAutomaticMode(): void;
            /**
             * Computes the range value corresponding to a given domain value. In other
             * words, apply the function to value.
             *
             * @param {R} value A domain value to be scaled.
             * @returns {R} The range value corresponding to the supplied domain value.
             */
            scale(value: D): R;
            /**
             * Gets the domain.
             *
             * @returns {D[]} The current domain.
             */
            domain(): D[];
            /**
             * Sets the domain.
             *
             * @param {D[]} values If provided, the new value for the domain. On
             * a QuantitativeScale, this is a [min, max] pair, or a [max, min] pair to
             * make the function decreasing. On Scale.Ordinal, this is an array of all
             * input values.
             * @returns {Scale} The calling Scale.
             */
            domain(values: D[]): AbstractScale<D, R>;
            _getDomain(): any[];
            _setDomain(values: D[]): void;
            /**
             * Gets the range.
             *
             * In the case of having a numeric range, it will be a [min, max] pair. In
             * the case of string range (e.g. Scale.InterpolatedColor), it will be a
             * list of all possible outputs.
             *
             * @returns {R[]} The current range.
             */
            range(): R[];
            /**
             * Sets the range.
             *
             * In the case of having a numeric range, it will be a [min, max] pair. In
             * the case of string range (e.g. Scale.InterpolatedColor), it will be a
             * list of all possible outputs.
             *
             * @param {R[]} values If provided, the new values for the range.
             * @returns {Scale} The calling Scale.
             */
            range(values: R[]): AbstractScale<D, R>;
            /**
             * Constructs a copy of the Scale with the same domain and range but without
             * any registered listeners.
             *
             * @returns {Scale} A copy of the calling Scale.
             */
            copy(): AbstractScale<D, R>;
            /**
             * When a renderer determines that the extent of a projector has changed,
             * it will call this function. This function should ensure that
             * the scale has a domain at least large enough to include extent.
             *
             * @param {number} rendererID A unique indentifier of the renderer sending
             *                 the new extent.
             * @param {string} attr The attribute being projected, e.g. "x", "y0", "r"
             * @param {D[]} extent The new extent to be included in the scale.
             */
            _updateExtent(plotProvidedKey: string, attr: string, extent: D[]): AbstractScale<D, R>;
            _removeExtent(plotProvidedKey: string, attr: string): AbstractScale<D, R>;
        }
    }
}


declare module Plottable {
    module Scale {
        class AbstractQuantitative<D> extends AbstractScale<D, number> {
            _d3Scale: D3.Scale.QuantitativeScale;
            _numTicks: number;
            _PADDING_FOR_IDENTICAL_DOMAIN: number;
            _userSetDomainer: boolean;
            _domainer: Domainer;
            _typeCoercer: (d: any) => number;
            _tickGenerator: TickGenerators.TickGenerator<D>;
            /**
             * Constructs a new QuantitativeScale.
             *
             * A QuantitativeScale is a Scale that maps anys to numbers. It
             * is invertible and continuous.
             *
             * @constructor
             * @param {D3.Scale.QuantitativeScale} scale The D3 QuantitativeScale
             * backing the QuantitativeScale.
             */
            constructor(scale: D3.Scale.QuantitativeScale);
            _getExtent(): D[];
            /**
             * Retrieves the domain value corresponding to a supplied range value.
             *
             * @param {number} value: A value from the Scale's range.
             * @returns {D} The domain value corresponding to the supplied range value.
             */
            invert(value: number): D;
            /**
             * Creates a copy of the QuantitativeScale with the same domain and range but without any registered list.
             *
             * @returns {AbstractQuantitative} A copy of the calling QuantitativeScale.
             */
            copy(): AbstractQuantitative<D>;
            domain(): D[];
            domain(values: D[]): AbstractQuantitative<D>;
            _setDomain(values: D[]): void;
            /**
             * Sets or gets the QuantitativeScale's output interpolator
             *
             * @param {D3.Transition.Interpolate} [factory] The output interpolator to use.
             * @returns {D3.Transition.Interpolate|AbstractQuantitative} The current output interpolator, or the calling QuantitativeScale.
             */
            interpolate(): D3.Transition.Interpolate;
            interpolate(factory: D3.Transition.Interpolate): AbstractQuantitative<D>;
            /**
             * Sets the range of the QuantitativeScale and sets the interpolator to d3.interpolateRound.
             *
             * @param {number[]} values The new range value for the range.
             */
            rangeRound(values: number[]): AbstractQuantitative<D>;
            /**
             * Gets ticks generated by the default algorithm.
             */
            getDefaultTicks(): D[];
            /**
             * Gets the clamp status of the QuantitativeScale (whether to cut off values outside the ouput range).
             *
             * @returns {boolean} The current clamp status.
             */
            clamp(): boolean;
            /**
             * Sets the clamp status of the QuantitativeScale (whether to cut off values outside the ouput range).
             *
             * @param {boolean} clamp Whether or not to clamp the QuantitativeScale.
             * @returns {AbstractQuantitative} The calling QuantitativeScale.
             */
            clamp(clamp: boolean): AbstractQuantitative<D>;
            /**
             * Gets a set of tick values spanning the domain.
             *
             * @returns {any[]} The generated ticks.
             */
            ticks(): any[];
            /**
             * Gets the default number of ticks.
             *
             * @returns {number} The default number of ticks.
             */
            numTicks(): number;
            /**
             * Sets the default number of ticks to generate.
             *
             * @param {number} count The new default number of ticks.
             * @returns {Quantitative} The calling QuantitativeScale.
             */
            numTicks(count: number): AbstractQuantitative<D>;
            /**
             * Given a domain, expands its domain onto "nice" values, e.g. whole
             * numbers.
             */
            _niceDomain(domain: any[], count?: number): any[];
            /**
             * Gets a Domainer of a scale. A Domainer is responsible for combining
             * multiple extents into a single domain.
             *
             * @return {Domainer} The scale's current domainer.
             */
            domainer(): Domainer;
            /**
             * Sets a Domainer of a scale. A Domainer is responsible for combining
             * multiple extents into a single domain.
             *
             * When you set domainer, we assume that you know what you want the domain
             * to look like better that we do. Ensuring that the domain is padded,
             * includes 0, etc., will be the responsability of the new domainer.
             *
             * @param {Domainer} domainer If provided, the new domainer.
             * @return {AbstractQuantitative} The calling QuantitativeScale.
             */
            domainer(domainer: Domainer): AbstractQuantitative<D>;
            _defaultExtent(): any[];
            /**
             * Gets the tick generator of the AbstractQuantitative.
             *
             * @returns {TickGenerator} The current tick generator.
             */
            tickGenerator(): TickGenerators.TickGenerator<D>;
            /**
             * Sets a tick generator
             *
             * @param {TickGenerator} generator, the new tick generator.
             * @return {AbstractQuantitative} The calling AbstractQuantitative.
             */
            tickGenerator(generator: TickGenerators.TickGenerator<D>): AbstractQuantitative<D>;
        }
    }
}


declare module Plottable {
    module Scale {
        class Linear extends AbstractQuantitative<number> {
            /**
             * Constructs a new LinearScale.
             *
             * This scale maps from domain to range with a simple `mx + b` formula.
             *
             * @constructor
             * @param {D3.Scale.LinearScale} [scale] The D3 LinearScale backing the
             * LinearScale. If not supplied, uses a default scale.
             */
            constructor();
            constructor(scale: D3.Scale.LinearScale);
            /**
             * Constructs a copy of the LinearScale with the same domain and range but
             * without any registered listeners.
             *
             * @returns {Linear} A copy of the calling LinearScale.
             */
            copy(): Linear;
        }
    }
}


declare module Plottable {
    module Scale {
        class Log extends AbstractQuantitative<number> {
            /**
             * Constructs a new Scale.Log.
             *
             * Warning: Log is deprecated; if possible, use ModifiedLog. Log scales are
             * very unstable due to the fact that they can't handle 0 or negative
             * numbers. The only time when you would want to use a Log scale over a
             * ModifiedLog scale is if you're plotting very small data, such as all
             * data < 1.
             *
             * @constructor
             * @param {D3.Scale.LogScale} [scale] The D3 Scale.Log backing the Scale.Log. If not supplied, uses a default scale.
             */
            constructor();
            constructor(scale: D3.Scale.LogScale);
            /**
             * Creates a copy of the Scale.Log with the same domain and range but without any registered listeners.
             *
             * @returns {Log} A copy of the calling Log.
             */
            copy(): Log;
            _defaultExtent(): number[];
        }
    }
}


declare module Plottable {
    module Scale {
        class ModifiedLog extends AbstractQuantitative<number> {
            /**
             * Creates a new Scale.ModifiedLog.
             *
             * A ModifiedLog scale acts as a regular log scale for large numbers.
             * As it approaches 0, it gradually becomes linear. This means that the
             * scale won't freak out if you give it 0 or a negative number, where an
             * ordinary Log scale would.
             *
             * However, it does mean that scale will be effectively linear as values
             * approach 0. If you want very small values on a log scale, you should use
             * an ordinary Scale.Log instead.
             *
             * @constructor
             * @param {number} [base]
             *        The base of the log. Defaults to 10, and must be > 1.
             *
             *        For base <= x, scale(x) = log(x).
             *
             *        For 0 < x < base, scale(x) will become more and more
             *        linear as it approaches 0.
             *
             *        At x == 0, scale(x) == 0.
             *
             *        For negative values, scale(-x) = -scale(x).
             */
            constructor(base?: number);
            scale(x: number): number;
            invert(x: number): number;
            _getDomain(): number[];
            _setDomain(values: number[]): void;
            ticks(count?: number): number[];
            copy(): ModifiedLog;
            _niceDomain(domain: any[], count?: number): any[];
            /**
             * Gets whether or not to return tick values other than powers of base.
             *
             * This defaults to false, so you'll normally only see ticks like
             * [10, 100, 1000]. If you turn it on, you might see ticks values
             * like [10, 50, 100, 500, 1000].
             * @returns {boolean} the current setting.
             */
            showIntermediateTicks(): boolean;
            /**
             * Sets whether or not to return ticks values other than powers or base.
             *
             * @param {boolean} show If provided, the desired setting.
             * @returns {ModifiedLog} The calling ModifiedLog.
             */
            showIntermediateTicks(show: boolean): ModifiedLog;
        }
    }
}


declare module Plottable {
    module Scale {
        class Ordinal extends AbstractScale<string, number> {
            _d3Scale: D3.Scale.OrdinalScale;
            _typeCoercer: (d: any) => any;
            /**
             * Creates an OrdinalScale.
             *
             * An OrdinalScale maps strings to numbers. A common use is to map the
             * labels of a bar plot (strings) to their pixel locations (numbers).
             *
             * @constructor
             */
            constructor(scale?: D3.Scale.OrdinalScale);
            _getExtent(): string[];
            domain(): string[];
            domain(values: string[]): Ordinal;
            _setDomain(values: string[]): void;
            range(): number[];
            range(values: number[]): Ordinal;
            /**
             * Returns the width of the range band. Only valid when rangeType is set to "bands".
             *
             * @returns {number} The range band width or 0 if rangeType isn't "bands".
             */
            rangeBand(): number;
            innerPadding(): number;
            fullBandStartAndWidth(v: string): number[];
            /**
             * Get the range type.
             *
             * @returns {string} The current range type.
             */
            rangeType(): string;
            /**
             * Set the range type.
             *
             * @param {string} rangeType If provided, either "points" or "bands" indicating the
             *     d3 method used to generate range bounds.
             * @param {number} [outerPadding] If provided, the padding outside the range,
             *     proportional to the range step.
             * @param {number} [innerPadding] If provided, the padding between bands in the range,
             *     proportional to the range step. This parameter is only used in
             *     "bands" type ranges.
             * @returns {Ordinal} The calling Ordinal.
             */
            rangeType(rangeType: string, outerPadding?: number, innerPadding?: number): Ordinal;
            copy(): Ordinal;
        }
    }
}


declare module Plottable {
    module Scale {
        class Color extends AbstractScale<string, string> {
            /**
             * Constructs a ColorScale.
             *
             * @constructor
             * @param {string} [scaleType] the type of color scale to create
             *     (Category10/Category20/Category20b/Category20c).
             * See https://github.com/mbostock/d3/wiki/Ordinal-Scales#categorical-colors
             */
            constructor(scaleType?: string);
            _getExtent(): string[];
        }
    }
}


declare module Plottable {
    module Scale {
        class Time extends AbstractQuantitative<any> {
            _typeCoercer: (d: any) => any;
            /**
             * Constructs a TimeScale.
             *
             * A TimeScale maps Date objects to numbers.
             *
             * @constructor
             * @param {D3.Scale.Time} scale The D3 LinearScale backing the Scale.Time. If not supplied, uses a default scale.
             */
            constructor();
            constructor(scale: D3.Scale.LinearScale);
            _tickInterval(interval: D3.Time.Interval, step?: number): any[];
            _setDomain(values: any[]): void;
            copy(): Time;
            _defaultExtent(): any[];
        }
    }
}


declare module Plottable {
    module Scale {
        /**
         * This class implements a color scale that takes quantitive input and
         * interpolates between a list of color values. It returns a hex string
         * representing the interpolated color.
         *
         * By default it generates a linear scale internally.
         */
        class InterpolatedColor extends AbstractScale<number, string> {
            /**
             * Constructs an InterpolatedColorScale.
             *
             * An InterpolatedColorScale maps numbers evenly to color strings.
             *
             * @constructor
             * @param {string|string[]} colorRange the type of color scale to
             *     create. Default is "reds". @see {@link colorRange} for further
             *     options.
             * @param {string} scaleType the type of underlying scale to use
             *     (linear/pow/log/sqrt). Default is "linear". @see {@link scaleType}
             *     for further options.
             */
            constructor(colorRange?: any, scaleType?: string);
            /**
             * Gets the color range.
             *
             * @returns {string[]} the current color values for the range as strings.
             */
            colorRange(): string[];
            /**
             * Sets the color range.
             *
             * @param {string|string[]} [colorRange]. If provided and if colorRange is one of
             * (reds/blues/posneg), uses the built-in color groups. If colorRange is an
             * array of strings with at least 2 values (e.g. ["#FF00FF", "red",
             * "dodgerblue"], the resulting scale will interpolate between the color
             * values across the domain.
             * @returns {InterpolatedColor} The calling InterpolatedColor.
             */
            colorRange(colorRange: any): InterpolatedColor;
            /**
             * Gets the internal scale type.
             *
             * @returns {string} The current scale type.
             */
            scaleType(): string;
            /**
             * Sets the internal scale type.
             *
             * @param {string} scaleType If provided, the type of d3 scale to use internally.  (linear/log/sqrt/pow).
             * @returns {InterpolatedColor} The calling InterpolatedColor.
             */
            scaleType(scaleType: string): InterpolatedColor;
            autoDomain(): InterpolatedColor;
        }
    }
}


declare module Plottable {
    module _Util {
        class ScaleDomainCoordinator<D> {
            /**
             * Constructs a ScaleDomainCoordinator.
             *
             * @constructor
             * @param {Scale[]} scales A list of scales whose domains should be linked.
             */
            constructor(scales: Scale.AbstractScale<D, any>[]);
            rescale(scale: Scale.AbstractScale<D, any>): void;
        }
    }
}


declare module Plottable {
    module Scale {
        module TickGenerators {
            interface TickGenerator<D> {
                (scale: AbstractQuantitative<D>): D[];
            }
            /**
             * Creates a tick generator using the specified interval.
             *
             * Generates ticks at multiples of the interval while also including the domain boundaries.
             *
             * @param {number} interval The interval between two ticks (not including the end ticks).
             *
             * @returns {TickGenerator} A tick generator using the specified interval.
             */
            function intervalTickGenerator(interval: number): TickGenerator<number>;
        }
    }
}


declare module Plottable {
    module _Drawer {
        /**
         * A step for the drawer to draw.
         *
         * Specifies how AttributeToProjector needs to be animated.
         */
        interface DrawStep {
            attrToProjector: AttributeToProjector;
            animator: Animator.PlotAnimator;
        }
        class AbstractDrawer {
            _renderArea: D3.Selection;
            _className: string;
            key: string;
            /**
             * Sets the class, which needs to be applied to bound elements.
             *
             * @param{string} className The class name to be applied.
             */
            setClass(className: string): AbstractDrawer;
            /**
             * Constructs a Drawer
             *
             * @constructor
             * @param{string} key The key associated with this Drawer
             */
            constructor(key: string);
            setup(area: D3.Selection): void;
            /**
             * Removes the Drawer and its renderArea
             */
            remove(): void;
            /**
             * Enter new data to render area and creates binding
             *
             * @param{any[]} data The data to be drawn
             */
            _enterData(data: any[]): void;
            /**
             * Draws data using one step
             *
             * @param{DataStep} step The step, how data should be drawn.
             */
            _drawStep(step: DrawStep): void;
            /**
             * Draws the data into the renderArea using the spefic steps
             *
             * @param{any[]} data The data to be drawn
             * @param{DrawStep[]} drawSteps The list of steps, which needs to be drawn
             */
            draw(data: any[], drawSteps: DrawStep[]): void;
        }
    }
}


declare module Plottable {
    module _Drawer {
        class Line extends AbstractDrawer {
            _enterData(data: any[]): void;
            setup(area: D3.Selection): void;
            _drawStep(step: DrawStep): void;
        }
    }
}


declare module Plottable {
    module _Drawer {
        class Area extends Line {
            _enterData(data: any[]): void;
            /**
             * Sets the value determining if line should be drawn.
             *
             * @param{boolean} draw The value determing if line should be drawn.
             */
            drawLine(draw: boolean): Area;
            setup(area: D3.Selection): void;
            _drawStep(step: DrawStep): void;
        }
    }
}


declare module Plottable {
    module _Drawer {
<<<<<<< HEAD
        class Rect extends AbstractDrawer {
            draw(data: any[], attrToProjector: AttributeToProjector, animator?: Animator.Null): void;
            drawText(data: any[], attrToProjector: AttributeToProjector): void;
=======
        class Element extends AbstractDrawer {
            _svgElement: string;
            /**
             * Sets the svg element, which needs to be bind to data
             *
             * @param{string} tag The svg element to be bind
             */
            svgElement(tag: string): Element;
            _getDrawSelection(): D3.Selection;
            _drawStep(step: DrawStep): void;
            _enterData(data: any[]): void;
        }
    }
}


declare module Plottable {
    module _Drawer {
        class Arc extends Element {
            constructor(key: string);
            _drawStep(step: DrawStep): void;
            draw(data: any[], drawSteps: DrawStep[]): void;
>>>>>>> 9859e32c
        }
    }
}


declare module Plottable {
    module Component {
        class AbstractComponent extends Core.PlottableObject {
            static AUTORESIZE_BY_DEFAULT: boolean;
            _element: D3.Selection;
            _content: D3.Selection;
            _backgroundContainer: D3.Selection;
            _foregroundContainer: D3.Selection;
            clipPathEnabled: boolean;
            _parent: AbstractComponentContainer;
            _xAlignProportion: number;
            _yAlignProportion: number;
            _fixedHeightFlag: boolean;
            _fixedWidthFlag: boolean;
            _isSetup: boolean;
            _isAnchored: boolean;
            /**
             * Attaches the Component as a child of a given a DOM element. Usually only directly invoked on root-level Components.
             *
             * @param {D3.Selection} element A D3 selection consisting of the element to anchor under.
             */
            _anchor(element: D3.Selection): void;
            /**
             * Creates additional elements as necessary for the Component to function.
             * Called during _anchor() if the Component's element has not been created yet.
             * Override in subclasses to provide additional functionality.
             */
            _setup(): void;
            _requestedSpace(availableWidth: number, availableHeight: number): _SpaceRequest;
            /**
             * Computes the size, position, and alignment from the specified values.
             * If no parameters are supplied and the component is a root node,
             * they are inferred from the size of the component's element.
             *
             * @param {number} xOrigin x-coordinate of the origin of the component
             * @param {number} yOrigin y-coordinate of the origin of the component
             * @param {number} availableWidth available width for the component to render in
             * @param {number} availableHeight available height for the component to render in
             */
            _computeLayout(xOrigin?: number, yOrigin?: number, availableWidth?: number, availableHeight?: number): void;
            _render(): void;
            _scheduleComputeLayout(): void;
            _doRender(): void;
            _invalidateLayout(): void;
            /**
             * Renders the Component into a given DOM element. The element must be as <svg>.
             *
             * @param {String|D3.Selection} element A D3 selection or a selector for getting the element to render into.
             * @returns {Component} The calling component.
             */
            renderTo(selector: String): AbstractComponent;
            renderTo(element: D3.Selection): AbstractComponent;
            /**
             * Causes the Component to recompute layout and redraw. If passed arguments, will resize the root SVG it lives in.
             *
             * This function should be called when CSS changes could influence the size
             * of the components, e.g. changing the font size.
             *
             * @param {number} [availableWidth]  - the width of the container element
             * @param {number} [availableHeight] - the height of the container element
             * @returns {Component} The calling component.
             */
            resize(width?: number, height?: number): AbstractComponent;
            /**
             * Enables or disables resize on window resizes.
             *
             * If enabled, window resizes will enqueue this component for a re-layout
             * and re-render. Animations are disabled during window resizes when auto-
             * resize is enabled.
             *
             * @param {boolean} flag Enable (true) or disable (false) auto-resize.
             * @returns {Component} The calling component.
             */
            autoResize(flag: boolean): AbstractComponent;
            /**
             * Sets the x alignment of the Component. This will be used if the
             * Component is given more space than it needs.
             *
             * For example, you may want to make a Legend postition itself it the top
             * right, so you would call `legend.xAlign("right")` and
             * `legend.yAlign("top")`.
             *
             * @param {string} alignment The x alignment of the Component (one of ["left", "center", "right"]).
             * @returns {Component} The calling Component.
             */
            xAlign(alignment: string): AbstractComponent;
            /**
             * Sets the y alignment of the Component. This will be used if the
             * Component is given more space than it needs.
             *
             * For example, you may want to make a Legend postition itself it the top
             * right, so you would call `legend.xAlign("right")` and
             * `legend.yAlign("top")`.
             *
             * @param {string} alignment The x alignment of the Component (one of ["top", "center", "bottom"]).
             * @returns {Component} The calling Component.
             */
            yAlign(alignment: string): AbstractComponent;
            /**
             * Sets the x offset of the Component. This will be used if the Component
             * is given more space than it needs.
             *
             * @param {number} offset The desired x offset, in pixels, from the left
             * side of the container.
             * @returns {Component} The calling Component.
             */
            xOffset(offset: number): AbstractComponent;
            /**
             * Sets the y offset of the Component. This will be used if the Component
             * is given more space than it needs.
             *
             * @param {number} offset The desired y offset, in pixels, from the top
             * side of the container.
             * @returns {Component} The calling Component.
             */
            yOffset(offset: number): AbstractComponent;
            /**
             * Attaches an Interaction to the Component, so that the Interaction will listen for events on the Component.
             *
             * @param {Interaction} interaction The Interaction to attach to the Component.
             * @returns {Component} The calling Component.
             */
            registerInteraction(interaction: Interaction.AbstractInteraction): AbstractComponent;
            /**
             * Adds/removes a given CSS class to/from the Component, or checks if the Component has a particular CSS class.
             *
             * @param {string} cssClass The CSS class to add/remove/check for.
             * @param {boolean} addClass Whether to add or remove the CSS class. If not supplied, checks for the CSS class.
             * @returns {boolean|Component} Whether the Component has the given CSS class, or the calling Component (if addClass is supplied).
             */
            classed(cssClass: string): boolean;
            classed(cssClass: string, addClass: boolean): AbstractComponent;
            /**
             * Checks if the Component has a fixed width or false if it grows to fill available space.
             * Returns false by default on the base Component class.
             *
             * @returns {boolean} Whether the component has a fixed width.
             */
            _isFixedWidth(): boolean;
            /**
             * Checks if the Component has a fixed height or false if it grows to fill available space.
             * Returns false by default on the base Component class.
             *
             * @returns {boolean} Whether the component has a fixed height.
             */
            _isFixedHeight(): boolean;
            /**
             * Merges this Component with another Component, returning a
             * ComponentGroup. This is used to layer Components on top of each other.
             *
             * There are four cases:
             * Component + Component: Returns a ComponentGroup with both components inside it.
             * ComponentGroup + Component: Returns the ComponentGroup with the Component appended.
             * Component + ComponentGroup: Returns the ComponentGroup with the Component prepended.
             * ComponentGroup + ComponentGroup: Returns a new ComponentGroup with two ComponentGroups inside it.
             *
             * @param {Component} c The component to merge in.
             * @returns {ComponentGroup} The relevant ComponentGroup out of the above four cases.
             */
            merge(c: AbstractComponent): Group;
            /**
             * Detaches a Component from the DOM. The component can be reused.
             *
             * This should only be used if you plan on reusing the calling
             * Components. Otherwise, use remove().
             *
             * @returns The calling Component.
             */
            detach(): AbstractComponent;
            /**
             * Removes a Component from the DOM and disconnects it from everything it's
             * listening to (effectively destroying it).
             */
            remove(): void;
            /**
             * Return the width of the component
             *
             * @return {number} width of the component
             */
            width(): number;
            /**
             * Return the height of the component
             *
             * @return {number} height of the component
             */
            height(): number;
        }
    }
}


declare module Plottable {
    module Component {
        class AbstractComponentContainer extends AbstractComponent {
            _components: AbstractComponent[];
            _anchor(element: D3.Selection): void;
            _render(): void;
            _removeComponent(c: AbstractComponent): void;
            _addComponent(c: AbstractComponent, prepend?: boolean): boolean;
            /**
             * Returns a list of components in the ComponentContainer.
             *
             * @returns {Component[]} the contained Components
             */
            components(): AbstractComponent[];
            /**
             * Returns true iff the ComponentContainer is empty.
             *
             * @returns {boolean} Whether the calling ComponentContainer is empty.
             */
            empty(): boolean;
            /**
             * Detaches all components contained in the ComponentContainer, and
             * empties the ComponentContainer.
             *
             * @returns {ComponentContainer} The calling ComponentContainer
             */
            detachAll(): AbstractComponentContainer;
            remove(): void;
        }
    }
}


declare module Plottable {
    module Component {
        class Group extends AbstractComponentContainer {
            /**
             * Constructs a GroupComponent.
             *
             * A GroupComponent is a set of Components that will be rendered on top of
             * each other. When you call Component.merge(Component), it creates and
             * returns a GroupComponent.
             *
             * @constructor
             * @param {Component[]} components The Components in the Group (default = []).
             */
            constructor(components?: AbstractComponent[]);
            _requestedSpace(offeredWidth: number, offeredHeight: number): _SpaceRequest;
            merge(c: AbstractComponent): Group;
            _computeLayout(xOrigin?: number, yOrigin?: number, availableWidth?: number, availableHeight?: number): Group;
            _isFixedWidth(): boolean;
            _isFixedHeight(): boolean;
        }
    }
}


declare module Plottable {
    module Axis {
        class AbstractAxis extends Component.AbstractComponent {
            /**
             * The css class applied to each end tick mark (the line on the end tick).
             */
            static END_TICK_MARK_CLASS: string;
            /**
             * The css class applied to each tick mark (the line on the tick).
             */
            static TICK_MARK_CLASS: string;
            /**
             * The css class applied to each tick label (the text associated with the tick).
             */
            static TICK_LABEL_CLASS: string;
            _tickMarkContainer: D3.Selection;
            _tickLabelContainer: D3.Selection;
            _baseline: D3.Selection;
            _scale: Scale.AbstractScale<any, number>;
            _formatter: Formatter;
            _orientation: string;
            _computedWidth: number;
            _computedHeight: number;
            /**
             * Constructs an axis. An axis is a wrapper around a scale for rendering.
             *
             * @constructor
             * @param {Scale} scale The scale for this axis to render.
             * @param {string} orientation One of ["top", "left", "bottom", "right"];
             * on which side the axis will appear. On most axes, this is either "left"
             * or "bottom".
             * @param {Formatter} Data is passed through this formatter before being
             * displayed.
             */
            constructor(scale: Scale.AbstractScale<any, number>, orientation: string, formatter?: (d: any) => string);
            remove(): void;
            _isHorizontal(): boolean;
            _computeWidth(): number;
            _computeHeight(): number;
            _requestedSpace(offeredWidth: number, offeredHeight: number): _SpaceRequest;
            _isFixedHeight(): boolean;
            _isFixedWidth(): boolean;
            _rescale(): void;
            _computeLayout(xOffset?: number, yOffset?: number, availableWidth?: number, availableHeight?: number): void;
            _setup(): void;
            _getTickValues(): any[];
            _doRender(): void;
            _generateBaselineAttrHash(): {
                x1: number;
                y1: number;
                x2: number;
                y2: number;
            };
            _generateTickMarkAttrHash(isEndTickMark?: boolean): {
                x1: any;
                y1: any;
                x2: any;
                y2: any;
            };
            _invalidateLayout(): void;
            _setDefaultAlignment(): void;
            /**
             * Gets the current formatter on the axis. Data is passed through the
             * formatter before being displayed.
             *
             * @returns {Formatter} The calling Axis, or the current
             * Formatter.
             */
            formatter(): Formatter;
            /**
             * Sets the current formatter on the axis. Data is passed through the
             * formatter before being displayed.
             *
             * @param {Formatter} formatter If provided, data will be passed though `formatter(data)`.
             * @returns {Axis} The calling Axis.
             */
            formatter(formatter: Formatter): AbstractAxis;
            /**
             * Gets the current tick mark length.
             *
             * @returns {number} the current tick mark length.
             */
            tickLength(): number;
            /**
             * Sets the current tick mark length.
             *
             * @param {number} length If provided, length of each tick.
             * @returns {Axis} The calling Axis.
             */
            tickLength(length: number): AbstractAxis;
            /**
             * Gets the current end tick mark length.
             *
             * @returns {number} The current end tick mark length.
             */
            endTickLength(): number;
            /**
             * Sets the end tick mark length.
             *
             * @param {number} length If provided, the length of the end ticks.
             * @returns {BaseAxis} The calling Axis.
             */
            endTickLength(length: number): AbstractAxis;
            _maxLabelTickLength(): number;
            /**
             * Gets the padding between each tick mark and its associated label.
             *
             * @returns {number} the current padding.
             * length.
             */
            tickLabelPadding(): number;
            /**
             * Sets the padding between each tick mark and its associated label.
             *
             * @param {number} padding If provided, the desired padding.
             * @returns {Axis} The calling Axis.
             */
            tickLabelPadding(padding: number): AbstractAxis;
            /**
             * Gets the size of the gutter (the extra space between the tick
             * labels and the outer edge of the axis).
             *
             * @returns {number} the current gutter.
             * length.
             */
            gutter(): number;
            /**
             * Sets the size of the gutter (the extra space between the tick
             * labels and the outer edge of the axis).
             *
             * @param {number} size If provided, the desired gutter.
             * @returns {Axis} The calling Axis.
             */
            gutter(size: number): AbstractAxis;
            /**
             * Gets the orientation of the Axis.
             *
             * @returns {number} the current orientation.
             */
            orient(): string;
            /**
             * Sets the orientation of the Axis.
             *
             * @param {number} newOrientation If provided, the desired orientation
             * (top/bottom/left/right).
             * @returns {Axis} The calling Axis.
             */
            orient(newOrientation: string): AbstractAxis;
            /**
             * Gets whether the Axis is currently set to show the first and last
             * tick labels.
             *
             * @returns {boolean} whether or not the last
             * tick labels are showing.
             */
            showEndTickLabels(): boolean;
            /**
             * Sets whether the Axis is currently set to show the first and last tick
             * labels.
             *
             * @param {boolean} show Whether or not to show the first and last
             * labels.
             * @returns {Axis} The calling Axis.
             */
            showEndTickLabels(show: boolean): AbstractAxis;
            _hideEndTickLabels(): void;
            _hideOverlappingTickLabels(): void;
        }
    }
}


declare module Plottable {
    module Axis {
        interface _TimeInterval {
            timeUnit: D3.Time.Interval;
            step: number;
            formatString: string;
        }
        class Time extends AbstractAxis {
            _majorTickLabels: D3.Selection;
            _minorTickLabels: D3.Selection;
            _scale: Scale.Time;
            static _minorIntervals: _TimeInterval[];
            static _majorIntervals: _TimeInterval[];
            /**
             * Constructs a TimeAxis.
             *
             * A TimeAxis is used for rendering a TimeScale.
             *
             * @constructor
             * @param {TimeScale} scale The scale to base the Axis on.
             * @param {string} orientation The orientation of the Axis (top/bottom)
             */
            constructor(scale: Scale.Time, orientation: string);
            _computeHeight(): number;
            _setup(): void;
            _getTickIntervalValues(interval: _TimeInterval): any[];
            _getTickValues(): any[];
            _measureTextHeight(container: D3.Selection): number;
            _doRender(): Time;
        }
    }
}


declare module Plottable {
    module Axis {
        class Numeric extends AbstractAxis {
            _scale: Scale.AbstractQuantitative<number>;
            /**
             * Constructs a NumericAxis.
             *
             * Just as an CategoryAxis is for rendering an OrdinalScale, a NumericAxis
             * is for rendering a QuantitativeScale.
             *
             * @constructor
             * @param {QuantitativeScale} scale The QuantitativeScale to base the axis on.
             * @param {string} orientation The orientation of the QuantitativeScale (top/bottom/left/right)
             * @param {Formatter} formatter A function to format tick labels (default Formatters.general(3, false)).
             */
            constructor(scale: Scale.AbstractQuantitative<number>, orientation: string, formatter?: (d: any) => string);
            _setup(): void;
            _computeWidth(): number;
            _computeHeight(): number;
            _getTickValues(): any[];
            _rescale(): void;
            _doRender(): void;
            /**
             * Gets the tick label position relative to the tick marks.
             *
             * @returns {string} The current tick label position.
             */
            tickLabelPosition(): string;
            /**
             * Sets the tick label position relative to the tick marks.
             *
             * @param {string} position If provided, the relative position of the tick label.
             *                          [top/center/bottom] for a vertical NumericAxis,
             *                          [left/center/right] for a horizontal NumericAxis.
             *                          Defaults to center.
             * @returns {Numeric} The calling Axis.Numeric.
             */
            tickLabelPosition(position: string): Numeric;
            /**
             * Gets whether or not the tick labels at the end of the graph are
             * displayed when partially cut off.
             *
             * @param {string} orientation Where on the scale to change tick labels.
             *                 On a "top" or "bottom" axis, this can be "left" or
             *                 "right". On a "left" or "right" axis, this can be "top"
             *                 or "bottom".
             * @returns {boolean} The current setting.
             */
            showEndTickLabel(orientation: string): boolean;
            /**
             * Sets whether or not the tick labels at the end of the graph are
             * displayed when partially cut off.
             *
             * @param {string} orientation If provided, where on the scale to change tick labels.
             *                 On a "top" or "bottom" axis, this can be "left" or
             *                 "right". On a "left" or "right" axis, this can be "top"
             *                 or "bottom".
             * @param {boolean} show Whether or not the given tick should be
             * displayed.
             * @returns {Numeric} The calling NumericAxis.
             */
            showEndTickLabel(orientation: string, show: boolean): Numeric;
        }
    }
}


declare module Plottable {
    module Axis {
        class Category extends AbstractAxis {
            _scale: Scale.Ordinal;
            /**
             * Constructs a CategoryAxis.
             *
             * A CategoryAxis takes an OrdinalScale and includes word-wrapping
             * algorithms and advanced layout logic to try to display the scale as
             * efficiently as possible.
             *
             * @constructor
             * @param {OrdinalScale} scale The scale to base the Axis on.
             * @param {string} orientation The orientation of the Axis (top/bottom/left/right) (default = "bottom").
             * @param {Formatter} formatter The Formatter for the Axis (default Formatters.identity())
             */
            constructor(scale: Scale.Ordinal, orientation?: string, formatter?: (d: any) => string);
            _setup(): void;
            _rescale(): void;
            _requestedSpace(offeredWidth: number, offeredHeight: number): _SpaceRequest;
            _getTickValues(): string[];
            /**
             * Sets the angle for the tick labels. Right now vertical-left (-90), horizontal (0), and vertical-right (90) are the only options.
             * @param {number} angle The angle for the ticks
             * @returns {Category} The calling Category Axis.
             *
             * Warning - this is not currently well supported and is likely to behave badly unless all the tick labels are short.
             * See tracking at https://github.com/palantir/plottable/issues/504
             */
            tickLabelAngle(angle: number): Category;
            /**
             * Gets the tick label angle
             * @returns {number} the tick label angle
             */
            tickLabelAngle(): number;
            _doRender(): Category;
            _computeLayout(xOrigin?: number, yOrigin?: number, availableWidth?: number, availableHeight?: number): void;
        }
    }
}


declare module Plottable {
    module Component {
        class Label extends AbstractComponent {
            /**
             * Creates a Label.
             *
             * A label is component that renders just text. The most common use of
             * labels is to create a title or axis labels.
             *
             * @constructor
             * @param {string} displayText The text of the Label (default = "").
             * @param {string} orientation The orientation of the Label (horizontal/left/right) (default = "horizontal").
             */
            constructor(displayText?: string, orientation?: string);
            /**
             * Sets the horizontal side the label will go to given the label is given more space that it needs
             *
             * @param {string} alignment The new setting, one of `["left", "center",
             * "right"]`. Defaults to `"center"`.
             * @returns {Label} The calling Label.
             */
            xAlign(alignment: string): Label;
            /**
             * Sets the vertical side the label will go to given the label is given more space that it needs
             *
             * @param {string} alignment The new setting, one of `["top", "center",
             * "bottom"]`. Defaults to `"center"`.
             * @returns {Label} The calling Label.
             */
            yAlign(alignment: string): Label;
            _requestedSpace(offeredWidth: number, offeredHeight: number): _SpaceRequest;
            _setup(): void;
            /**
             * Gets the current text on the Label.
             *
             * @returns {string} the text on the label.
             */
            text(): string;
            /**
             * Sets the current text on the Label.
             *
             * @param {string} displayText If provided, the new text for the Label.
             * @returns {Label} The calling Label.
             */
            text(displayText: string): Label;
            /**
             * Gets the orientation of the Label.
             *
             * @returns {string} the current orientation.
             */
            orient(): string;
            /**
             * Sets the orientation of the Label.
             *
             * @param {string} newOrientation If provided, the desired orientation
             * (horizontal/left/right).
             * @returns {Label} The calling Label.
             */
            orient(newOrientation: string): Label;
            _doRender(): void;
            _computeLayout(xOffset?: number, yOffset?: number, availableWidth?: number, availableHeight?: number): Label;
        }
        class TitleLabel extends Label {
            /**
             * Creates a TitleLabel, a type of label made for rendering titles.
             *
             * @constructor
             */
            constructor(text?: string, orientation?: string);
        }
        class AxisLabel extends Label {
            /**
             * Creates a AxisLabel, a type of label made for rendering axis labels.
             *
             * @constructor
             */
            constructor(text?: string, orientation?: string);
        }
    }
}


declare module Plottable {
    module Component {
        interface ToggleCallback {
            (datum: string, newState: boolean): any;
        }
        interface HoverCallback {
            (datum?: string): any;
        }
        class Legend extends AbstractComponent {
            /**
             * The css class applied to each legend row
             */
            static SUBELEMENT_CLASS: string;
            /**
             * Constructs a Legend.
             *
             * A legend consists of a series of legend rows, each with a color and label taken from the `colorScale`.
             * The rows will be displayed in the order of the `colorScale` domain.
             * This legend also allows interactions, through the functions `toggleCallback` and `hoverCallback`
             * Setting a callback will also put classes on the individual rows.
             *
             * @constructor
             * @param {ColorScale} colorScale
             */
            constructor(colorScale?: Scale.Color);
            remove(): void;
            /**
             * Gets the toggle callback from the Legend.
             *
             * This callback is associated with toggle events, which trigger when a legend row is clicked.
             * Internally, this will change the state of of the row from "toggled-on" to "toggled-off" and vice versa.
             * Setting a callback will also set a class to each individual legend row as "toggled-on" or "toggled-off".
             * Call with argument of null to remove the callback. This will also remove the above classes to legend rows.
             *
             * @returns {ToggleCallback} The current toggle callback.
             */
            toggleCallback(): ToggleCallback;
            /**
             * Assigns a toggle callback to the Legend.
             *
             * This callback is associated with toggle events, which trigger when a legend row is clicked.
             * Internally, this will change the state of of the row from "toggled-on" to "toggled-off" and vice versa.
             * Setting a callback will also set a class to each individual legend row as "toggled-on" or "toggled-off".
             * Call with argument of null to remove the callback. This will also remove the above classes to legend rows.
             *
             * @param {ToggleCallback} callback The new callback function.
             * @returns {Legend} The calling Legend.
             */
            toggleCallback(callback: ToggleCallback): Legend;
            /**
             * Gets the hover callback from the Legend.
             *
             * This callback is associated with hover events, which trigger when the mouse enters or leaves a legend row
             * Setting a callback will also set the class "hover" to all legend row,
             * as well as the class "focus" to the legend row being hovered over.
             * Call with argument of null to remove the callback. This will also remove the above classes to legend rows.
             *
             * @returns {HoverCallback} The new current hover callback.
             */
            hoverCallback(): HoverCallback;
            /**
             * Assigns a hover callback to the Legend.
             *
             * This callback is associated with hover events, which trigger when the mouse enters or leaves a legend row
             * Setting a callback will also set the class "hover" to all legend row,
             * as well as the class "focus" to the legend row being hovered over.
             * Call with argument of null to remove the callback. This will also remove the above classes to legend rows.
             *
             * @param {HoverCallback} callback If provided, the new callback function.
             * @returns {Legend} The calling Legend.
             */
            hoverCallback(callback: HoverCallback): Legend;
            /**
             * Gets the current color scale from the Legend.
             *
             * @returns {ColorScale} The current color scale.
             */
            scale(): Scale.Color;
            /**
             * Assigns a new color scale to the Legend.
             *
             * @param {Scale.Color} scale If provided, the new scale.
             * @returns {Legend} The calling Legend.
             */
            scale(scale: Scale.Color): Legend;
            _computeLayout(xOrigin?: number, yOrigin?: number, availableWidth?: number, availableHeight?: number): void;
            _requestedSpace(offeredWidth: number, offeredHeight: number): _SpaceRequest;
            _doRender(): void;
        }
    }
}


declare module Plottable {
    module Component {
        class HorizontalLegend extends AbstractComponent {
            /**
             * The css class applied to each legend row
             */
            static LEGEND_ROW_CLASS: string;
            /**
             * The css class applied to each legend entry
             */
            static LEGEND_ENTRY_CLASS: string;
            /**
             * Creates a Horizontal Legend.
             *
             * The legend consists of a series of legend entries, each with a color and label taken from the `colorScale`.
             * The entries will be displayed in the order of the `colorScale` domain.
             *
             * @constructor
             * @param {Scale.Color} colorScale
             */
            constructor(colorScale: Scale.Color);
            remove(): void;
            _requestedSpace(offeredWidth: number, offeredHeight: number): _SpaceRequest;
            _doRender(): void;
        }
    }
}


declare module Plottable {
    module Component {
        class Gridlines extends AbstractComponent {
            /**
             * Creates a set of Gridlines.
             * @constructor
             *
             * @param {QuantitativeScale} xScale The scale to base the x gridlines on. Pass null if no gridlines are desired.
             * @param {QuantitativeScale} yScale The scale to base the y gridlines on. Pass null if no gridlines are desired.
             */
            constructor(xScale: Scale.AbstractQuantitative<any>, yScale: Scale.AbstractQuantitative<any>);
            remove(): Gridlines;
            _setup(): void;
            _doRender(): void;
        }
    }
}


declare module Plottable {
    module Component {
        interface _IterateLayoutResult {
            colProportionalSpace: number[];
            rowProportionalSpace: number[];
            guaranteedWidths: number[];
            guaranteedHeights: number[];
            wantsWidth: boolean;
            wantsHeight: boolean;
        }
        class Table extends AbstractComponentContainer {
            /**
             * Constructs a Table.
             *
             * A Table is used to combine multiple Components in the form of a grid. A
             * common case is combining a y-axis, x-axis, and the plotted data via
             * ```typescript
             * new Table([[yAxis, plot],
             *            [null,  xAxis]]);
             * ```
             *
             * @constructor
             * @param {Component[][]} [rows] A 2-D array of the Components to place in the table.
             * null can be used if a cell is empty. (default = [])
             */
            constructor(rows?: AbstractComponent[][]);
            /**
             * Adds a Component in the specified cell. The cell must be unoccupied.
             *
             * For example, instead of calling `new Table([[a, b], [null, c]])`, you
             * could call
             * ```typescript
             * var table = new Table();
             * table.addComponent(0, 0, a);
             * table.addComponent(0, 1, b);
             * table.addComponent(1, 1, c);
             * ```
             *
             * @param {number} row The row in which to add the Component.
             * @param {number} col The column in which to add the Component.
             * @param {Component} component The Component to be added.
             * @returns {Table} The calling Table.
             */
            addComponent(row: number, col: number, component: AbstractComponent): Table;
            _removeComponent(component: AbstractComponent): void;
            _requestedSpace(offeredWidth: number, offeredHeight: number): _SpaceRequest;
            _computeLayout(xOffset?: number, yOffset?: number, availableWidth?: number, availableHeight?: number): void;
            /**
             * Sets the row and column padding on the Table.
             *
             * @param {number} rowPadding The padding above and below each row, in pixels.
             * @param {number} colPadding the padding to the left and right of each column, in pixels.
             * @returns {Table} The calling Table.
             */
            padding(rowPadding: number, colPadding: number): Table;
            /**
             * Sets the layout weight of a particular row.
             * Space is allocated to rows based on their weight. Rows with higher weights receive proportionally more space.
             *
             * A common case would be to have one row take up 2/3rds of the space,
             * and the other row take up 1/3rd.
             *
             * Example:
             *
             * ```JavaScript
             * plot = new Plottable.Component.Table([
             *  [row1],
             *  [row2]
             * ]);
             *
             * // assign twice as much space to the first row
             * plot
             *  .rowWeight(0, 2)
             *  .rowWeight(1, 1)
             * ```
             *
             * @param {number} index The index of the row.
             * @param {number} weight The weight to be set on the row.
             * @returns {Table} The calling Table.
             */
            rowWeight(index: number, weight: number): Table;
            /**
             * Sets the layout weight of a particular column.
             * Space is allocated to columns based on their weight. Columns with higher weights receive proportionally more space.
             *
             * Please see `rowWeight` docs for an example.
             *
             * @param {number} index The index of the column.
             * @param {number} weight The weight to be set on the column.
             * @returns {Table} The calling Table.
             */
            colWeight(index: number, weight: number): Table;
            _isFixedWidth(): boolean;
            _isFixedHeight(): boolean;
        }
    }
}


declare module Plottable {
    module Plot {
        class AbstractPlot extends Component.AbstractComponent {
            _dataChanged: boolean;
            _key2DatasetDrawerKey: D3.Map<DatasetDrawerKey>;
            _datasetKeysInOrder: string[];
            _renderArea: D3.Selection;
            _projectors: {
                [x: string]: _Projector;
            };
            _animate: boolean;
            _animators: Animator.PlotAnimatorMap;
            _ANIMATION_DURATION: number;
            _animateOnNextRender: boolean;
            /**
             * Constructs a Plot.
             *
             * Plots render data. Common example include Plot.Scatter, Plot.Bar, and Plot.Line.
             *
             * A bare Plot has a DataSource and any number of projectors, which take
             * data and "project" it onto the Plot, such as "x", "y", "fill", "r".
             *
             * @constructor
             * @param {any[]|Dataset} [dataset] If provided, the data or Dataset to be associated with this Plot.
             */
            constructor();
            _anchor(element: D3.Selection): void;
            _setup(): void;
            remove(): void;
            /**
             * Adds a dataset to this plot. Identify this dataset with a key.
             *
             * A key is automatically generated if not supplied.
             *
             * @param {string} [key] The key of the dataset.
             * @param {any[]|Dataset} dataset dataset to add.
             * @returns {Plot} The calling Plot.
             */
            addDataset(key: string, dataset: Dataset): AbstractPlot;
            addDataset(key: string, dataset: any[]): AbstractPlot;
            addDataset(dataset: Dataset): AbstractPlot;
            addDataset(dataset: any[]): AbstractPlot;
            _addDataset(key: string, dataset: Dataset): void;
            _getDrawer(key: string): _Drawer.AbstractDrawer;
            _getAnimator(key: string): Animator.PlotAnimator;
            _onDatasetUpdate(): void;
            /**
             * Sets an attribute of every data point.
             *
             * Here's a common use case:
             * ```typescript
             * plot.attr("r", function(d) { return d.foo; });
             * ```
             * This will set the radius of each datum `d` to be `d.foo`.
             *
             * @param {string} attrToSet The attribute to set across each data
             * point. Popular examples include "x", "y", "r". Scales that inherit from
             * Plot define their meaning.
             *
             * @param {Function|string|any} accessor Function to apply to each element
             * of the dataSource. If a Function, use `accessor(d, i)`. If a string,
             * `d[accessor]` is used. If anything else, use `accessor` as a constant
             * across all data points.
             *
             * @param {Scale.AbstractScale} scale If provided, the result of the accessor
             * is passed through the scale, such as `scale.scale(accessor(d, i))`.
             *
             * @returns {Plot} The calling Plot.
             */
            attr(attrToSet: string, accessor: any, scale?: Scale.AbstractScale<any, any>): AbstractPlot;
            /**
             * Identical to plot.attr
             */
            project(attrToSet: string, accessor: any, scale?: Scale.AbstractScale<any, any>): AbstractPlot;
            _generateAttrToProjector(): AttributeToProjector;
            _doRender(): void;
            /**
             * Enables or disables animation.
             *
             * @param {boolean} enabled Whether or not to animate.
             */
            animate(enabled: boolean): AbstractPlot;
            detach(): AbstractPlot;
            /**
             * This function makes sure that all of the scales in this._projectors
             * have an extent that includes all the data that is projected onto them.
             */
            _updateScaleExtents(): void;
            _updateScaleExtent(attr: string): void;
            /**
             * Get the animator associated with the specified Animator key.
             *
             * @return {PlotAnimator} The Animator for the specified key.
             */
            animator(animatorKey: string): Animator.PlotAnimator;
            /**
             * Set the animator associated with the specified Animator key.
             *
             * @param {string} animatorKey The key for the Animator.
             * @param {PlotAnimator} animator An Animator to be assigned to
             * the specified key.
             * @returns {Plot} The calling Plot.
             */
            animator(animatorKey: string, animator: Animator.PlotAnimator): AbstractPlot;
            /**
             * Gets the dataset order by key
             *
             * @returns {string[]} A string array of the keys in order
             */
            datasetOrder(): string[];
            /**
             * Sets the dataset order by key
             *
             * @param {string[]} order If provided, a string array which represents the order of the keys.
             * This must be a permutation of existing keys.
             *
             * @returns {Plot} The calling Plot.
             */
            datasetOrder(order: string[]): AbstractPlot;
            /**
             * Removes a dataset by string key
             *
             * @param {string} key The key of the dataset
             * @return {Plot} The calling Plot.
             */
            removeDataset(key: string): AbstractPlot;
            /**
             * Remove a dataset given the dataset itself
             *
             * @param {Dataset} dataset The dataset to remove
             * @return {Plot} The calling Plot.
             */
            removeDataset(dataset: Dataset): AbstractPlot;
            /**
             * Remove a dataset given the underlying data array
             *
             * @param {any[]} dataArray The data to remove
             * @return {Plot} The calling Plot.
             */
            removeDataset(dataArray: any[]): AbstractPlot;
            _removeDataset(key: string): AbstractPlot;
            datasets(): Dataset[];
            _getDrawersInOrder(): _Drawer.AbstractDrawer[];
            _generateDrawSteps(): _Drawer.DrawStep[];
            _additionalPaint(): void;
            _getDataToDraw(): D3.Map<any[]>;
        }
    }
}


declare module Plottable {
    module Plot {
        class Pie extends AbstractPlot {
            /**
             * Constructs a PiePlot.
             *
             * @constructor
             */
            constructor();
            _computeLayout(xOffset?: number, yOffset?: number, availableWidth?: number, availableHeight?: number): void;
            _addDataset(key: string, dataset: Dataset): void;
            _generateAttrToProjector(): AttributeToProjector;
            _getDrawer(key: string): _Drawer.AbstractDrawer;
        }
    }
}


declare module Plottable {
    module Plot {
        class AbstractXYPlot<X, Y> extends AbstractPlot {
            _xScale: Scale.AbstractScale<X, number>;
            _yScale: Scale.AbstractScale<Y, number>;
            /**
             * Constructs an XYPlot.
             *
             * An XYPlot is a plot from drawing 2-dimensional data. Common examples
             * include Scale.Line and Scale.Bar.
             *
             * @constructor
             * @param {any[]|Dataset} [dataset] The data or Dataset to be associated with this Renderer.
             * @param {Scale} xScale The x scale to use.
             * @param {Scale} yScale The y scale to use.
             */
            constructor(xScale: Scale.AbstractScale<X, number>, yScale: Scale.AbstractScale<Y, number>);
            /**
             * @param {string} attrToSet One of ["x", "y"] which determines the point's
             * x and y position in the Plot.
             */
            project(attrToSet: string, accessor: any, scale?: Scale.AbstractScale<any, any>): AbstractXYPlot<X, Y>;
            _computeLayout(xOffset?: number, yOffset?: number, availableWidth?: number, availableHeight?: number): void;
            _updateXDomainer(): void;
            _updateYDomainer(): void;
        }
    }
}


declare module Plottable {
    module Plot {
        class Scatter<X, Y> extends AbstractXYPlot<X, Y> {
            /**
             * Constructs a ScatterPlot.
             *
             * @constructor
             * @param {Scale} xScale The x scale to use.
             * @param {Scale} yScale The y scale to use.
             */
            constructor(xScale: Scale.AbstractScale<X, number>, yScale: Scale.AbstractScale<Y, number>);
            /**
             * @param {string} attrToSet One of ["x", "y", "cx", "cy", "r",
             * "fill"]. "cx" and "cy" are aliases for "x" and "y". "r" is the datum's
             * radius, and "fill" is the CSS color of the datum.
             */
            project(attrToSet: string, accessor: any, scale?: Scale.AbstractScale<any, any>): Scatter<X, Y>;
            _getDrawer(key: string): _Drawer.Element;
            _generateAttrToProjector(): AttributeToProjector;
            _generateDrawSteps(): _Drawer.DrawStep[];
        }
    }
}


declare module Plottable {
    module Plot {
        class Grid extends AbstractXYPlot<string, string> {
            _colorScale: Scale.AbstractScale<any, string>;
            _xScale: Scale.Ordinal;
            _yScale: Scale.Ordinal;
            _animators: Animator.PlotAnimatorMap;
            /**
             * Constructs a GridPlot.
             *
             * A GridPlot is used to shade a grid of data. Each datum is a cell on the
             * grid, and the datum can control what color it is.
             *
             * @constructor
             * @param {Scale.Ordinal} xScale The x scale to use.
             * @param {Scale.Ordinal} yScale The y scale to use.
             * @param {Scale.Color|Scale.InterpolatedColor} colorScale The color scale
             * to use for each grid cell.
             */
            constructor(xScale: Scale.Ordinal, yScale: Scale.Ordinal, colorScale: Scale.AbstractScale<any, string>);
            _addDataset(key: string, dataset: Dataset): void;
            _getDrawer(key: string): _Drawer.Element;
            /**
             * @param {string} attrToSet One of ["x", "y", "fill"]. If "fill" is used,
             * the data should return a valid CSS color.
             */
            project(attrToSet: string, accessor: any, scale?: Scale.AbstractScale<any, any>): Grid;
            _generateAttrToProjector(): AttributeToProjector;
            _generateDrawSteps(): _Drawer.DrawStep[];
        }
    }
}


declare module Plottable {
    module Plot {
        class AbstractBarPlot<X, Y> extends AbstractXYPlot<X, Y> implements Interaction.Hoverable {
            static _BarAlignmentToFactor: {
                [x: string]: number;
            };
            _baseline: D3.Selection;
            _baselineValue: number;
            _barAlignmentFactor: number;
            _isVertical: boolean;
            /**
             * Constructs a BarPlot.
             *
             * @constructor
             * @param {Scale} xScale The x scale to use.
             * @param {Scale} yScale The y scale to use.
             */
            constructor(xScale: Scale.AbstractScale<X, number>, yScale: Scale.AbstractScale<Y, number>);
            _getDrawer(key: string): _Drawer.Element;
            _setup(): void;
            /**
             * Sets the baseline for the bars to the specified value.
             *
             * The baseline is the line that the bars are drawn from, defaulting to 0.
             *
             * @param {number} value The value to position the baseline at.
             * @returns {AbstractBarPlot} The calling AbstractBarPlot.
             */
            baseline(value: number): AbstractBarPlot<X, Y>;
            /**
             * Sets the bar alignment relative to the independent axis.
             * VerticalBarPlot supports "left", "center", "right"
             * HorizontalBarPlot supports "top", "center", "bottom"
             *
             * @param {string} alignment The desired alignment.
             * @returns {AbstractBarPlot} The calling AbstractBarPlot.
             */
            barAlignment(alignment: string): AbstractBarPlot<X, Y>;
            /**
             * Selects the bar under the given pixel position (if [xValOrExtent]
             * and [yValOrExtent] are {number}s), under a given line (if only one
             * of [xValOrExtent] or [yValOrExtent] are {Extent}s) or are under a
             * 2D area (if [xValOrExtent] and [yValOrExtent] are both {Extent}s).
             *
             * @param {any} xValOrExtent The pixel x position, or range of x values.
             * @param {any} yValOrExtent The pixel y position, or range of y values.
             * @param {boolean} [select] Whether or not to select the bar (by classing it "selected");
             * @returns {D3.Selection} The selected bar, or null if no bar was selected.
             */
            selectBar(xValOrExtent: Extent, yValOrExtent: Extent, select?: boolean): D3.Selection;
            selectBar(xValOrExtent: number, yValOrExtent: Extent, select?: boolean): D3.Selection;
            selectBar(xValOrExtent: Extent, yValOrExtent: number, select?: boolean): D3.Selection;
            selectBar(xValOrExtent: number, yValOrExtent: number, select?: boolean): D3.Selection;
            /**
             * Deselects all bars.
             * @returns {AbstractBarPlot} The calling AbstractBarPlot.
             */
            deselectAll(): AbstractBarPlot<X, Y>;
            _updateDomainer(scale: Scale.AbstractScale<any, number>): void;
            _updateYDomainer(): void;
            _updateXDomainer(): void;
            _additionalPaint(): void;
            _generateDrawSteps(): _Drawer.DrawStep[];
            _generateAttrToProjector(): AttributeToProjector;
            /**
             * Gets the current hover mode.
             *
             * @return {string} The current hover mode.
             */
            hoverMode(): string;
            /**
             * Sets the hover mode for hover interactions. There are two modes:
             *     - "point": Selects the bar under the mouse cursor (default).
             *     - "line" : Selects any bar that would be hit by a line extending
             *                in the same direction as the bar and passing through
             *                the cursor.
             *
             * @param {string} mode The desired hover mode.
             * @return {AbstractBarPlot} The calling Bar Plot.
             */
            hoverMode(mode: String): AbstractBarPlot<X, Y>;
            _hoverOverComponent(p: Point): void;
            _hoverOutComponent(p: Point): void;
            _doHover(p: Point): Interaction.HoverData;
        }
    }
}


declare module Plottable {
    module Plot {
        /**
         * A VerticalBarPlot draws bars vertically.
         * Key projected attributes:
         *  - "width" - the horizontal width of a bar.
         *      - if an ordinal scale is attached, this defaults to ordinalScale.rangeBand()
         *      - if a quantitative scale is attached, this defaults to 10
         *  - "x" - the horizontal position of a bar
         *  - "y" - the vertical height of a bar
         */
        class VerticalBar<X> extends AbstractBarPlot<X, number> {
            static _BarAlignmentToFactor: {
                [x: string]: number;
            };
            /**
             * Constructs a VerticalBarPlot.
             *
             * @constructor
             * @param {Scale} xScale The x scale to use.
             * @param {QuantitativeScale} yScale The y scale to use.
             */
            constructor(xScale: Scale.AbstractScale<X, number>, yScale: Scale.AbstractQuantitative<number>);
            _updateYDomainer(): void;
        }
    }
}


declare module Plottable {
    module Plot {
        /**
         * A HorizontalBarPlot draws bars horizontally.
         * Key projected attributes:
         *  - "width" - the vertical height of a bar (since the bar is rotated horizontally)
         *      - if an ordinal scale is attached, this defaults to ordinalScale.rangeBand()
         *      - if a quantitative scale is attached, this defaults to 10
         *  - "x" - the horizontal length of a bar
         *  - "y" - the vertical position of a bar
         */
        class HorizontalBar<Y> extends AbstractBarPlot<number, Y> {
            static _BarAlignmentToFactor: {
                [x: string]: number;
            };
            /**
             * Constructs a HorizontalBarPlot.
             *
             * @constructor
             * @param {QuantitativeScale} xScale The x scale to use.
             * @param {Scale} yScale The y scale to use.
             */
            constructor(xScale: Scale.AbstractQuantitative<number>, yScale: Scale.AbstractScale<Y, number>);
            _updateXDomainer(): void;
            _generateAttrToProjector(): AttributeToProjector;
        }
    }
}


declare module Plottable {
    module Plot {
        class Line<X> extends AbstractXYPlot<X, number> {
            _yScale: Scale.AbstractQuantitative<number>;
            /**
             * Constructs a LinePlot.
             *
             * @constructor
             * @param {QuantitativeScale} xScale The x scale to use.
             * @param {QuantitativeScale} yScale The y scale to use.
             */
            constructor(xScale: Scale.AbstractQuantitative<X>, yScale: Scale.AbstractQuantitative<number>);
            _rejectNullsAndNaNs(d: any, i: number, projector: AppliedAccessor): boolean;
            _getDrawer(key: string): _Drawer.Line;
            _getResetYFunction(): (d: any, i: number) => number;
            _generateDrawSteps(): _Drawer.DrawStep[];
            _generateAttrToProjector(): AttributeToProjector;
            _wholeDatumAttributes(): string[];
        }
    }
}


declare module Plottable {
    module Plot {
        /**
         * An AreaPlot draws a filled region (area) between the plot's projected "y" and projected "y0" values.
         */
        class Area<X> extends Line<X> {
            /**
             * Constructs an AreaPlot.
             *
             * @constructor
             * @param {QuantitativeScale} xScale The x scale to use.
             * @param {QuantitativeScale} yScale The y scale to use.
             */
            constructor(xScale: Scale.AbstractQuantitative<X>, yScale: Scale.AbstractQuantitative<number>);
            _onDatasetUpdate(): void;
            _getDrawer(key: string): _Drawer.Area;
            _updateYDomainer(): void;
            project(attrToSet: string, accessor: any, scale?: Scale.AbstractScale<any, any>): Area<X>;
            _getResetYFunction(): AppliedAccessor;
            _wholeDatumAttributes(): string[];
        }
    }
}


declare module Plottable {
    module Plot {
        class ClusteredBar<X, Y> extends AbstractBarPlot<X, Y> {
            /**
             * Creates a ClusteredBarPlot.
             *
             * A ClusteredBarPlot is a plot that plots several bar plots next to each
             * other. For example, when plotting life expectancy across each country,
             * you would want each country to have a "male" and "female" bar.
             *
             * @constructor
             * @param {Scale} xScale The x scale to use.
             * @param {Scale} yScale The y scale to use.
             */
            constructor(xScale: Scale.AbstractScale<X, number>, yScale: Scale.AbstractScale<Y, number>, isVertical?: boolean);
            _generateAttrToProjector(): AttributeToProjector;
            _getDataToDraw(): D3.Map<any[]>;
        }
    }
}


declare module Plottable {
    module Plot {
        class AbstractStacked<X, Y> extends AbstractXYPlot<X, Y> {
            _isVertical: boolean;
            project(attrToSet: string, accessor: any, scale?: Scale.AbstractScale<any, any>): AbstractStacked<X, Y>;
            _onDatasetUpdate(): void;
            _updateScaleExtents(): void;
        }
    }
}


declare module Plottable {
    module Plot {
        class StackedArea<X> extends AbstractStacked<X, number> {
            _baseline: D3.Selection;
            _baselineValue: number;
            /**
             * Constructs a StackedArea plot.
             *
             * @constructor
             * @param {QuantitativeScale} xScale The x scale to use.
             * @param {QuantitativeScale} yScale The y scale to use.
             */
            constructor(xScale: Scale.AbstractQuantitative<X>, yScale: Scale.AbstractQuantitative<number>);
            _getDrawer(key: string): _Drawer.Area;
            _setup(): void;
            _additionalPaint(): void;
            _updateYDomainer(): void;
            _onDatasetUpdate(): void;
            _generateAttrToProjector(): AttributeToProjector;
        }
    }
}


declare module Plottable {
    module Plot {
        class StackedBar<X, Y> extends AbstractStacked<X, Y> {
            _baselineValue: number;
            _baseline: D3.Selection;
            _barAlignmentFactor: number;
            /**
             * Constructs a StackedBar plot.
             * A StackedBarPlot is a plot that plots several bar plots stacking on top of each
             * other.
             * @constructor
             * @param {Scale} xScale the x scale of the plot.
             * @param {Scale} yScale the y scale of the plot.
             * @param {boolean} isVertical if the plot if vertical.
             */
            constructor(xScale?: Scale.AbstractScale<X, number>, yScale?: Scale.AbstractScale<Y, number>, isVertical?: boolean);
            _setup(): void;
            _getAnimator(key: string): Animator.PlotAnimator;
            _getDrawer(key: string): any;
            _generateAttrToProjector(): any;
            _additionalPaint(): void;
            baseline(value: number): any;
            _updateDomainer(scale: Scale.AbstractScale<any, number>): any;
            _updateXDomainer(): any;
            _updateYDomainer(): any;
        }
    }
}


declare module Plottable {
    module Animator {
        interface PlotAnimator {
            /**
             * Applies the supplied attributes to a D3.Selection with some animation.
             *
             * @param {D3.Selection} selection The update selection or transition selection that we wish to animate.
             * @param {AttributeToProjector} attrToProjector The set of
             *     IAccessors that we will use to set attributes on the selection.
             * @return {any} Animators should return the selection or
             *     transition object so that plots may chain the transitions between
             *     animators.
             */
            animate(selection: any, attrToProjector: AttributeToProjector): any;
        }
        interface PlotAnimatorMap {
            [animatorKey: string]: PlotAnimator;
        }
    }
}


declare module Plottable {
    module Animator {
        /**
         * An animator implementation with no animation. The attributes are
         * immediately set on the selection.
         */
        class Null implements PlotAnimator {
            animate(selection: any, attrToProjector: AttributeToProjector): D3.Selection;
        }
    }
}


declare module Plottable {
    module Animator {
        /**
         * The base animator implementation with easing, duration, and delay.
         *
         * The maximum delay between animations can be configured with maxIterativeDelay.
         *
         * The maximum total animation duration can be configured with maxTotalDuration.
         * maxTotalDuration does not set actual total animation duration.
         *
         * The actual interval delay is calculated by following formula:
         * min(maxIterativeDelay(),
         *   max(maxTotalDuration() - duration(), 0) / <number of iterations>)
         */
        class Base implements PlotAnimator {
            /**
             * The default duration of the animation in milliseconds
             */
            static DEFAULT_DURATION_MILLISECONDS: number;
            /**
             * The default starting delay of the animation in milliseconds
             */
            static DEFAULT_DELAY_MILLISECONDS: number;
            /**
             * The default maximum start delay between each start of an animation
             */
            static DEFAULT_MAX_ITERATIVE_DELAY_MILLISECONDS: number;
            /**
             * The default maximum total animation duration
             */
            static DEFAULT_MAX_TOTAL_DURATION_MILLISECONDS: number;
            /**
             * The default easing of the animation
             */
            static DEFAULT_EASING: string;
            /**
             * Constructs the default animator
             *
             * @constructor
             */
            constructor();
            animate(selection: any, attrToProjector: AttributeToProjector): D3.Transition.Transition;
            /**
             * Gets the duration of the animation in milliseconds.
             *
             * @returns {number} The current duration.
             */
            duration(): number;
            /**
             * Sets the duration of the animation in milliseconds.
             *
             * @param {number} duration The duration in milliseconds.
             * @returns {Default} The calling Default Animator.
             */
            duration(duration: number): Base;
            /**
             * Gets the delay of the animation in milliseconds.
             *
             * @returns {number} The current delay.
             */
            delay(): number;
            /**
             * Sets the delay of the animation in milliseconds.
             *
             * @param {number} delay The delay in milliseconds.
             * @returns {Default} The calling Default Animator.
             */
            delay(delay: number): Base;
            /**
             * Gets the current easing of the animation.
             *
             * @returns {string} the current easing mode.
             */
            easing(): string;
            /**
             * Sets the easing mode of the animation.
             *
             * @param {string} easing The desired easing mode.
             * @returns {Default} The calling Default Animator.
             */
            easing(easing: string): Base;
            /**
             * Gets the maximum start delay between animations in milliseconds.
             *
             * @returns {number} The current maximum iterative delay.
             */
            maxIterativeDelay(): number;
            /**
             * Sets the maximum start delay between animations in milliseconds.
             *
             * @param {number} maxIterDelay The maximum iterative delay in milliseconds.
             * @returns {Base} The calling Base Animator.
             */
            maxIterativeDelay(maxIterDelay: number): Base;
            /**
             * Gets the maximum total animation duration in milliseconds.
             *
             * @returns {number} The current maximum total animation duration.
             */
            maxTotalDuration(): number;
            /**
             * Sets the maximum total animation duration in miliseconds.
             *
             * @param {number} maxDuration The maximum total animation duration in milliseconds.
             * @returns {Base} The calling Base Animator.
             */
            maxTotalDuration(maxDuration: number): Base;
        }
    }
}


declare module Plottable {
    module Animator {
        /**
         * The default animator implementation with easing, duration, and delay.
         */
        class Rect extends Base {
            static ANIMATED_ATTRIBUTES: string[];
            isVertical: boolean;
            isReverse: boolean;
            constructor(isVertical?: boolean, isReverse?: boolean);
            animate(selection: any, attrToProjector: AttributeToProjector): D3.Transition.Transition;
            _startMovingProjector(attrToProjector: AttributeToProjector): AppliedAccessor;
        }
    }
}


declare module Plottable {
    module Animator {
        /**
         * A child class of RectAnimator that will move the rectangle
         * as well as animate its growth.
         */
        class MovingRect extends Rect {
            /**
             * The pixel value to move from
             */
            startPixelValue: number;
            /**
             * Constructs a MovingRectAnimator
             *
             * @param {number} basePixel The pixel value to start moving from
             * @param {boolean} isVertical If the movement/animation is vertical
             */
            constructor(startPixelValue: number, isVertical?: boolean);
            _startMovingProjector(attrToProjector: AttributeToProjector): (p: any) => number;
        }
    }
}


declare module Plottable {
    module Core {
        /**
         * A function to be called when an event occurs. The argument is the d3 event
         * generated by the event.
         */
        interface KeyEventListenerCallback {
            (e: D3.D3Event): any;
        }
        /**
         * A module for listening to keypresses on the document.
         */
        module KeyEventListener {
            /**
             * Turns on key listening.
             */
            function initialize(): void;
            /**
             * When a key event occurs with the key corresponding te keyCod, call cb.
             *
             * @param {number} keyCode The javascript key code to call cb on.
             * @param {IKeyEventListener} cb Will be called when keyCode key event
             * occurs.
             */
            function addCallback(keyCode: number, cb: KeyEventListenerCallback): void;
        }
    }
}


declare module Plottable {
    module Interaction {
        class AbstractInteraction extends Core.PlottableObject {
            /**
             * It maintains a 'hitBox' which is where all event listeners are
             * attached. Due to cross- browser weirdness, the hitbox needs to be an
             * opaque but invisible rectangle.  TODO: We should give the interaction
             * "foreground" and "background" elements where it can draw things,
             * e.g. crosshairs.
             */
            _hitBox: D3.Selection;
            _componentToListenTo: Component.AbstractComponent;
            _anchor(component: Component.AbstractComponent, hitBox: D3.Selection): void;
        }
    }
}


declare module Plottable {
    module Interaction {
        class Click extends AbstractInteraction {
            _anchor(component: Component.AbstractComponent, hitBox: D3.Selection): void;
            _listenTo(): string;
            /**
             * Sets a callback to be called when a click is received.
             *
             * @param {(p: Point) => any} cb Callback that takes the pixel position of the click event.
             */
            callback(cb: (p: Point) => any): Click;
        }
        class DoubleClick extends Click {
            _listenTo(): string;
        }
    }
}


declare module Plottable {
    module Interaction {
        class Key extends AbstractInteraction {
            /**
             * Creates a KeyInteraction.
             *
             * KeyInteraction listens to key events that occur while the component is
             * moused over.
             *
             * @constructor
             * @param {number} keyCode The key code to listen for.
             */
            constructor(keyCode: number);
            _anchor(component: Component.AbstractComponent, hitBox: D3.Selection): void;
            /**
             * Sets a callback to be called when the designated key is pressed and the
             * user is moused over the component.
             *
             * @param {() => any} cb Callback to be called.
             * @returns The calling Key.
             */
            callback(cb: () => any): Key;
        }
    }
}


declare module Plottable {
    module Interaction {
        class PanZoom extends AbstractInteraction {
            _xScale: Scale.AbstractQuantitative<any>;
            _yScale: Scale.AbstractQuantitative<any>;
            /**
             * Creates a PanZoomInteraction.
             *
             * The allows you to move around and zoom in on a plot, interactively. It
             * does so by changing the xScale and yScales' domains repeatedly.
             *
             * @constructor
             * @param {QuantitativeScale} [xScale] The X scale to update on panning/zooming.
             * @param {QuantitativeScale} [yScale] The Y scale to update on panning/zooming.
             */
            constructor(xScale?: Scale.AbstractQuantitative<any>, yScale?: Scale.AbstractQuantitative<any>);
            /**
             * Sets the scales back to their original domains.
             */
            resetZoom(): void;
            _anchor(component: Component.AbstractComponent, hitBox: D3.Selection): void;
        }
    }
}


declare module Plottable {
    module Interaction {
        class BarHover extends AbstractInteraction {
            _componentToListenTo: Plot.AbstractBarPlot<any, any>;
            _anchor(barPlot: Plot.AbstractBarPlot<any, any>, hitBox: D3.Selection): void;
            /**
             * Gets the current hover mode.
             *
             * @return {string} The current hover mode.
             */
            hoverMode(): string;
            /**
             * Sets the hover mode for the interaction. There are two modes:
             *     - "point": Selects the bar under the mouse cursor (default).
             *     - "line" : Selects any bar that would be hit by a line extending
             *                in the same direction as the bar and passing through
             *                the cursor.
             *
             * @param {string} mode If provided, the desired hover mode.
             * @return {BarHover} The calling BarHover.
             */
            hoverMode(mode: string): BarHover;
            /**
             * Attaches an callback to be called when the user mouses over a bar.
             *
             * @param {(datum: any, bar: D3.Selection) => any} callback The callback to be called.
             *      The callback will be passed the data from the hovered-over bar.
             * @return {BarHover} The calling BarHover.
             */
            onHover(callback: (datum: any, bar: D3.Selection) => any): BarHover;
            /**
             * Attaches a callback to be called when the user mouses off of a bar.
             *
             * @param {(datum: any, bar: D3.Selection) => any} callback The callback to be called.
             *      The callback will be passed the data from the last-hovered bar.
             * @return {BarHover} The calling BarHover.
             */
            onUnhover(callback: (datum: any, bar: D3.Selection) => any): BarHover;
        }
    }
}


declare module Plottable {
    module Interaction {
        class Drag extends AbstractInteraction {
            _origin: number[];
            _location: number[];
            /**
             * Constructs a Drag. A Drag will signal its callbacks on mouse drag.
             */
            constructor();
            /**
             * Gets the callback that is called when dragging starts.
             *
             * @returns {(startLocation: Point) => void} The callback called when dragging starts.
             */
            dragstart(): (startLocation: Point) => void;
            /**
             * Sets the callback to be called when dragging starts.
             *
             * @param {(startLocation: Point) => any} cb If provided, the function to be called. Takes in a Point in pixels.
             * @returns {Drag} The calling Drag.
             */
            dragstart(cb: (startLocation: Point) => any): Drag;
            /**
             * Gets the callback that is called during dragging.
             *
             * @returns {(startLocation: Point, endLocation: Point) => void} The callback called during dragging.
             */
            drag(): (startLocation: Point, endLocation: Point) => void;
            /**
             * Adds a callback to be called during dragging.
             *
             * @param {(startLocation: Point, endLocation: Point) => any} cb If provided, the function to be called. Takes in Points in pixels.
             * @returns {Drag} The calling Drag.
             */
            drag(cb: (startLocation: Point, endLocation: Point) => any): Drag;
            /**
             * Gets the callback that is called when dragging ends.
             *
             * @returns {(startLocation: Point, endLocation: Point) => void} The callback called when dragging ends.
             */
            dragend(): (startLocation: Point, endLocation: Point) => void;
            /**
             * Adds a callback to be called when the dragging ends.
             *
             * @param {(startLocation: Point, endLocation: Point) => any} cb If provided, the function to be called. Takes in Points in pixels.
             * @returns {Drag} The calling Drag.
             */
            dragend(cb: (startLocation: Point, endLocation: Point) => any): Drag;
            _dragstart(): void;
            _doDragstart(): void;
            _drag(): void;
            _doDrag(): void;
            _dragend(): void;
            _doDragend(): void;
            _anchor(component: Component.AbstractComponent, hitBox: D3.Selection): Drag;
            /**
             * Sets up so that the xScale and yScale that are passed have their
             * domains automatically changed as you zoom.
             *
             * @param {QuantitativeScale} xScale The scale along the x-axis.
             * @param {QuantitativeScale} yScale The scale along the y-axis.
             * @returns {Drag} The calling Drag.
             */
            setupZoomCallback(xScale?: Scale.AbstractQuantitative<any>, yScale?: Scale.AbstractQuantitative<any>): Drag;
        }
    }
}


declare module Plottable {
    module Interaction {
        /**
         * A DragBox is an interaction that automatically draws a box across the
         * element you attach it to when you drag.
         */
        class DragBox extends Drag {
            /**
             * The DOM element of the box that is drawn. When no box is drawn, it is
             * null.
             */
            dragBox: D3.Selection;
            /**
             * Whether or not dragBox has been rendered in a visible area.
             */
            boxIsDrawn: boolean;
            _dragstart(): void;
            /**
             * Clears the highlighted drag-selection box drawn by the DragBox.
             *
             * @returns {DragBox} The calling DragBox.
             */
            clearBox(): DragBox;
            /**
             * Set where the box is draw explicitly.
             *
             * @param {number} x0 Left.
             * @param {number} x1 Right.
             * @param {number} y0 Top.
             * @param {number} y1 Bottom.
             *
             * @returns {DragBox} The calling DragBox.
             */
            setBox(x0: number, x1: number, y0: number, y1: number): DragBox;
            _anchor(component: Component.AbstractComponent, hitBox: D3.Selection): DragBox;
        }
    }
}


declare module Plottable {
    module Interaction {
        class XDragBox extends DragBox {
            _drag(): void;
            setBox(x0: number, x1: number): XDragBox;
        }
    }
}


declare module Plottable {
    module Interaction {
        class XYDragBox extends DragBox {
            _drag(): void;
        }
    }
}


declare module Plottable {
    module Interaction {
        class YDragBox extends DragBox {
            _drag(): void;
            setBox(y0: number, y1: number): YDragBox;
        }
    }
}


declare module Plottable {
    module Interaction {
        interface HoverData {
            data: any[];
            selection: D3.Selection;
        }
        interface Hoverable extends Component.AbstractComponent {
            /**
             * Called when the user first mouses over the Component.
             *
             * @param {Point} The cursor's position relative to the Component's origin.
             */
            _hoverOverComponent(p: Point): void;
            /**
             * Called when the user mouses out of the Component.
             *
             * @param {Point} The cursor's position relative to the Component's origin.
             */
            _hoverOutComponent(p: Point): void;
            /**
             * Returns the HoverData associated with the given position, and performs
             * any visual changes associated with hovering inside a Component.
             *
             * @param {Point} The cursor's position relative to the Component's origin.
             * @return {HoverData} The HoverData associated with the given position.
             */
            _doHover(p: Point): HoverData;
        }
        class Hover extends AbstractInteraction {
            _componentToListenTo: Hoverable;
            _anchor(component: Hoverable, hitBox: D3.Selection): void;
            /**
             * Attaches an callback to be called when the user mouses over an element.
             *
             * @param {(hoverData: HoverData) => any} callback The callback to be called.
             *      The callback will be passed data for newly hovered-over elements.
             * @return {Interaction.Hover} The calling Interaction.Hover.
             */
            onHoverOver(callback: (hoverData: HoverData) => any): Hover;
            /**
             * Attaches a callback to be called when the user mouses off of an element.
             *
             * @param {(hoverData: HoverData) => any} callback The callback to be called.
             *      The callback will be passed data from the hovered-out elements.
             * @return {Interaction.Hover} The calling Interaction.Hover.
             */
            onHoverOut(callback: (hoverData: HoverData) => any): Hover;
            /**
             * Retrieves the HoverData associated with the elements the user is currently hovering over.
             *
             * @return {HoverData} The data and selection corresponding to the elements
             *                     the user is currently hovering over.
             */
            getCurrentHoverData(): HoverData;
        }
    }
}


declare module Plottable {
    module Dispatcher {
        class AbstractDispatcher extends Core.PlottableObject {
            _target: D3.Selection;
            _event2Callback: {
                [x: string]: () => any;
            };
            /**
             * Constructs a Dispatcher with the specified target.
             *
             * @param {D3.Selection} target The selection to listen for events on.
             */
            constructor(target: D3.Selection);
            /**
             * Gets the target of the Dispatcher.
             *
             * @returns {D3.Selection} The Dispatcher's current target.
             */
            target(): D3.Selection;
            /**
             * Sets the target of the Dispatcher.
             *
             * @param {D3.Selection} target The element to listen for updates on.
             * @returns {Dispatcher} The calling Dispatcher.
             */
            target(targetElement: D3.Selection): AbstractDispatcher;
            /**
             * Attaches the Dispatcher's listeners to the Dispatcher's target element.
             *
             * @returns {Dispatcher} The calling Dispatcher.
             */
            connect(): AbstractDispatcher;
            /**
             * Detaches the Dispatcher's listeners from the Dispatchers' target element.
             *
             * @returns {Dispatcher} The calling Dispatcher.
             */
            disconnect(): AbstractDispatcher;
        }
    }
}


declare module Plottable {
    module Dispatcher {
        class Mouse extends AbstractDispatcher {
            /**
             * Constructs a Mouse Dispatcher with the specified target.
             *
             * @param {D3.Selection} target The selection to listen for events on.
             */
            constructor(target: D3.Selection);
            /**
             * Gets the current callback to be called on mouseover.
             *
             * @return {(location: Point) => any} The current mouseover callback.
             */
            mouseover(): (location: Point) => any;
            /**
             * Attaches a callback to be called on mouseover.
             *
             * @param {(location: Point) => any} callback A function that takes the pixel position of the mouse event.
             *                                            Pass in null to remove the callback.
             * @return {Mouse} The calling Mouse Handler.
             */
            mouseover(callback: (location: Point) => any): Mouse;
            /**
             * Gets the current callback to be called on mousemove.
             *
             * @return {(location: Point) => any} The current mousemove callback.
             */
            mousemove(): (location: Point) => any;
            /**
             * Attaches a callback to be called on mousemove.
             *
             * @param {(location: Point) => any} callback A function that takes the pixel position of the mouse event.
             *                                            Pass in null to remove the callback.
             * @return {Mouse} The calling Mouse Handler.
             */
            mousemove(callback: (location: Point) => any): Mouse;
            /**
             * Gets the current callback to be called on mouseout.
             *
             * @return {(location: Point) => any} The current mouseout callback.
             */
            mouseout(): (location: Point) => any;
            /**
             * Attaches a callback to be called on mouseout.
             *
             * @param {(location: Point) => any} callback A function that takes the pixel position of the mouse event.
             *                                            Pass in null to remove the callback.
             * @return {Mouse} The calling Mouse Handler.
             */
            mouseout(callback: (location: Point) => any): Mouse;
        }
    }
}<|MERGE_RESOLUTION|>--- conflicted
+++ resolved
@@ -1616,11 +1616,6 @@
 
 declare module Plottable {
     module _Drawer {
-<<<<<<< HEAD
-        class Rect extends AbstractDrawer {
-            draw(data: any[], attrToProjector: AttributeToProjector, animator?: Animator.Null): void;
-            drawText(data: any[], attrToProjector: AttributeToProjector): void;
-=======
         class Element extends AbstractDrawer {
             _svgElement: string;
             /**
@@ -1632,6 +1627,20 @@
             _getDrawSelection(): D3.Selection;
             _drawStep(step: DrawStep): void;
             _enterData(data: any[]): void;
+        }
+    }
+}
+
+
+declare module Plottable {
+    module _Drawer {
+        class RectAndText extends Element {
+            _allLabelsFitOnSecondaryAttribute: boolean;
+            _isVertical: boolean;
+            constructor(key: string);
+            setup(area: D3.Selection): void;
+            draw(data: any[], drawSteps: DrawStep[]): void;
+            drawText(data: any[], attrToProjector: AttributeToProjector): void;
         }
     }
 }
@@ -1643,7 +1652,6 @@
             constructor(key: string);
             _drawStep(step: DrawStep): void;
             draw(data: any[], drawSteps: DrawStep[]): void;
->>>>>>> 9859e32c
         }
     }
 }
@@ -2810,7 +2818,7 @@
              * @param {Scale} yScale The y scale to use.
              */
             constructor(xScale: Scale.AbstractScale<X, number>, yScale: Scale.AbstractScale<Y, number>);
-            _getDrawer(key: string): _Drawer.Element;
+            _getDrawer(key: string): _Drawer.RectAndText;
             _setup(): void;
             /**
              * Sets the baseline for the bars to the specified value.
@@ -2830,6 +2838,8 @@
              * @returns {AbstractBarPlot} The calling AbstractBarPlot.
              */
             barAlignment(alignment: string): AbstractBarPlot<X, Y>;
+            barLabels(enabled: boolean): AbstractBarPlot<X, Y>;
+            barLabels(formatter: Formatter): AbstractBarPlot<X, Y>;
             /**
              * Selects the bar under the given pixel position (if [xValOrExtent]
              * and [yValOrExtent] are {number}s), under a given line (if only one
@@ -3063,6 +3073,8 @@
              */
             constructor(xScale?: Scale.AbstractScale<X, number>, yScale?: Scale.AbstractScale<Y, number>, isVertical?: boolean);
             _setup(): void;
+            barLabels(enabled: boolean): StackedBar<X, Y>;
+            barLabels(formatter: Formatter): StackedBar<X, Y>;
             _getAnimator(key: string): Animator.PlotAnimator;
             _getDrawer(key: string): any;
             _generateAttrToProjector(): any;
