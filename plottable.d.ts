--- conflicted
+++ resolved
@@ -2750,12 +2750,11 @@
              * @constructor
              */
             constructor();
-<<<<<<< HEAD
             computeLayout(origin?: Point, availableWidth?: number, availableHeight?: number): Pie<D>;
-            addDataset(keyOrDataset: any, dataset?: any): Pie<D>;
+            addDataset(dataset: Dataset): Pie<D>;
             protected _generateAttrToProjector(): AttributeToProjector;
             protected _getDrawer(key: string): Drawers.AbstractDrawer;
-            getAllPlotData(datasetKeys?: string | string[]): PlotData;
+            getAllPlotData(datasets?: Dataset[]): Plots.PlotData;
             sectorValue(): AccessorScaleBinding<D, number>;
             sectorValue(sectorValue: number | _Accessor): Plots.Pie<D>;
             sectorValue(sectorValue: D | _Accessor, sectorValueScale: Scale<D, number>): Plots.Pie<D>;
@@ -2768,13 +2767,6 @@
             destroy(): void;
             protected _updateExtents(): void;
             protected _extentsForScale<D>(scale: Scale<D, any>): D[][];
-=======
-            computeLayout(origin?: Point, availableWidth?: number, availableHeight?: number): Pie;
-            addDataset(dataset: Dataset): Pie;
-            protected _generateAttrToProjector(): AttributeToProjector;
-            protected _getDrawer(key: string): Drawers.AbstractDrawer;
-            getAllPlotData(datasets?: Dataset[]): Plots.PlotData;
->>>>>>> 0760ff2f
         }
     }
 }
