--- conflicted
+++ resolved
@@ -358,18 +358,6 @@
             copy(): Scale<D, R>;
             _updateExtent(plotProvidedKey: string, attr: string, extent: D[]): Scale<D, R>;
             _removeExtent(plotProvidedKey: string, attr: string): Scale<D, R>;
-        }
-    }
-}
-
-
-declare module Plottable {
-    module Animator {
-        interface IPlotAnimator {
-            animate(selection: any, attrToProjector: IAttributeToProjector): D3.Selection;
-        }
-        interface IPlotAnimatorMap {
-            [animatorKey: string]: IPlotAnimator;
         }
     }
 }
@@ -1149,6 +1137,18 @@
 
 declare module Plottable {
     module Animator {
+        interface IPlotAnimator {
+            animate(selection: any, attrToProjector: IAttributeToProjector): D3.Selection;
+        }
+        interface IPlotAnimatorMap {
+            [animatorKey: string]: IPlotAnimator;
+        }
+    }
+}
+
+
+declare module Plottable {
+    module Animator {
         class Null implements IPlotAnimator {
             animate(selection: any, attrToProjector: IAttributeToProjector): D3.Selection;
         }
@@ -1190,12 +1190,8 @@
 
 declare module Plottable {
     module Animator {
-<<<<<<< HEAD
         class Rect extends Base {
-=======
-        class Rect extends Default {
             static ANIMATED_ATTRIBUTES: string[];
->>>>>>> 5f9a9869
             isVertical: boolean;
             isReverse: boolean;
             constructor(isVertical?: boolean, isReverse?: boolean);
