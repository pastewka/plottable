
declare module Plottable {
    module _Util {
        module Methods {
            /**
             * Checks if x is between a and b.
             *
             * @param {number} x The value to test if in range
             * @param {number} a The beginning of the (inclusive) range
             * @param {number} b The ending of the (inclusive) range
             * @return {boolean} Whether x is in [a, b]
             */
            function inRange(x: number, a: number, b: number): boolean;
            /** Print a warning message to the console, if it is available.
             *
             * @param {string} The warnings to print
             */
            function warn(warning: string): void;
            /**
             * Takes two arrays of numbers and adds them together
             *
             * @param {number[]} alist The first array of numbers
             * @param {number[]} blist The second array of numbers
             * @return {number[]} An array of numbers where x[i] = alist[i] + blist[i]
             */
            function addArrays(alist: number[], blist: number[]): number[];
            /**
             * Takes two sets and returns the intersection
             *
             * Due to the fact that D3.Sets store strings internally, return type is always a string set
             *
             * @param {D3.Set<T>} set1 The first set
             * @param {D3.Set<T>} set2 The second set
             * @return {D3.Set<string>} A set that contains elements that appear in both set1 and set2
             */
            function intersection<T>(set1: D3.Set<T>, set2: D3.Set<T>): D3.Set<string>;
            /**
             * Take an accessor object (may be a string to be made into a key, or a value, or a color code)
             * and "activate" it by turning it into a function in (datum, index, metadata)
             */
            function accessorize(accessor: any): _Accessor;
            /**
             * Take an accessor object, activate it, and partially apply it to a Plot's datasource's metadata.
             * Temporarily always grabs the metadata of the first dataset.
             * HACKHACK #1089 - The accessor currently only grabs the first dataset's metadata
             */
            function _applyAccessor(accessor: _Accessor, plot: Plot.AbstractPlot): (d: any, i: number) => any;
            /**
             * Takes two sets and returns the union
             *
             * Due to the fact that D3.Sets store strings internally, return type is always a string set
             *
             * @param {D3.Set<T>} set1 The first set
             * @param {D3.Set<T>} set2 The second set
             * @return {D3.Set<string>} A set that contains elements that appear in either set1 or set2
             */
            function union<T>(set1: D3.Set<T>, set2: D3.Set<T>): D3.Set<string>;
            /**
             * Populates a map from an array of keys and a transformation function.
             *
             * @param {string[]} keys The array of keys.
             * @param {(string, number) => T} transform A transformation function to apply to the keys.
             * @return {D3.Map<T>} A map mapping keys to their transformed values.
             */
            function populateMap<T>(keys: string[], transform: (key: string, index: number) => T): D3.Map<T>;
            /**
             * Take an array of values, and return the unique values.
             * Will work iff ∀ a, b, a.toString() == b.toString() => a == b; will break on Object inputs
             *
             * @param {T[]} values The values to find uniqueness for
             * @return {T[]} The unique values
             */
            function uniq<T>(arr: T[]): T[];
            /**
             * Creates an array of length `count`, filled with value or (if value is a function), value()
             *
             * @param {any} value The value to fill the array with, or, if a function, a generator for values (called with index as arg)
             * @param {number} count The length of the array to generate
             * @return {any[]}
             */
            function createFilledArray<T>(value: T, count: number): T[];
            function createFilledArray<T>(func: (index?: number) => T, count: number): T[];
            /**
             * @param {T[][]} a The 2D array that will have its elements joined together.
             * @return {T[]} Every array in a, concatenated together in the order they appear.
             */
            function flatten<T>(a: T[][]): T[];
            /**
             * Check if two arrays are equal by strict equality.
             */
            function arrayEq<T>(a: T[], b: T[]): boolean;
            /**
             * @param {any} a Object to check against b for equality.
             * @param {any} b Object to check against a for equality.
             *
             * @returns {boolean} whether or not two objects share the same keys, and
             *          values associated with those keys. Values will be compared
             *          with ===.
             */
            function objEq(a: any, b: any): boolean;
            function max(arr: number[], default_val?: number): number;
            function max<T>(arr: T[], acc: (x: T) => number, default_val?: number): number;
            function min(arr: number[], default_val?: number): number;
            function min<T>(arr: T[], acc: (x: T) => number, default_val?: number): number;
        }
    }
}


declare module Plottable {
    module _Util {
        module OpenSource {
            /**
             * Returns the sortedIndex for inserting a value into an array.
             * Takes a number and an array of numbers OR an array of objects and an accessor that returns a number.
             * @param {number} value: The numerical value to insert
             * @param {any[]} arr: Array to find insertion index, can be number[] or any[] (if accessor provided)
             * @param {_Accessor} accessor: If provided, this function is called on members of arr to determine insertion index
             * @returns {number} The insertion index.
             * The behavior is undefined for arrays that are unsorted
             * If there are multiple valid insertion indices that maintain sorted order (e.g. addign 1 to [1,1,1,1,1]) then
             * the behavior must satisfy that the array is sorted post-insertion, but is otherwise unspecified.
             * This is a modified version of Underscore.js's implementation of sortedIndex.
             * Underscore.js is released under the MIT License:
             *  Copyright (c) 2009-2014 Jeremy Ashkenas, DocumentCloud and Investigative
             *  Reporters & Editors
             *
             *  Permission is hereby granted, free of charge, to any person
             *  obtaining a copy of this software and associated documentation
             *  files (the "Software"), to deal in the Software without
             *  restriction, including without limitation the rights to use,
             *  copy, modify, merge, publish, distribute, sublicense, and/or sell
             *  copies of the Software, and to permit persons to whom the
             *  Software is furnished to do so, subject to the following
             *  conditions:
             *
             *  The above copyright notice and this permission notice shall be
             *  included in all copies or substantial portions of the Software.
             *
             *  THE SOFTWARE IS PROVIDED "AS IS", WITHOUT WARRANTY OF ANY KIND,
             *  EXPRESS OR IMPLIED, INCLUDING BUT NOT LIMITED TO THE WARRANTIES
             *  OF MERCHANTABILITY, FITNESS FOR A PARTICULAR PURPOSE AND
             *  NONINFRINGEMENT. IN NO EVENT SHALL THE AUTHORS OR COPYRIGHT
             *  HOLDERS BE LIABLE FOR ANY CLAIM, DAMAGES OR OTHER LIABILITY,
             *  WHETHER IN AN ACTION OF CONTRACT, TORT OR OTHERWISE, ARISING
             *  FROM, OUT OF OR IN CONNECTION WITH THE SOFTWARE OR THE USE OR
             *  OTHER DEALINGS IN THE SOFTWARE.
             */
            function sortedIndex(val: number, arr: number[]): number;
            function sortedIndex(val: number, arr: any[], accessor: _Accessor): number;
        }
    }
}


declare module Plottable {
    module _Util {
        class IDCounter {
            increment(id: any): number;
            decrement(id: any): number;
            get(id: any): number;
        }
    }
}


declare module Plottable {
    module _Util {
        /**
         * An associative array that can be keyed by anything (inc objects).
         * Uses pointer equality checks which is why this works.
         * This power has a price: everything is linear time since it is actually backed by an array...
         */
        class StrictEqualityAssociativeArray {
            /**
             * Set a new key/value pair in the store.
             *
             * @param {any} key Key to set in the store
             * @param {any} value Value to set in the store
             * @return {boolean} True if key already in store, false otherwise
             */
            set(key: any, value: any): boolean;
            /**
             * Get a value from the store, given a key.
             *
             * @param {any} key Key associated with value to retrieve
             * @return {any} Value if found, undefined otherwise
             */
            get(key: any): any;
            /**
             * Test whether store has a value associated with given key.
             *
             * Will return true if there is a key/value entry,
             * even if the value is explicitly `undefined`.
             *
             * @param {any} key Key to test for presence of an entry
             * @return {boolean} Whether there was a matching entry for that key
             */
            has(key: any): boolean;
            /**
             * Return an array of the values in the key-value store
             *
             * @return {any[]} The values in the store
             */
            values(): any[];
            /**
             * Return an array of keys in the key-value store
             *
             * @return {any[]} The keys in the store
             */
            keys(): any[];
            /**
             * Execute a callback for each entry in the array.
             *
             * @param {(key: any, val?: any, index?: number) => any} callback The callback to eecute
             * @return {any[]} The results of mapping the callback over the entries
             */
            map(cb: (key?: any, val?: any, index?: number) => any): any[];
            /**
             * Delete a key from the key-value store. Return whether the key was present.
             *
             * @param {any} The key to remove
             * @return {boolean} Whether a matching entry was found and removed
             */
            delete(key: any): boolean;
        }
    }
}


declare module Plottable {
    module _Util {
        class Cache<T> {
            /**
             * @constructor
             *
             * @param {string} compute The function whose results will be cached.
             * @param {string} [canonicalKey] If present, when clear() is called,
             *        this key will be re-computed. If its result hasn't been changed,
             *        the cache will not be cleared.
             * @param {(v: T, w: T) => boolean} [valueEq]
             *        Used to determine if the value of canonicalKey has changed.
             *        If omitted, defaults to === comparision.
             */
            constructor(compute: (k: string) => T, canonicalKey?: string, valueEq?: (v: T, w: T) => boolean);
            /**
             * Attempt to look up k in the cache, computing the result if it isn't
             * found.
             *
             * @param {string} k The key to look up in the cache.
             * @return {T} The value associated with k; the result of compute(k).
             */
            get(k: string): T;
            /**
             * Reset the cache empty.
             *
             * If canonicalKey was provided at construction, compute(canonicalKey)
             * will be re-run. If the result matches what is already in the cache,
             * it will not clear the cache.
             *
             * @return {Cache<T>} The calling Cache.
             */
            clear(): Cache<T>;
        }
    }
}


declare module Plottable {
    module _Util {
        module Text {
            var HEIGHT_TEXT: string;
            interface Dimensions {
                width: number;
                height: number;
            }
            interface TextMeasurer {
                (s: string): Dimensions;
            }
            /**
             * Returns a quasi-pure function of typesignature (t: string) => Dimensions which measures height and width of text
             * in the given text selection
             *
             * @param {D3.Selection} selection: A temporary text selection that the string will be placed into for measurement.
             *                                  Will be removed on function creation and appended only for measurement.
             * @returns {Dimensions} width and height of the text
             */
            function getTextMeasurer(selection: D3.Selection): TextMeasurer;
            /**
             * This class will measure text by measuring each character individually,
             * then adding up the dimensions. It will also cache the dimensions of each
             * letter.
             */
            class CachingCharacterMeasurer {
                /**
                 * @param {string} s The string to be measured.
                 * @return {Dimensions} The width and height of the measured text.
                 */
                measure: TextMeasurer;
                /**
                 * @param {D3.Selection} textSelection The element that will have text inserted into
                 *        it in order to measure text. The styles present for text in
                 *        this element will to the text being measured.
                 */
                constructor(textSelection: D3.Selection);
                /**
                 * Clear the cache, if it seems that the text has changed size.
                 */
                clear(): CachingCharacterMeasurer;
            }
            /**
             * Gets a truncated version of a sting that fits in the available space, given the element in which to draw the text
             *
             * @param {string} text: The string to be truncated
             * @param {number} availableWidth: The available width, in pixels
             * @param {D3.Selection} element: The text element used to measure the text
             * @returns {string} text - the shortened text
             */
            function getTruncatedText(text: string, availableWidth: number, measurer: TextMeasurer): string;
            /**
             * Takes a line, a width to fit it in, and a text measurer. Will attempt to add ellipses to the end of the line,
             * shortening the line as required to ensure that it fits within width.
             */
            function addEllipsesToLine(line: string, width: number, measureText: TextMeasurer): string;
            function writeLineHorizontally(line: string, g: D3.Selection, width: number, height: number, xAlign?: string, yAlign?: string): {
                width: number;
                height: number;
            };
            function writeLineVertically(line: string, g: D3.Selection, width: number, height: number, xAlign?: string, yAlign?: string, rotation?: string): {
                width: number;
                height: number;
            };
            interface IWriteTextResult {
                textFits: boolean;
                usedWidth: number;
                usedHeight: number;
            }
            interface IWriteOptions {
                g: D3.Selection;
                xAlign: string;
                yAlign: string;
            }
            /**
             * @param {write} [IWriteOptions] If supplied, the text will be written
             *        To the given g. Will align the text vertically if it seems like
             *        that is appropriate.
             * Returns an IWriteTextResult with info on whether the text fit, and how much width/height was used.
             */
            function writeText(text: string, width: number, height: number, tm: TextMeasurer, orientation?: string, write?: IWriteOptions): IWriteTextResult;
        }
    }
}


declare module Plottable {
    module _Util {
        module WordWrap {
            interface WrappedText {
                originalText: string;
                lines: string[];
                textFits: boolean;
            }
            /**
             * Takes a block of text, a width and height to fit it in, and a 2-d text measurement function.
             * Wraps words and fits as much of the text as possible into the given width and height.
             */
            function breakTextToFitRect(text: string, width: number, height: number, measureText: Text.TextMeasurer): WrappedText;
            /**
             * Determines if it is possible to fit a given text within width without breaking any of the words.
             * Simple algorithm, split the text up into tokens, and make sure that the widest token doesn't exceed
             * allowed width.
             */
            function canWrapWithoutBreakingWords(text: string, width: number, widthMeasure: (s: string) => number): boolean;
        }
    }
}

declare module Plottable {
    module _Util {
        module DOM {
            /**
             * Gets the bounding box of an element.
             * @param {D3.Selection} element
             * @returns {SVGRed} The bounding box.
             */
            function getBBox(element: D3.Selection): SVGRect;
            var POLYFILL_TIMEOUT_MSEC: number;
            function requestAnimationFramePolyfill(fn: () => any): void;
            function isSelectionRemovedFromSVG(selection: D3.Selection): boolean;
            function getElementWidth(elem: HTMLScriptElement): number;
            function getElementHeight(elem: HTMLScriptElement): number;
            function getSVGPixelWidth(svg: D3.Selection): number;
            function translate(s: D3.Selection, x?: number, y?: number): any;
            function boxesOverlap(boxA: ClientRect, boxB: ClientRect): boolean;
        }
    }
}


declare module Plottable {
    interface Formatter {
        (d: any): string;
    }
    var MILLISECONDS_IN_ONE_DAY: number;
    module Formatters {
        /**
         * Creates a formatter for currency values.
         *
         * @param {number} [precision] The number of decimal places to show (default 2).
         * @param {string} [symbol] The currency symbol to use (default "$").
         * @param {boolean} [prefix] Whether to prepend or append the currency symbol (default true).
         * @param {boolean} [onlyShowUnchanged] Whether to return a value if value changes after formatting (default true).
         *
         * @returns {Formatter} A formatter for currency values.
         */
        function currency(precision?: number, symbol?: string, prefix?: boolean, onlyShowUnchanged?: boolean): (d: any) => string;
        /**
         * Creates a formatter that displays exactly [precision] decimal places.
         *
         * @param {number} [precision] The number of decimal places to show (default 3).
         * @param {boolean} [onlyShowUnchanged] Whether to return a value if value changes after formatting (default true).
         *
         * @returns {Formatter} A formatter that displays exactly [precision] decimal places.
         */
        function fixed(precision?: number, onlyShowUnchanged?: boolean): (d: any) => string;
        /**
         * Creates a formatter that formats numbers to show no more than
         * [precision] decimal places. All other values are stringified.
         *
         * @param {number} [precision] The number of decimal places to show (default 3).
         * @param {boolean} [onlyShowUnchanged] Whether to return a value if value changes after formatting (default true).
         *
         * @returns {Formatter} A formatter for general values.
         */
        function general(precision?: number, onlyShowUnchanged?: boolean): (d: any) => string;
        /**
         * Creates a formatter that stringifies its input.
         *
         * @returns {Formatter} A formatter that stringifies its input.
         */
        function identity(): (d: any) => string;
        /**
         * Creates a formatter for percentage values.
         * Multiplies the input by 100 and appends "%".
         *
         * @param {number} [precision] The number of decimal places to show (default 0).
         * @param {boolean} [onlyShowUnchanged] Whether to return a value if value changes after formatting (default true).
         *
         * @returns {Formatter} A formatter for percentage values.
         */
        function percentage(precision?: number, onlyShowUnchanged?: boolean): (d: any) => string;
        /**
         * Creates a formatter for values that displays [precision] significant figures
         * and puts SI notation.
         *
         * @param {number} [precision] The number of significant figures to show (default 3).
         *
         * @returns {Formatter} A formatter for SI values.
         */
        function siSuffix(precision?: number): (d: any) => string;
        /**
         * Creates a formatter that displays dates.
         *
         * @returns {Formatter} A formatter for time/date values.
         */
        function time(): (d: any) => string;
        /**
         * Creates a formatter for relative dates.
         *
         * @param {number} baseValue The start date (as epoch time) used in computing relative dates (default 0)
         * @param {number} increment The unit used in calculating relative date values (default MILLISECONDS_IN_ONE_DAY)
         * @param {string} label The label to append to the formatted string (default "")
         *
         * @returns {Formatter} A formatter for time/date values.
         */
        function relativeDate(baseValue?: number, increment?: number, label?: string): (d: any) => string;
    }
}


declare module Plottable {
    var version: string;
}


declare module Plottable {
    module Core {
        /**
         * Colors we use as defaults on a number of graphs.
         */
        class Colors {
            static CORAL_RED: string;
            static INDIGO: string;
            static ROBINS_EGG_BLUE: string;
            static FERN: string;
            static BURNING_ORANGE: string;
            static ROYAL_HEATH: string;
            static CONIFER: string;
            static CERISE_RED: string;
            static BRIGHT_SUN: string;
            static JACARTA: string;
            static PLOTTABLE_COLORS: string[];
        }
    }
}


declare module Plottable {
    module Core {
        /**
         * A class most other Plottable classes inherit from, in order to have a
         * unique ID.
         */
        class PlottableObject {
            _plottableID: number;
        }
    }
}


declare module Plottable {
    module Core {
        /**
         * This interface represents anything in Plottable which can have a listener attached.
         * Listeners attach by referencing the Listenable's broadcaster, and calling registerListener
         * on it.
         *
         * e.g.:
         * listenable: Plottable.Listenable;
         * listenable.broadcaster.registerListener(callbackToCallOnBroadcast)
         */
        interface Listenable {
            broadcaster: Broadcaster;
        }
        /**
         * This interface represents the callback that should be passed to the Broadcaster on a Listenable.
         *
         * The callback will be called with the attached Listenable as the first object, and optional arguments
         * as the subsequent arguments.
         *
         * The Listenable is passed as the first argument so that it is easy for the callback to reference the
         * current state of the Listenable in the resolution logic.
         */
        interface BroadcasterCallback {
            (listenable: Listenable, ...args: any[]): any;
        }
        /**
         * The Broadcaster class is owned by an Listenable. Third parties can register and deregister listeners
         * from the broadcaster. When the broadcaster.broadcast method is activated, all registered callbacks are
         * called. The registered callbacks are called with the registered Listenable that the broadcaster is attached
         * to, along with optional arguments passed to the `broadcast` method.
         *
         * The listeners are called synchronously.
         */
        class Broadcaster extends PlottableObject {
            listenable: Listenable;
            /**
             * Constructs a broadcaster, taking the Listenable that the broadcaster will be attached to.
             *
             * @constructor
             * @param {Listenable} listenable The Listenable-object that this broadcaster is attached to.
             */
            constructor(listenable: Listenable);
            /**
             * Registers a callback to be called when the broadcast method is called. Also takes a key which
             * is used to support deregistering the same callback later, by passing in the same key.
             * If there is already a callback associated with that key, then the callback will be replaced.
             *
             * @param key The key associated with the callback. Key uniqueness is determined by deep equality.
             * @param {BroadcasterCallback} callback A callback to be called when the Scale's domain changes.
             * @returns {Broadcaster} this object
             */
            registerListener(key: any, callback: BroadcasterCallback): Broadcaster;
            /**
             * Call all listening callbacks, optionally with arguments passed through.
             *
             * @param ...args A variable number of optional arguments
             * @returns {Broadcaster} this object
             */
            broadcast(...args: any[]): Broadcaster;
            /**
             * Deregisters the callback associated with a key.
             *
             * @param key The key to deregister.
             * @returns {Broadcaster} this object
             */
            deregisterListener(key: any): Broadcaster;
            /**
             * Deregisters all listeners and callbacks associated with the broadcaster.
             *
             * @returns {Broadcaster} this object
             */
            deregisterAllListeners(): void;
        }
    }
}


declare module Plottable {
    class Dataset extends Core.PlottableObject implements Core.Listenable {
        broadcaster: any;
        /**
         * Constructs a new set.
         *
         * A Dataset is mostly just a wrapper around an any[], Dataset is the
         * data you're going to plot.
         *
         * @constructor
         * @param {any[]} data The data for this DataSource (default = []).
         * @param {any} metadata An object containing additional information (default = {}).
         */
        constructor(data?: any[], metadata?: any);
        /**
         * Gets the data.
         *
         * @returns {DataSource|any[]} The calling DataSource, or the current data.
         */
        data(): any[];
        /**
         * Sets the data.
         *
         * @param {any[]} data The new data.
         * @returns {Dataset} The calling Dataset.
         */
        data(data: any[]): Dataset;
        /**
         * Get the metadata.
         *
         * @returns {any} the current
         * metadata.
         */
        metadata(): any;
        /**
         * Set the metadata.
         *
         * @param {any} metadata The new metadata.
         * @returns {Dataset} The calling Dataset.
         */
        metadata(metadata: any): Dataset;
        _getExtent(accessor: _Accessor, typeCoercer: (d: any) => any): any[];
    }
}


declare module Plottable {
    module Core {
        module RenderController {
            module RenderPolicy {
                /**
                 * A policy to render components.
                 */
                interface RenderPolicy {
                    render(): any;
                }
                /**
                 * Never queue anything, render everything immediately. Useful for
                 * debugging, horrible for performance.
                 */
                class Immediate implements RenderPolicy {
                    render(): void;
                }
                /**
                 * The default way to render, which only tries to render every frame
                 * (usually, 1/60th of a second).
                 */
                class AnimationFrame implements RenderPolicy {
                    render(): void;
                }
                /**
                 * Renders with `setTimeout`. This is generally an inferior way to render
                 * compared to `requestAnimationFrame`, but it's still there if you want
                 * it.
                 */
                class Timeout implements RenderPolicy {
                    _timeoutMsec: number;
                    render(): void;
                }
            }
        }
    }
}


declare module Plottable {
    module Core {
        /**
         * The RenderController is responsible for enqueueing and synchronizing
         * layout and render calls for Plottable components.
         *
         * Layouts and renders occur inside an animation callback
         * (window.requestAnimationFrame if available).
         *
         * If you require immediate rendering, call RenderController.flush() to
         * perform enqueued layout and rendering serially.
         *
         * If you want to always have immediate rendering (useful for debugging),
         * call
         * ```typescript
         * Plottable.Core.RenderController.setRenderPolicy(
         *   new Plottable.Core.RenderController.RenderPolicy.Immediate()
         * );
         * ```
         */
        module RenderController {
            var _renderPolicy: RenderPolicy.RenderPolicy;
            function setRenderPolicy(policy: string): void;
            function setRenderPolicy(policy: RenderPolicy.RenderPolicy): void;
            /**
             * If the RenderController is enabled, we enqueue the component for
             * render. Otherwise, it is rendered immediately.
             *
             * @param {AbstractComponent} component Any Plottable component.
             */
            function registerToRender(c: Component.AbstractComponent): void;
            /**
             * If the RenderController is enabled, we enqueue the component for
             * layout and render. Otherwise, it is rendered immediately.
             *
             * @param {AbstractComponent} component Any Plottable component.
             */
            function registerToComputeLayout(c: Component.AbstractComponent): void;
            /**
             * Render everything that is waiting to be rendered right now, instead of
             * waiting until the next frame.
             *
             * Useful to call when debugging.
             */
            function flush(): void;
        }
    }
}


declare module Plottable {
    module Core {
        /**
         * The ResizeBroadcaster will broadcast a notification to any registered
         * components when the window is resized.
         *
         * The broadcaster and single event listener are lazily constructed.
         *
         * Upon resize, the _resized flag will be set to true until after the next
         * flush of the RenderController. This is used, for example, to disable
         * animations during resize.
         */
        module ResizeBroadcaster {
            /**
             * Checks if the window has been resized and the RenderController
             * has not yet been flushed.
             *
             * @returns {boolean} If the window has been resized/RenderController
             * has not yet been flushed.
             */
            function resizing(): boolean;
            /**
             * Sets that it is not resizing anymore. Good if it stubbornly thinks
             * it is still resizing, or for cancelling the effects of resizing
             * prematurely.
             */
            function clearResizing(): void;
            /**
             * Registers a component.
             *
             * When the window is resized, ._invalidateLayout() is invoked on the
             * component, which will enqueue the component for layout and rendering
             * with the RenderController.
             *
             * @param {Component} component Any Plottable component.
             */
            function register(c: Component.AbstractComponent): void;
            /**
             * Deregisters the components.
             *
             * The component will no longer receive updates on window resize.
             *
             * @param {Component} component Any Plottable component.
             */
            function deregister(c: Component.AbstractComponent): void;
        }
    }
}

declare module Plottable {
    interface DatasetInterface {
        data: any[];
        metadata: Metadata;
    }
    interface Metadata {
        cssClass?: string;
        color?: string;
    }
    interface _Accessor {
        (datum: any, index?: number, metadata?: any): any;
    }
    /**
     * A function to map across the data in a DataSource. For example, if your
     * data looked like `{foo: 5, bar: 6}`, then a popular function might be
     * `function(d) { return d.foo; }`.
     *
     * Index, if used, will be the index of the datum in the array.
     */
    interface AppliedAccessor {
        (datum?: any, index?: number): any;
    }
    interface _Projector {
        accessor: _Accessor;
        scale?: Scale.AbstractScale<any, any>;
        attribute: string;
    }
    /**
     * A mapping from attributes ("x", "fill", etc.) to the functions that get
     * that information out of the data.
     *
     * So if my data looks like `{foo: 5, bar: 6}` and I want the radius to scale
     * with both `foo` and `bar`, an entry in this type might be `{"r":
     * function(d) { return foo + bar; }`.
     */
    interface AttributeToProjector {
        [attrToSet: string]: AppliedAccessor;
    }
    /**
     * A simple bounding box.
     */
    interface SelectionArea {
        xMin: number;
        xMax: number;
        yMin: number;
        yMax: number;
    }
    interface _SpaceRequest {
        width: number;
        height: number;
        wantsWidth: boolean;
        wantsHeight: boolean;
    }
    interface _PixelArea {
        xMin: number;
        xMax: number;
        yMin: number;
        yMax: number;
    }
    /**
     * The range of your current data. For example, [1, 2, 6, -5] has the Extent
     * `{min: -5, max: 6}`.
     *
     * The point of this type is to hopefully replace the less-elegant `[min,
     * max]` extents produced by d3.
     */
    interface Extent {
        min: number;
        max: number;
    }
    /**
     * A simple location on the screen.
     */
    interface Point {
        x: number;
        y: number;
    }
    /**
     * A key that is also coupled with a dataset and a drawer.
     */
    interface DatasetDrawerKey {
        dataset: Dataset;
        drawer: _Drawer.AbstractDrawer;
        key: string;
    }
}


declare module Plottable {
    class Domainer {
        /**
         * Constructs a new Domainer.
         *
         * @constructor
         * @param {(extents: any[][]) => any[]} combineExtents
         *        If present, this function will be used by the Domainer to merge
         *        all the extents that are present on a scale.
         *
         *        A plot may draw multiple things relative to a scale, e.g.
         *        different stocks over time. The plot computes their extents,
         *        which are a [min, max] pair. combineExtents is responsible for
         *        merging them all into one [min, max] pair. It defaults to taking
         *        the min of the first elements and the max of the second arguments.
         */
        constructor(combineExtents?: (extents: any[][]) => any[]);
        /**
         * @param {any[][]} extents The list of extents to be reduced to a single
         *        extent.
         * @param {QuantitativeScale} scale
         *        Since nice() must do different things depending on Linear, Log,
         *        or Time scale, the scale must be passed in for nice() to work.
         * @returns {any[]} The domain, as a merging of all exents, as a [min, max]
         *                 pair.
         */
        computeDomain(extents: any[][], scale: Scale.AbstractQuantitative<any>): any[];
        /**
         * Sets the Domainer to pad by a given ratio.
         *
         * @param {number} padProportion Proportionally how much bigger the
         *         new domain should be (0.05 = 5% larger).
         *
         *         A domainer will pad equal visual amounts on each side.
         *         On a linear scale, this means both sides are padded the same
         *         amount: [10, 20] will be padded to [5, 25].
         *         On a log scale, the top will be padded more than the bottom, so
         *         [10, 100] will be padded to [1, 1000].
         *
         * @returns {Domainer} The calling Domainer.
         */
        pad(padProportion?: number): Domainer;
        /**
         * Adds a padding exception, a value that will not be padded at either end of the domain.
         *
         * Eg, if a padding exception is added at x=0, then [0, 100] will pad to [0, 105] instead of [-2.5, 102.5].
         * If a key is provided, it will be registered under that key with standard map semantics. (Overwrite / remove by key)
         * If a key is not provided, it will be added with set semantics (Can be removed by value)
         *
         * @param {any} exception The padding exception to add.
         * @param {string} key The key to register the exception under.
         * @returns {Domainer} The calling domainer
         */
        addPaddingException(exception: any, key?: string): Domainer;
        /**
         * Removes a padding exception, allowing the domain to pad out that value again.
         *
         * If a string is provided, it is assumed to be a key and the exception associated with that key is removed.
         * If a non-string is provdied, it is assumed to be an unkeyed exception and that exception is removed.
         *
         * @param {any} keyOrException The key for the value to remove, or the value to remove
         * @return {Domainer} The calling domainer
         */
        removePaddingException(keyOrException: any): Domainer;
        /**
         * Adds an included value, a value that must be included inside the domain.
         *
         * Eg, if a value exception is added at x=0, then [50, 100] will expand to [0, 100] rather than [50, 100].
         * If a key is provided, it will be registered under that key with standard map semantics. (Overwrite / remove by key)
         * If a key is not provided, it will be added with set semantics (Can be removed by value)
         *
         * @param {any} value The included value to add.
         * @param {string} key The key to register the value under.
         * @returns {Domainer} The calling domainer
         */
        addIncludedValue(value: any, key?: string): Domainer;
        /**
         * Remove an included value, allowing the domain to not include that value gain again.
         *
         * If a string is provided, it is assumed to be a key and the value associated with that key is removed.
         * If a non-string is provdied, it is assumed to be an unkeyed value and that value is removed.
         *
         * @param {any} keyOrException The key for the value to remove, or the value to remove
         * @return {Domainer} The calling domainer
         */
        removeIncludedValue(valueOrKey: any): Domainer;
        /**
         * Extends the scale's domain so it starts and ends with "nice" values.
         *
         * @param {number} count The number of ticks that should fit inside the new domain.
         * @return {Domainer} The calling Domainer.
         */
        nice(count?: number): Domainer;
    }
}


declare module Plottable {
    module Scale {
        class AbstractScale<D, R> extends Core.PlottableObject implements Core.Listenable {
            _d3Scale: D3.Scale.Scale;
            _autoDomainAutomatically: boolean;
            broadcaster: any;
            _rendererAttrID2Extent: {
                [x: string]: D[];
            };
            _typeCoercer: (d: any) => any;
            /**
             * Constructs a new Scale.
             *
             * A Scale is a wrapper around a D3.Scale.Scale. A Scale is really just a
             * function. Scales have a domain (input), a range (output), and a function
             * from domain to range.
             *
             * @constructor
             * @param {D3.Scale.Scale} scale The D3 scale backing the Scale.
             */
            constructor(scale: D3.Scale.Scale);
            _getAllExtents(): D[][];
            _getExtent(): D[];
            /**
             * Modifies the domain on the scale so that it includes the extent of all
             * perspectives it depends on. This will normally happen automatically, but
             * if you set domain explicitly with `plot.domain(x)`, you will need to
             * call this function if you want the domain to neccessarily include all
             * the data.
             *
             * Extent: The [min, max] pair for a Scale.Quantitative, all covered
             * strings for a Scale.Ordinal.
             *
             * Perspective: A combination of a Dataset and an Accessor that
             * represents a view in to the data.
             *
             * @returns {Scale} The calling Scale.
             */
            autoDomain(): AbstractScale<D, R>;
            _autoDomainIfAutomaticMode(): void;
            /**
             * Computes the range value corresponding to a given domain value. In other
             * words, apply the function to value.
             *
             * @param {R} value A domain value to be scaled.
             * @returns {R} The range value corresponding to the supplied domain value.
             */
            scale(value: D): R;
            /**
             * Gets the domain.
             *
             * @returns {D[]} The current domain.
             */
            domain(): D[];
            /**
             * Sets the domain.
             *
             * @param {D[]} values If provided, the new value for the domain. On
             * a QuantitativeScale, this is a [min, max] pair, or a [max, min] pair to
             * make the function decreasing. On Scale.Ordinal, this is an array of all
             * input values.
             * @returns {Scale} The calling Scale.
             */
            domain(values: D[]): AbstractScale<D, R>;
            _getDomain(): any[];
            _setDomain(values: D[]): void;
            /**
             * Gets the range.
             *
             * In the case of having a numeric range, it will be a [min, max] pair. In
             * the case of string range (e.g. Scale.InterpolatedColor), it will be a
             * list of all possible outputs.
             *
             * @returns {R[]} The current range.
             */
            range(): R[];
            /**
             * Sets the range.
             *
             * In the case of having a numeric range, it will be a [min, max] pair. In
             * the case of string range (e.g. Scale.InterpolatedColor), it will be a
             * list of all possible outputs.
             *
             * @param {R[]} values If provided, the new values for the range.
             * @returns {Scale} The calling Scale.
             */
            range(values: R[]): AbstractScale<D, R>;
            /**
             * Constructs a copy of the Scale with the same domain and range but without
             * any registered listeners.
             *
             * @returns {Scale} A copy of the calling Scale.
             */
            copy(): AbstractScale<D, R>;
            /**
             * When a renderer determines that the extent of a projector has changed,
             * it will call this function. This function should ensure that
             * the scale has a domain at least large enough to include extent.
             *
             * @param {number} rendererID A unique indentifier of the renderer sending
             *                 the new extent.
             * @param {string} attr The attribute being projected, e.g. "x", "y0", "r"
             * @param {D[]} extent The new extent to be included in the scale.
             */
            _updateExtent(plotProvidedKey: string, attr: string, extent: D[]): AbstractScale<D, R>;
            _removeExtent(plotProvidedKey: string, attr: string): AbstractScale<D, R>;
        }
    }
}


declare module Plottable {
    module Scale {
        class AbstractQuantitative<D> extends AbstractScale<D, number> {
            _d3Scale: D3.Scale.QuantitativeScale;
            _numTicks: number;
            _PADDING_FOR_IDENTICAL_DOMAIN: number;
            _userSetDomainer: boolean;
            _domainer: Domainer;
            _typeCoercer: (d: any) => number;
            /**
             * Constructs a new QuantitativeScale.
             *
             * A QuantitativeScale is a Scale that maps anys to numbers. It
             * is invertible and continuous.
             *
             * @constructor
             * @param {D3.Scale.QuantitativeScale} scale The D3 QuantitativeScale
             * backing the QuantitativeScale.
             */
            constructor(scale: D3.Scale.QuantitativeScale);
            _getExtent(): D[];
            /**
             * Retrieves the domain value corresponding to a supplied range value.
             *
             * @param {number} value: A value from the Scale's range.
             * @returns {D} The domain value corresponding to the supplied range value.
             */
            invert(value: number): D;
            /**
             * Creates a copy of the QuantitativeScale with the same domain and range but without any registered list.
             *
             * @returns {AbstractQuantitative} A copy of the calling QuantitativeScale.
             */
            copy(): AbstractQuantitative<D>;
            domain(): D[];
            domain(values: D[]): AbstractQuantitative<D>;
            _setDomain(values: D[]): void;
            /**
             * Sets or gets the QuantitativeScale's output interpolator
             *
             * @param {D3.Transition.Interpolate} [factory] The output interpolator to use.
             * @returns {D3.Transition.Interpolate|AbstractQuantitative} The current output interpolator, or the calling QuantitativeScale.
             */
            interpolate(): D3.Transition.Interpolate;
            interpolate(factory: D3.Transition.Interpolate): AbstractQuantitative<D>;
            /**
             * Sets the range of the QuantitativeScale and sets the interpolator to d3.interpolateRound.
             *
             * @param {number[]} values The new range value for the range.
             */
            rangeRound(values: number[]): AbstractQuantitative<D>;
            /**
             * Gets the clamp status of the QuantitativeScale (whether to cut off values outside the ouput range).
             *
             * @returns {boolean} The current clamp status.
             */
            clamp(): boolean;
            /**
             * Sets the clamp status of the QuantitativeScale (whether to cut off values outside the ouput range).
             *
             * @param {boolean} clamp Whether or not to clamp the QuantitativeScale.
             * @returns {AbstractQuantitative} The calling QuantitativeScale.
             */
            clamp(clamp: boolean): AbstractQuantitative<D>;
            /**
             * Gets a set of tick values spanning the domain.
             *
             * @param {number} [count] The approximate number of ticks to generate.
             *                         If not supplied, the number specified by
             *                         numTicks() is used instead.
             * @returns {any[]} The generated ticks.
             */
            ticks(count?: number): any[];
            /**
             * Gets the default number of ticks.
             *
             * @returns {number} The default number of ticks.
             */
            numTicks(): number;
            /**
             * Sets the default number of ticks to generate.
             *
             * @param {number} count The new default number of ticks.
             * @returns {Quantitative} The calling QuantitativeScale.
             */
            numTicks(count: number): AbstractQuantitative<D>;
            /**
             * Given a domain, expands its domain onto "nice" values, e.g. whole
             * numbers.
             */
            _niceDomain(domain: any[], count?: number): any[];
            /**
             * Gets a Domainer of a scale. A Domainer is responsible for combining
             * multiple extents into a single domain.
             *
             * @return {Domainer} The scale's current domainer.
             */
            domainer(): Domainer;
            /**
             * Sets a Domainer of a scale. A Domainer is responsible for combining
             * multiple extents into a single domain.
             *
             * When you set domainer, we assume that you know what you want the domain
             * to look like better that we do. Ensuring that the domain is padded,
             * includes 0, etc., will be the responsability of the new domainer.
             *
             * @param {Domainer} domainer If provided, the new domainer.
             * @return {AbstractQuantitative} The calling QuantitativeScale.
             */
            domainer(domainer: Domainer): AbstractQuantitative<D>;
            _defaultExtent(): any[];
        }
    }
}


declare module Plottable {
    module Scale {
        class Linear extends AbstractQuantitative<number> {
            /**
             * Constructs a new LinearScale.
             *
             * This scale maps from domain to range with a simple `mx + b` formula.
             *
             * @constructor
             * @param {D3.Scale.LinearScale} [scale] The D3 LinearScale backing the
             * LinearScale. If not supplied, uses a default scale.
             */
            constructor();
            constructor(scale: D3.Scale.LinearScale);
            /**
             * Constructs a copy of the LinearScale with the same domain and range but
             * without any registered listeners.
             *
             * @returns {Linear} A copy of the calling LinearScale.
             */
            copy(): Linear;
        }
    }
}


declare module Plottable {
    module Scale {
        class Log extends AbstractQuantitative<number> {
            /**
             * Constructs a new Scale.Log.
             *
             * Warning: Log is deprecated; if possible, use ModifiedLog. Log scales are
             * very unstable due to the fact that they can't handle 0 or negative
             * numbers. The only time when you would want to use a Log scale over a
             * ModifiedLog scale is if you're plotting very small data, such as all
             * data < 1.
             *
             * @constructor
             * @param {D3.Scale.LogScale} [scale] The D3 Scale.Log backing the Scale.Log. If not supplied, uses a default scale.
             */
            constructor();
            constructor(scale: D3.Scale.LogScale);
            /**
             * Creates a copy of the Scale.Log with the same domain and range but without any registered listeners.
             *
             * @returns {Log} A copy of the calling Log.
             */
            copy(): Log;
            _defaultExtent(): number[];
        }
    }
}


declare module Plottable {
    module Scale {
        class ModifiedLog extends AbstractQuantitative<number> {
            /**
             * Creates a new Scale.ModifiedLog.
             *
             * A ModifiedLog scale acts as a regular log scale for large numbers.
             * As it approaches 0, it gradually becomes linear. This means that the
             * scale won't freak out if you give it 0 or a negative number, where an
             * ordinary Log scale would.
             *
             * However, it does mean that scale will be effectively linear as values
             * approach 0. If you want very small values on a log scale, you should use
             * an ordinary Scale.Log instead.
             *
             * @constructor
             * @param {number} [base]
             *        The base of the log. Defaults to 10, and must be > 1.
             *
             *        For base <= x, scale(x) = log(x).
             *
             *        For 0 < x < base, scale(x) will become more and more
             *        linear as it approaches 0.
             *
             *        At x == 0, scale(x) == 0.
             *
             *        For negative values, scale(-x) = -scale(x).
             */
            constructor(base?: number);
            scale(x: number): number;
            invert(x: number): number;
            _getDomain(): number[];
            _setDomain(values: number[]): void;
            ticks(count?: number): number[];
            copy(): ModifiedLog;
            _niceDomain(domain: any[], count?: number): any[];
            /**
             * Gets whether or not to return tick values other than powers of base.
             *
             * This defaults to false, so you'll normally only see ticks like
             * [10, 100, 1000]. If you turn it on, you might see ticks values
             * like [10, 50, 100, 500, 1000].
             * @returns {boolean} the current setting.
             */
            showIntermediateTicks(): boolean;
            /**
             * Sets whether or not to return ticks values other than powers or base.
             *
             * @param {boolean} show If provided, the desired setting.
             * @returns {ModifiedLog} The calling ModifiedLog.
             */
            showIntermediateTicks(show: boolean): ModifiedLog;
        }
    }
}


declare module Plottable {
    module Scale {
        class Ordinal extends AbstractScale<string, number> {
            _d3Scale: D3.Scale.OrdinalScale;
            _typeCoercer: (d: any) => any;
            /**
             * Creates an OrdinalScale.
             *
             * An OrdinalScale maps strings to numbers. A common use is to map the
             * labels of a bar plot (strings) to their pixel locations (numbers).
             *
             * @constructor
             */
            constructor(scale?: D3.Scale.OrdinalScale);
            _getExtent(): string[];
            domain(): string[];
            domain(values: string[]): Ordinal;
            _setDomain(values: string[]): void;
            range(): number[];
            range(values: number[]): Ordinal;
            /**
             * Returns the width of the range band. Only valid when rangeType is set to "bands".
             *
             * @returns {number} The range band width or 0 if rangeType isn't "bands".
             */
            rangeBand(): number;
            innerPadding(): number;
            fullBandStartAndWidth(v: string): number[];
            /**
             * Get the range type.
             *
             * @returns {string} The current range type.
             */
            rangeType(): string;
            /**
             * Set the range type.
             *
             * @param {string} rangeType If provided, either "points" or "bands" indicating the
             *     d3 method used to generate range bounds.
             * @param {number} [outerPadding] If provided, the padding outside the range,
             *     proportional to the range step.
             * @param {number} [innerPadding] If provided, the padding between bands in the range,
             *     proportional to the range step. This parameter is only used in
             *     "bands" type ranges.
             * @returns {Ordinal} The calling Ordinal.
             */
            rangeType(rangeType: string, outerPadding?: number, innerPadding?: number): Ordinal;
            copy(): Ordinal;
        }
    }
}


declare module Plottable {
    module Scale {
        class Color extends AbstractScale<string, string> {
            /**
             * Constructs a ColorScale.
             *
             * @constructor
             * @param {string} [scaleType] the type of color scale to create
             *     (Category10/Category20/Category20b/Category20c).
             * See https://github.com/mbostock/d3/wiki/Ordinal-Scales#categorical-colors
             */
            constructor(scaleType?: string);
            _getExtent(): string[];
        }
    }
}


declare module Plottable {
    module Scale {
        class Time extends AbstractQuantitative<any> {
            _typeCoercer: (d: any) => any;
            /**
             * Constructs a TimeScale.
             *
             * A TimeScale maps Date objects to numbers.
             *
             * @constructor
             * @param {D3.Scale.Time} scale The D3 LinearScale backing the Scale.Time. If not supplied, uses a default scale.
             */
            constructor();
            constructor(scale: D3.Scale.LinearScale);
            _tickInterval(interval: D3.Time.Interval, step?: number): any[];
            _setDomain(values: any[]): void;
            copy(): Time;
            _defaultExtent(): any[];
        }
    }
}


declare module Plottable {
    module Scale {
        /**
         * This class implements a color scale that takes quantitive input and
         * interpolates between a list of color values. It returns a hex string
         * representing the interpolated color.
         *
         * By default it generates a linear scale internally.
         */
        class InterpolatedColor extends AbstractScale<number, string> {
            /**
             * Constructs an InterpolatedColorScale.
             *
             * An InterpolatedColorScale maps numbers evenly to color strings.
             *
             * @constructor
             * @param {string|string[]} colorRange the type of color scale to
             *     create. Default is "reds". @see {@link colorRange} for further
             *     options.
             * @param {string} scaleType the type of underlying scale to use
             *     (linear/pow/log/sqrt). Default is "linear". @see {@link scaleType}
             *     for further options.
             */
            constructor(colorRange?: any, scaleType?: string);
            /**
             * Gets the color range.
             *
             * @returns {string[]} the current color values for the range as strings.
             */
            colorRange(): string[];
            /**
             * Sets the color range.
             *
             * @param {string|string[]} [colorRange]. If provided and if colorRange is one of
             * (reds/blues/posneg), uses the built-in color groups. If colorRange is an
             * array of strings with at least 2 values (e.g. ["#FF00FF", "red",
             * "dodgerblue"], the resulting scale will interpolate between the color
             * values across the domain.
             * @returns {InterpolatedColor} The calling InterpolatedColor.
             */
            colorRange(colorRange: any): InterpolatedColor;
            /**
             * Gets the internal scale type.
             *
             * @returns {string} The current scale type.
             */
            scaleType(): string;
            /**
             * Sets the internal scale type.
             *
             * @param {string} scaleType If provided, the type of d3 scale to use internally.  (linear/log/sqrt/pow).
             * @returns {InterpolatedColor} The calling InterpolatedColor.
             */
            scaleType(scaleType: string): InterpolatedColor;
            autoDomain(): InterpolatedColor;
        }
    }
}


declare module Plottable {
    module _Util {
        class ScaleDomainCoordinator<D> {
            /**
             * Constructs a ScaleDomainCoordinator.
             *
             * @constructor
             * @param {Scale[]} scales A list of scales whose domains should be linked.
             */
            constructor(scales: Scale.AbstractScale<D, any>[]);
            rescale(scale: Scale.AbstractScale<D, any>): void;
        }
    }
}


declare module Plottable {
    module _Drawer {
        class AbstractDrawer {
            _renderArea: D3.Selection;
            key: string;
            /**
             * Constructs a Drawer
             *
             * @constructor
             * @param{string} key The key associated with this Drawer
             */
            constructor(key: string);
            /**
             * Removes the Drawer and its renderArea
             */
            remove(): void;
            /**
             * Draws the data into the renderArea using the attrHash for attributes
             *
             * @param{any[]} data The data to be drawn
             * @param{attrHash} AttributeToProjector The list of attributes to set on the data
             */
            draw(data: any[], attrToProjector: AttributeToProjector, animator?: Animator.Null): void;
        }
    }
}


declare module Plottable {
    module _Drawer {
        class Arc extends AbstractDrawer {
            draw(data: any[], attrToProjector: AttributeToProjector, animator?: Animator.Null): void;
        }
    }
}


declare module Plottable {
    module _Drawer {
        class Area extends AbstractDrawer {
            draw(data: any[], attrToProjector: AttributeToProjector): void;
        }
    }
}


declare module Plottable {
    module _Drawer {
        class Rect extends AbstractDrawer {
            draw(data: any[], attrToProjector: AttributeToProjector, animator?: Animator.Null): void;
        }
    }
}


declare module Plottable {
    module Component {
        class AbstractComponent extends Core.PlottableObject {
            static AUTORESIZE_BY_DEFAULT: boolean;
            _element: D3.Selection;
            _content: D3.Selection;
            _backgroundContainer: D3.Selection;
            _foregroundContainer: D3.Selection;
            clipPathEnabled: boolean;
            _parent: AbstractComponentContainer;
            _xAlignProportion: number;
            _yAlignProportion: number;
            _fixedHeightFlag: boolean;
            _fixedWidthFlag: boolean;
            _isSetup: boolean;
            _isAnchored: boolean;
            /**
             * Attaches the Component as a child of a given a DOM element. Usually only directly invoked on root-level Components.
             *
             * @param {D3.Selection} element A D3 selection consisting of the element to anchor under.
             */
            _anchor(element: D3.Selection): void;
            /**
             * Creates additional elements as necessary for the Component to function.
             * Called during _anchor() if the Component's element has not been created yet.
             * Override in subclasses to provide additional functionality.
             */
            _setup(): void;
            _requestedSpace(availableWidth: number, availableHeight: number): _SpaceRequest;
            /**
             * Computes the size, position, and alignment from the specified values.
             * If no parameters are supplied and the component is a root node,
             * they are inferred from the size of the component's element.
             *
             * @param {number} xOrigin x-coordinate of the origin of the component
             * @param {number} yOrigin y-coordinate of the origin of the component
             * @param {number} availableWidth available width for the component to render in
             * @param {number} availableHeight available height for the component to render in
             */
            _computeLayout(xOrigin?: number, yOrigin?: number, availableWidth?: number, availableHeight?: number): void;
            _render(): void;
            _scheduleComputeLayout(): void;
            _doRender(): void;
            _invalidateLayout(): void;
            /**
             * Renders the Component into a given DOM element. The element must be as <svg>.
             *
             * @param {String|D3.Selection} element A D3 selection or a selector for getting the element to render into.
             * @returns {Component} The calling component.
             */
            renderTo(selector: String): AbstractComponent;
            renderTo(element: D3.Selection): AbstractComponent;
            /**
             * Causes the Component to recompute layout and redraw. If passed arguments, will resize the root SVG it lives in.
             *
             * This function should be called when CSS changes could influence the size
             * of the components, e.g. changing the font size.
             *
             * @param {number} [availableWidth]  - the width of the container element
             * @param {number} [availableHeight] - the height of the container element
             * @returns {Component} The calling component.
             */
            resize(width?: number, height?: number): AbstractComponent;
            /**
             * Enables or disables resize on window resizes.
             *
             * If enabled, window resizes will enqueue this component for a re-layout
             * and re-render. Animations are disabled during window resizes when auto-
             * resize is enabled.
             *
             * @param {boolean} flag Enable (true) or disable (false) auto-resize.
             * @returns {Component} The calling component.
             */
            autoResize(flag: boolean): AbstractComponent;
            /**
             * Sets the x alignment of the Component. This will be used if the
             * Component is given more space than it needs.
             *
             * For example, you may want to make a Legend postition itself it the top
             * right, so you would call `legend.xAlign("right")` and
             * `legend.yAlign("top")`.
             *
             * @param {string} alignment The x alignment of the Component (one of ["left", "center", "right"]).
             * @returns {Component} The calling Component.
             */
            xAlign(alignment: string): AbstractComponent;
            /**
             * Sets the y alignment of the Component. This will be used if the
             * Component is given more space than it needs.
             *
             * For example, you may want to make a Legend postition itself it the top
             * right, so you would call `legend.xAlign("right")` and
             * `legend.yAlign("top")`.
             *
             * @param {string} alignment The x alignment of the Component (one of ["top", "center", "bottom"]).
             * @returns {Component} The calling Component.
             */
            yAlign(alignment: string): AbstractComponent;
            /**
             * Sets the x offset of the Component. This will be used if the Component
             * is given more space than it needs.
             *
             * @param {number} offset The desired x offset, in pixels, from the left
             * side of the container.
             * @returns {Component} The calling Component.
             */
            xOffset(offset: number): AbstractComponent;
            /**
             * Sets the y offset of the Component. This will be used if the Component
             * is given more space than it needs.
             *
             * @param {number} offset The desired y offset, in pixels, from the top
             * side of the container.
             * @returns {Component} The calling Component.
             */
            yOffset(offset: number): AbstractComponent;
            /**
             * Attaches an Interaction to the Component, so that the Interaction will listen for events on the Component.
             *
             * @param {Interaction} interaction The Interaction to attach to the Component.
             * @returns {Component} The calling Component.
             */
            registerInteraction(interaction: Interaction.AbstractInteraction): AbstractComponent;
            /**
             * Adds/removes a given CSS class to/from the Component, or checks if the Component has a particular CSS class.
             *
             * @param {string} cssClass The CSS class to add/remove/check for.
             * @param {boolean} addClass Whether to add or remove the CSS class. If not supplied, checks for the CSS class.
             * @returns {boolean|Component} Whether the Component has the given CSS class, or the calling Component (if addClass is supplied).
             */
            classed(cssClass: string): boolean;
            classed(cssClass: string, addClass: boolean): AbstractComponent;
            /**
             * Checks if the Component has a fixed width or false if it grows to fill available space.
             * Returns false by default on the base Component class.
             *
             * @returns {boolean} Whether the component has a fixed width.
             */
            _isFixedWidth(): boolean;
            /**
             * Checks if the Component has a fixed height or false if it grows to fill available space.
             * Returns false by default on the base Component class.
             *
             * @returns {boolean} Whether the component has a fixed height.
             */
            _isFixedHeight(): boolean;
            /**
             * Merges this Component with another Component, returning a
             * ComponentGroup. This is used to layer Components on top of each other.
             *
             * There are four cases:
             * Component + Component: Returns a ComponentGroup with both components inside it.
             * ComponentGroup + Component: Returns the ComponentGroup with the Component appended.
             * Component + ComponentGroup: Returns the ComponentGroup with the Component prepended.
             * ComponentGroup + ComponentGroup: Returns a new ComponentGroup with two ComponentGroups inside it.
             *
             * @param {Component} c The component to merge in.
             * @returns {ComponentGroup} The relevant ComponentGroup out of the above four cases.
             */
            merge(c: AbstractComponent): Group;
            /**
             * Detaches a Component from the DOM. The component can be reused.
             *
             * This should only be used if you plan on reusing the calling
             * Components. Otherwise, use remove().
             *
             * @returns The calling Component.
             */
            detach(): AbstractComponent;
            /**
             * Removes a Component from the DOM and disconnects it from everything it's
             * listening to (effectively destroying it).
             */
            remove(): void;
            /**
             * Return the width of the component
             *
             * @return {number} width of the component
             */
            width(): number;
            /**
             * Return the height of the component
             *
             * @return {number} height of the component
             */
            height(): number;
        }
    }
}


declare module Plottable {
    module Component {
        class AbstractComponentContainer extends AbstractComponent {
            _components: AbstractComponent[];
            _anchor(element: D3.Selection): void;
            _render(): void;
            _removeComponent(c: AbstractComponent): void;
            _addComponent(c: AbstractComponent, prepend?: boolean): boolean;
            /**
             * Returns a list of components in the ComponentContainer.
             *
             * @returns {Component[]} the contained Components
             */
            components(): AbstractComponent[];
            /**
             * Returns true iff the ComponentContainer is empty.
             *
             * @returns {boolean} Whether the calling ComponentContainer is empty.
             */
            empty(): boolean;
            /**
             * Detaches all components contained in the ComponentContainer, and
             * empties the ComponentContainer.
             *
             * @returns {ComponentContainer} The calling ComponentContainer
             */
            detachAll(): AbstractComponentContainer;
            remove(): void;
        }
    }
}


declare module Plottable {
    module Component {
        class Group extends AbstractComponentContainer {
            /**
             * Constructs a GroupComponent.
             *
             * A GroupComponent is a set of Components that will be rendered on top of
             * each other. When you call Component.merge(Component), it creates and
             * returns a GroupComponent.
             *
             * @constructor
             * @param {Component[]} components The Components in the Group (default = []).
             */
            constructor(components?: AbstractComponent[]);
            _requestedSpace(offeredWidth: number, offeredHeight: number): _SpaceRequest;
            merge(c: AbstractComponent): Group;
            _computeLayout(xOrigin?: number, yOrigin?: number, availableWidth?: number, availableHeight?: number): Group;
            _isFixedWidth(): boolean;
            _isFixedHeight(): boolean;
        }
    }
}


declare module Plottable {
    module Axis {
        class AbstractAxis extends Component.AbstractComponent {
            /**
             * The css class applied to each end tick mark (the line on the end tick).
             */
            static END_TICK_MARK_CLASS: string;
            /**
             * The css class applied to each tick mark (the line on the tick).
             */
            static TICK_MARK_CLASS: string;
            /**
             * The css class applied to each tick label (the text associated with the tick).
             */
            static TICK_LABEL_CLASS: string;
            _tickMarkContainer: D3.Selection;
            _tickLabelContainer: D3.Selection;
            _baseline: D3.Selection;
            _scale: Scale.AbstractScale<any, number>;
            _formatter: Formatter;
            _orientation: string;
            _computedWidth: number;
            _computedHeight: number;
            /**
             * Constructs an axis. An axis is a wrapper around a scale for rendering.
             *
             * @constructor
             * @param {Scale} scale The scale for this axis to render.
             * @param {string} orientation One of ["top", "left", "bottom", "right"];
             * on which side the axis will appear. On most axes, this is either "left"
             * or "bottom".
             * @param {Formatter} Data is passed through this formatter before being
             * displayed.
             */
            constructor(scale: Scale.AbstractScale<any, number>, orientation: string, formatter?: (d: any) => string);
            remove(): void;
            _isHorizontal(): boolean;
            _computeWidth(): number;
            _computeHeight(): number;
            _requestedSpace(offeredWidth: number, offeredHeight: number): _SpaceRequest;
            _isFixedHeight(): boolean;
            _isFixedWidth(): boolean;
            _rescale(): void;
            _computeLayout(xOffset?: number, yOffset?: number, availableWidth?: number, availableHeight?: number): void;
            _setup(): void;
            _getTickValues(): any[];
            _doRender(): void;
            _generateBaselineAttrHash(): {
                x1: number;
                y1: number;
                x2: number;
                y2: number;
            };
            _generateTickMarkAttrHash(isEndTickMark?: boolean): {
                x1: any;
                y1: any;
                x2: any;
                y2: any;
            };
            _invalidateLayout(): void;
            _setDefaultAlignment(): void;
            /**
             * Gets the current formatter on the axis. Data is passed through the
             * formatter before being displayed.
             *
             * @returns {Formatter} The calling Axis, or the current
             * Formatter.
             */
            formatter(): Formatter;
            /**
             * Sets the current formatter on the axis. Data is passed through the
             * formatter before being displayed.
             *
             * @param {Formatter} formatter If provided, data will be passed though `formatter(data)`.
             * @returns {Axis} The calling Axis.
             */
            formatter(formatter: Formatter): AbstractAxis;
            /**
             * Gets the current tick mark length.
             *
             * @returns {number} the current tick mark length.
             */
            tickLength(): number;
            /**
             * Sets the current tick mark length.
             *
             * @param {number} length If provided, length of each tick.
             * @returns {Axis} The calling Axis.
             */
            tickLength(length: number): AbstractAxis;
            /**
             * Gets the current end tick mark length.
             *
             * @returns {number} The current end tick mark length.
             */
            endTickLength(): number;
            /**
             * Sets the end tick mark length.
             *
             * @param {number} length If provided, the length of the end ticks.
             * @returns {BaseAxis} The calling Axis.
             */
            endTickLength(length: number): AbstractAxis;
            _maxLabelTickLength(): number;
            /**
             * Gets the padding between each tick mark and its associated label.
             *
             * @returns {number} the current padding.
             * length.
             */
            tickLabelPadding(): number;
            /**
             * Sets the padding between each tick mark and its associated label.
             *
             * @param {number} padding If provided, the desired padding.
             * @returns {Axis} The calling Axis.
             */
            tickLabelPadding(padding: number): AbstractAxis;
            /**
             * Gets the size of the gutter (the extra space between the tick
             * labels and the outer edge of the axis).
             *
             * @returns {number} the current gutter.
             * length.
             */
            gutter(): number;
            /**
             * Sets the size of the gutter (the extra space between the tick
             * labels and the outer edge of the axis).
             *
             * @param {number} size If provided, the desired gutter.
             * @returns {Axis} The calling Axis.
             */
            gutter(size: number): AbstractAxis;
            /**
             * Gets the orientation of the Axis.
             *
             * @returns {number} the current orientation.
             */
            orient(): string;
            /**
             * Sets the orientation of the Axis.
             *
             * @param {number} newOrientation If provided, the desired orientation
             * (top/bottom/left/right).
             * @returns {Axis} The calling Axis.
             */
            orient(newOrientation: string): AbstractAxis;
            /**
             * Gets whether the Axis is currently set to show the first and last
             * tick labels.
             *
             * @returns {boolean} whether or not the last
             * tick labels are showing.
             */
            showEndTickLabels(): boolean;
            /**
             * Sets whether the Axis is currently set to show the first and last tick
             * labels.
             *
             * @param {boolean} show Whether or not to show the first and last
             * labels.
             * @returns {Axis} The calling Axis.
             */
            showEndTickLabels(show: boolean): AbstractAxis;
            _hideEndTickLabels(): void;
            _hideOverlappingTickLabels(): void;
        }
    }
}


declare module Plottable {
    module Axis {
        interface _TimeInterval {
            timeUnit: D3.Time.Interval;
            step: number;
            formatString: string;
        }
        class Time extends AbstractAxis {
            _majorTickLabels: D3.Selection;
            _minorTickLabels: D3.Selection;
            _scale: Scale.Time;
            static _minorIntervals: _TimeInterval[];
            static _majorIntervals: _TimeInterval[];
            /**
             * Constructs a TimeAxis.
             *
             * A TimeAxis is used for rendering a TimeScale.
             *
             * @constructor
             * @param {TimeScale} scale The scale to base the Axis on.
             * @param {string} orientation The orientation of the Axis (top/bottom)
             */
            constructor(scale: Scale.Time, orientation: string);
            _computeHeight(): number;
            _setup(): void;
            _getTickIntervalValues(interval: _TimeInterval): any[];
            _getTickValues(): any[];
            _measureTextHeight(container: D3.Selection): number;
            _doRender(): Time;
        }
    }
}


declare module Plottable {
    module Axis {
        class Numeric extends AbstractAxis {
            _scale: Scale.AbstractQuantitative<number>;
            /**
             * Constructs a NumericAxis.
             *
             * Just as an CategoryAxis is for rendering an OrdinalScale, a NumericAxis
             * is for rendering a QuantitativeScale.
             *
             * @constructor
             * @param {QuantitativeScale} scale The QuantitativeScale to base the axis on.
             * @param {string} orientation The orientation of the QuantitativeScale (top/bottom/left/right)
             * @param {Formatter} formatter A function to format tick labels (default Formatters.general(3, false)).
             */
            constructor(scale: Scale.AbstractQuantitative<number>, orientation: string, formatter?: (d: any) => string);
            _setup(): void;
            _computeWidth(): number;
            _computeHeight(): number;
            _getTickValues(): any[];
            _rescale(): void;
            _doRender(): void;
            /**
             * Gets the tick label position relative to the tick marks.
             *
             * @returns {string} The current tick label position.
             */
            tickLabelPosition(): string;
            /**
             * Sets the tick label position relative to the tick marks.
             *
             * @param {string} position If provided, the relative position of the tick label.
             *                          [top/center/bottom] for a vertical NumericAxis,
             *                          [left/center/right] for a horizontal NumericAxis.
             *                          Defaults to center.
             * @returns {Numeric} The calling Axis.Numeric.
             */
            tickLabelPosition(position: string): Numeric;
            /**
             * Gets whether or not the tick labels at the end of the graph are
             * displayed when partially cut off.
             *
             * @param {string} orientation Where on the scale to change tick labels.
             *                 On a "top" or "bottom" axis, this can be "left" or
             *                 "right". On a "left" or "right" axis, this can be "top"
             *                 or "bottom".
             * @returns {boolean} The current setting.
             */
            showEndTickLabel(orientation: string): boolean;
            /**
             * Sets whether or not the tick labels at the end of the graph are
             * displayed when partially cut off.
             *
             * @param {string} orientation If provided, where on the scale to change tick labels.
             *                 On a "top" or "bottom" axis, this can be "left" or
             *                 "right". On a "left" or "right" axis, this can be "top"
             *                 or "bottom".
             * @param {boolean} show Whether or not the given tick should be
             * displayed.
             * @returns {Numeric} The calling NumericAxis.
             */
            showEndTickLabel(orientation: string, show: boolean): Numeric;
        }
    }
}


declare module Plottable {
    module Axis {
        class Category extends AbstractAxis {
            _scale: Scale.Ordinal;
            /**
             * Constructs a CategoryAxis.
             *
             * A CategoryAxis takes an OrdinalScale and includes word-wrapping
             * algorithms and advanced layout logic to try to display the scale as
             * efficiently as possible.
             *
             * @constructor
             * @param {OrdinalScale} scale The scale to base the Axis on.
             * @param {string} orientation The orientation of the Axis (top/bottom/left/right) (default = "bottom").
             * @param {Formatter} formatter The Formatter for the Axis (default Formatters.identity())
             */
            constructor(scale: Scale.Ordinal, orientation?: string, formatter?: (d: any) => string);
            _setup(): void;
            _rescale(): void;
            _requestedSpace(offeredWidth: number, offeredHeight: number): _SpaceRequest;
            _getTickValues(): string[];
            /**
             * Sets the angle for the tick labels. Right now vertical-left (-90), horizontal (0), and vertical-right (90) are the only options.
             * @param {number} angle The angle for the ticks
             * @returns {Category} The calling Category Axis.
             *
             * Warning - this is not currently well supported and is likely to behave badly unless all the tick labels are short.
             * See tracking at https://github.com/palantir/plottable/issues/504
             */
            tickLabelAngle(angle: number): Category;
            /**
             * Gets the tick label angle
             * @returns {number} the tick label angle
             */
            tickLabelAngle(): number;
            _doRender(): Category;
            _computeLayout(xOrigin?: number, yOrigin?: number, availableWidth?: number, availableHeight?: number): void;
        }
    }
}


declare module Plottable {
    module Component {
        class Label extends AbstractComponent {
            /**
             * Creates a Label.
             *
             * A label is component that renders just text. The most common use of
             * labels is to create a title or axis labels.
             *
             * @constructor
             * @param {string} displayText The text of the Label (default = "").
             * @param {string} orientation The orientation of the Label (horizontal/left/right) (default = "horizontal").
             */
            constructor(displayText?: string, orientation?: string);
            /**
             * Sets the horizontal side the label will go to given the label is given more space that it needs
             *
             * @param {string} alignment The new setting, one of `["left", "center",
             * "right"]`. Defaults to `"center"`.
             * @returns {Label} The calling Label.
             */
            xAlign(alignment: string): Label;
            /**
             * Sets the vertical side the label will go to given the label is given more space that it needs
             *
             * @param {string} alignment The new setting, one of `["top", "center",
             * "bottom"]`. Defaults to `"center"`.
             * @returns {Label} The calling Label.
             */
            yAlign(alignment: string): Label;
            _requestedSpace(offeredWidth: number, offeredHeight: number): _SpaceRequest;
            _setup(): void;
            /**
             * Gets the current text on the Label.
             *
             * @returns {string} the text on the label.
             */
            text(): string;
            /**
             * Sets the current text on the Label.
             *
             * @param {string} displayText If provided, the new text for the Label.
             * @returns {Label} The calling Label.
             */
            text(displayText: string): Label;
            /**
             * Gets the orientation of the Label.
             *
             * @returns {string} the current orientation.
             */
            orient(): string;
            /**
             * Sets the orientation of the Label.
             *
             * @param {string} newOrientation If provided, the desired orientation
             * (horizontal/left/right).
             * @returns {Label} The calling Label.
             */
            orient(newOrientation: string): Label;
            _doRender(): void;
            _computeLayout(xOffset?: number, yOffset?: number, availableWidth?: number, availableHeight?: number): Label;
        }
        class TitleLabel extends Label {
            /**
             * Creates a TitleLabel, a type of label made for rendering titles.
             *
             * @constructor
             */
            constructor(text?: string, orientation?: string);
        }
        class AxisLabel extends Label {
            /**
             * Creates a AxisLabel, a type of label made for rendering axis labels.
             *
             * @constructor
             */
            constructor(text?: string, orientation?: string);
        }
    }
}


declare module Plottable {
    module Component {
        interface ToggleCallback {
            (datum: string, newState: boolean): any;
        }
        interface HoverCallback {
            (datum?: string): any;
        }
        class Legend extends AbstractComponent {
            /**
             * The css class applied to each legend row
             */
            static SUBELEMENT_CLASS: string;
            /**
             * Constructs a Legend.
             *
             * A legend consists of a series of legend rows, each with a color and label taken from the `colorScale`.
             * The rows will be displayed in the order of the `colorScale` domain.
             * This legend also allows interactions, through the functions `toggleCallback` and `hoverCallback`
             * Setting a callback will also put classes on the individual rows.
             *
             * @constructor
             * @param {ColorScale} colorScale
             */
            constructor(colorScale?: Scale.Color);
            remove(): void;
            /**
             * Gets the toggle callback from the Legend.
             *
             * This callback is associated with toggle events, which trigger when a legend row is clicked.
             * Internally, this will change the state of of the row from "toggled-on" to "toggled-off" and vice versa.
             * Setting a callback will also set a class to each individual legend row as "toggled-on" or "toggled-off".
             * Call with argument of null to remove the callback. This will also remove the above classes to legend rows.
             *
             * @returns {ToggleCallback} The current toggle callback.
             */
            toggleCallback(): ToggleCallback;
            /**
             * Assigns a toggle callback to the Legend.
             *
             * This callback is associated with toggle events, which trigger when a legend row is clicked.
             * Internally, this will change the state of of the row from "toggled-on" to "toggled-off" and vice versa.
             * Setting a callback will also set a class to each individual legend row as "toggled-on" or "toggled-off".
             * Call with argument of null to remove the callback. This will also remove the above classes to legend rows.
             *
             * @param {ToggleCallback} callback The new callback function.
             * @returns {Legend} The calling Legend.
             */
            toggleCallback(callback: ToggleCallback): Legend;
            /**
             * Gets the hover callback from the Legend.
             *
             * This callback is associated with hover events, which trigger when the mouse enters or leaves a legend row
             * Setting a callback will also set the class "hover" to all legend row,
             * as well as the class "focus" to the legend row being hovered over.
             * Call with argument of null to remove the callback. This will also remove the above classes to legend rows.
             *
             * @returns {HoverCallback} The new current hover callback.
             */
            hoverCallback(): HoverCallback;
            /**
             * Assigns a hover callback to the Legend.
             *
             * This callback is associated with hover events, which trigger when the mouse enters or leaves a legend row
             * Setting a callback will also set the class "hover" to all legend row,
             * as well as the class "focus" to the legend row being hovered over.
             * Call with argument of null to remove the callback. This will also remove the above classes to legend rows.
             *
             * @param {HoverCallback} callback If provided, the new callback function.
             * @returns {Legend} The calling Legend.
             */
            hoverCallback(callback: HoverCallback): Legend;
            /**
             * Gets the current color scale from the Legend.
             *
             * @returns {ColorScale} The current color scale.
             */
            scale(): Scale.Color;
            /**
             * Assigns a new color scale to the Legend.
             *
             * @param {Scale.Color} scale If provided, the new scale.
             * @returns {Legend} The calling Legend.
             */
            scale(scale: Scale.Color): Legend;
            _computeLayout(xOrigin?: number, yOrigin?: number, availableWidth?: number, availableHeight?: number): void;
            _requestedSpace(offeredWidth: number, offeredHeight: number): _SpaceRequest;
            _doRender(): void;
        }
    }
}


declare module Plottable {
    module Component {
        class HorizontalLegend extends AbstractComponent {
            /**
             * The css class applied to each legend row
             */
            static LEGEND_ROW_CLASS: string;
            /**
             * The css class applied to each legend entry
             */
            static LEGEND_ENTRY_CLASS: string;
            /**
             * Creates a Horizontal Legend.
             *
             * The legend consists of a series of legend entries, each with a color and label taken from the `colorScale`.
             * The entries will be displayed in the order of the `colorScale` domain.
             *
             * @constructor
             * @param {Scale.Color} colorScale
             */
            constructor(colorScale: Scale.Color);
            remove(): void;
            _requestedSpace(offeredWidth: number, offeredHeight: number): _SpaceRequest;
            _doRender(): void;
        }
    }
}


declare module Plottable {
    module Component {
        class Gridlines extends AbstractComponent {
            /**
             * Creates a set of Gridlines.
             * @constructor
             *
             * @param {QuantitativeScale} xScale The scale to base the x gridlines on. Pass null if no gridlines are desired.
             * @param {QuantitativeScale} yScale The scale to base the y gridlines on. Pass null if no gridlines are desired.
             */
            constructor(xScale: Scale.AbstractQuantitative<any>, yScale: Scale.AbstractQuantitative<any>);
            remove(): Gridlines;
            _setup(): void;
            _doRender(): void;
        }
    }
}


declare module Plottable {
    module Component {
        interface _IterateLayoutResult {
            colProportionalSpace: number[];
            rowProportionalSpace: number[];
            guaranteedWidths: number[];
            guaranteedHeights: number[];
            wantsWidth: boolean;
            wantsHeight: boolean;
        }
        class Table extends AbstractComponentContainer {
            /**
             * Constructs a Table.
             *
             * A Table is used to combine multiple Components in the form of a grid. A
             * common case is combining a y-axis, x-axis, and the plotted data via
             * ```typescript
             * new Table([[yAxis, plot],
             *            [null,  xAxis]]);
             * ```
             *
             * @constructor
             * @param {Component[][]} [rows] A 2-D array of the Components to place in the table.
             * null can be used if a cell is empty. (default = [])
             */
            constructor(rows?: AbstractComponent[][]);
            /**
             * Adds a Component in the specified cell. The cell must be unoccupied.
             *
             * For example, instead of calling `new Table([[a, b], [null, c]])`, you
             * could call
             * ```typescript
             * var table = new Table();
             * table.addComponent(0, 0, a);
             * table.addComponent(0, 1, b);
             * table.addComponent(1, 1, c);
             * ```
             *
             * @param {number} row The row in which to add the Component.
             * @param {number} col The column in which to add the Component.
             * @param {Component} component The Component to be added.
             * @returns {Table} The calling Table.
             */
            addComponent(row: number, col: number, component: AbstractComponent): Table;
            _removeComponent(component: AbstractComponent): void;
            _requestedSpace(offeredWidth: number, offeredHeight: number): _SpaceRequest;
            _computeLayout(xOffset?: number, yOffset?: number, availableWidth?: number, availableHeight?: number): void;
            /**
             * Sets the row and column padding on the Table.
             *
             * @param {number} rowPadding The padding above and below each row, in pixels.
             * @param {number} colPadding the padding to the left and right of each column, in pixels.
             * @returns {Table} The calling Table.
             */
            padding(rowPadding: number, colPadding: number): Table;
            /**
             * Sets the layout weight of a particular row.
             * Space is allocated to rows based on their weight. Rows with higher weights receive proportionally more space.
             *
             * A common case would be to have one graph take up 2/3rds of the space,
             * and the other graph take up 1/3rd.
             *
             * @param {number} index The index of the row.
             * @param {number} weight The weight to be set on the row.
             * @returns {Table} The calling Table.
             */
            rowWeight(index: number, weight: number): Table;
            /**
             * Sets the layout weight of a particular column.
             * Space is allocated to columns based on their weight. Columns with higher weights receive proportionally more space.
             *
             * A common case would be to have one graph take up 2/3rds of the space,
             * and the other graph take up 1/3rd.
             *
             * @param {number} index The index of the column.
             * @param {number} weight The weight to be set on the column.
             * @returns {Table} The calling Table.
             */
            colWeight(index: number, weight: number): Table;
            _isFixedWidth(): boolean;
            _isFixedHeight(): boolean;
        }
    }
}


declare module Plottable {
    module Plot {
        class AbstractPlot extends Component.AbstractComponent {
            _dataChanged: boolean;
            _key2DatasetDrawerKey: D3.Map<DatasetDrawerKey>;
            _datasetKeysInOrder: string[];
            _renderArea: D3.Selection;
            _projectors: {
                [x: string]: _Projector;
            };
            _animate: boolean;
            _animators: Animator.PlotAnimatorMap;
            _ANIMATION_DURATION: number;
            /**
             * Constructs a Plot.
             *
             * Plots render data. Common example include Plot.Scatter, Plot.Bar, and Plot.Line.
             *
             * A bare Plot has a DataSource and any number of projectors, which take
             * data and "project" it onto the Plot, such as "x", "y", "fill", "r".
             *
             * @constructor
             * @param {any[]|Dataset} [dataset] If provided, the data or Dataset to be associated with this Plot.
             */
            constructor();
            _anchor(element: D3.Selection): void;
            _setup(): void;
            remove(): void;
            /**
             * Adds a dataset to this plot. Identify this dataset with a key.
             *
             * A key is automatically generated if not supplied.
             *
             * @param {string} [key] The key of the dataset.
             * @param {any[]|Dataset} dataset dataset to add.
             * @returns {Plot} The calling Plot.
             */
            addDataset(key: string, dataset: Dataset): AbstractPlot;
            addDataset(key: string, dataset: any[]): AbstractPlot;
            addDataset(dataset: Dataset): AbstractPlot;
            addDataset(dataset: any[]): AbstractPlot;
            _addDataset(key: string, dataset: Dataset): void;
            _getDrawer(key: string): _Drawer.AbstractDrawer;
            _getAnimator(drawer: _Drawer.AbstractDrawer, index: number): Animator.PlotAnimator;
            _onDatasetUpdate(): void;
            /**
             * Sets an attribute of every data point.
             *
             * Here's a common use case:
             * ```typescript
             * plot.attr("r", function(d) { return d.foo; });
             * ```
             * This will set the radius of each datum `d` to be `d.foo`.
             *
             * @param {string} attrToSet The attribute to set across each data
             * point. Popular examples include "x", "y", "r". Scales that inherit from
             * Plot define their meaning.
             *
             * @param {Function|string|any} accessor Function to apply to each element
             * of the dataSource. If a Function, use `accessor(d, i)`. If a string,
             * `d[accessor]` is used. If anything else, use `accessor` as a constant
             * across all data points.
             *
             * @param {Scale.AbstractScale} scale If provided, the result of the accessor
             * is passed through the scale, such as `scale.scale(accessor(d, i))`.
             *
             * @returns {Plot} The calling Plot.
             */
            attr(attrToSet: string, accessor: any, scale?: Scale.AbstractScale<any, any>): AbstractPlot;
            /**
             * Identical to plot.attr
             */
            project(attrToSet: string, accessor: any, scale?: Scale.AbstractScale<any, any>): AbstractPlot;
            _generateAttrToProjector(): AttributeToProjector;
            _doRender(): void;
            /**
             * Enables or disables animation.
             *
             * @param {boolean} enabled Whether or not to animate.
             */
            animate(enabled: boolean): AbstractPlot;
            detach(): AbstractPlot;
            /**
             * This function makes sure that all of the scales in this._projectors
             * have an extent that includes all the data that is projected onto them.
             */
            _updateScaleExtents(): void;
            _updateScaleExtent(attr: string): void;
            /**
             * Applies attributes to the selection.
             *
             * If animation is enabled and a valid animator's key is specified, the
             * attributes are applied with the animator. Otherwise, they are applied
             * immediately to the selection.
             *
             * The animation will not animate during auto-resize renders.
             *
             * @param {D3.Selection} selection The selection of elements to update.
             * @param {string} animatorKey The key for the animator.
             * @param {AttributeToProjector} attrToProjector The set of attributes to set on the selection.
             * @returns {D3.Selection} The resulting selection (potentially after the transition)
             */
            _applyAnimatedAttributes(selection: any, animatorKey: string, attrToProjector: AttributeToProjector): any;
            /**
             * Get the animator associated with the specified Animator key.
             *
             * @return {PlotAnimator} The Animator for the specified key.
             */
            animator(animatorKey: string): Animator.PlotAnimator;
            /**
             * Set the animator associated with the specified Animator key.
             *
             * @param {string} animatorKey The key for the Animator.
             * @param {PlotAnimator} animator An Animator to be assigned to
             * the specified key.
             * @returns {Plot} The calling Plot.
             */
            animator(animatorKey: string, animator: Animator.PlotAnimator): AbstractPlot;
            /**
             * Gets the dataset order by key
             *
             * @returns {string[]} A string array of the keys in order
             */
            datasetOrder(): string[];
            /**
             * Sets the dataset order by key
             *
             * @param {string[]} order If provided, a string array which represents the order of the keys.
             * This must be a permutation of existing keys.
             *
             * @returns {Plot} The calling Plot.
             */
            datasetOrder(order: string[]): AbstractPlot;
            /**
             * Removes a dataset by string key
             *
             * @param {string} key The key of the dataset
             * @return {Plot} The calling Plot.
             */
<<<<<<< HEAD
            removeDataset(key: string): AbstractPlot;
=======
            removeDataset(key: string): Plot;
            /**
             * Remove a dataset given the dataset itself
             *
             * @param {Dataset} dataset The dataset to remove
             * @return {Plot} The calling Plot.
             */
            removeDataset(dataset: Dataset): Plot;
            /**
             * Remove a dataset given the underlying data array
             *
             * @param {any[]} dataArray The data to remove
             * @return {Plot} The calling Plot.
             */
            removeDataset(dataArray: any[]): Plot;
            _removeDataset(key: string): Plot;
>>>>>>> d594fd88
            datasets(): Dataset[];
            _getDrawersInOrder(): _Drawer.AbstractDrawer[];
            _paint(): void;
        }
    }
}


declare module Plottable {
    module Plot {
        class Pie extends AbstractPlot {
            /**
             * Constructs a PiePlot.
             *
             * @constructor
             */
            constructor();
            _computeLayout(xOffset?: number, yOffset?: number, availableWidth?: number, availableHeight?: number): void;
            _addDataset(key: string, dataset: Dataset): void;
            _generateAttrToProjector(): AttributeToProjector;
            _getDrawer(key: string): _Drawer.AbstractDrawer;
            _paint(): void;
        }
    }
}


declare module Plottable {
    module Plot {
        class AbstractXYPlot<X, Y> extends AbstractPlot {
            _xScale: Scale.AbstractScale<X, number>;
            _yScale: Scale.AbstractScale<Y, number>;
            /**
             * Constructs an XYPlot.
             *
             * An XYPlot is a plot from drawing 2-dimensional data. Common examples
             * include Scale.Line and Scale.Bar.
             *
             * @constructor
             * @param {any[]|Dataset} [dataset] The data or Dataset to be associated with this Renderer.
             * @param {Scale} xScale The x scale to use.
             * @param {Scale} yScale The y scale to use.
             */
            constructor(xScale: Scale.AbstractScale<X, number>, yScale: Scale.AbstractScale<Y, number>);
            /**
             * @param {string} attrToSet One of ["x", "y"] which determines the point's
             * x and y position in the Plot.
             */
            project(attrToSet: string, accessor: any, scale?: Scale.AbstractScale<any, any>): AbstractXYPlot<X, Y>;
            _computeLayout(xOffset?: number, yOffset?: number, availableWidth?: number, availableHeight?: number): void;
            _updateXDomainer(): void;
            _updateYDomainer(): void;
        }
    }
}


declare module Plottable {
    module Plot {
        class Scatter<X, Y> extends AbstractXYPlot<X, Y> {
            _animators: Animator.PlotAnimatorMap;
            /**
             * Constructs a ScatterPlot.
             *
             * @constructor
             * @param {DatasetInterface | any} dataset The dataset to render.
             * @param {Scale} xScale The x scale to use.
             * @param {Scale} yScale The y scale to use.
             */
            constructor(xScale: Scale.AbstractScale<X, number>, yScale: Scale.AbstractScale<Y, number>);
            /**
             * @param {string} attrToSet One of ["x", "y", "cx", "cy", "r",
             * "fill"]. "cx" and "cy" are aliases for "x" and "y". "r" is the datum's
             * radius, and "fill" is the CSS color of the datum.
             */
            project(attrToSet: string, accessor: any, scale?: Scale.AbstractScale<any, any>): Scatter<X, Y>;
            _generateAttrToProjector(): AttributeToProjector;
            _paint(): void;
        }
    }
}


declare module Plottable {
    module Plot {
        class Grid extends AbstractXYPlot<string, string> {
            _colorScale: Scale.AbstractScale<any, string>;
            _xScale: Scale.Ordinal;
            _yScale: Scale.Ordinal;
            _animators: Animator.PlotAnimatorMap;
            /**
             * Constructs a GridPlot.
             *
             * A GridPlot is used to shade a grid of data. Each datum is a cell on the
             * grid, and the datum can control what color it is.
             *
             * @constructor
             * @param {Scale.Ordinal} xScale The x scale to use.
             * @param {Scale.Ordinal} yScale The y scale to use.
             * @param {Scale.Color|Scale.InterpolatedColor} colorScale The color scale
             * to use for each grid cell.
             */
            constructor(xScale: Scale.Ordinal, yScale: Scale.Ordinal, colorScale: Scale.AbstractScale<any, string>);
            _addDataset(key: string, dataset: Dataset): void;
            /**
             * @param {string} attrToSet One of ["x", "y", "fill"]. If "fill" is used,
             * the data should return a valid CSS color.
             */
            project(attrToSet: string, accessor: any, scale?: Scale.AbstractScale<any, any>): Grid;
            _paint(): void;
        }
    }
}


declare module Plottable {
    module Plot {
        class AbstractBarPlot<X, Y> extends AbstractXYPlot<X, Y> {
            static _BarAlignmentToFactor: {
                [x: string]: number;
            };
            _baseline: D3.Selection;
            _baselineValue: number;
            _barAlignmentFactor: number;
            _isVertical: boolean;
            _animators: Animator.PlotAnimatorMap;
            /**
             * Constructs a BarPlot.
             *
             * @constructor
             * @param {Scale} xScale The x scale to use.
             * @param {Scale} yScale The y scale to use.
             */
            constructor(xScale: Scale.AbstractScale<X, number>, yScale: Scale.AbstractScale<Y, number>);
            _getDrawer(key: string): _Drawer.Rect;
            _setup(): void;
            _paint(): void;
            /**
             * Sets the baseline for the bars to the specified value.
             *
             * The baseline is the line that the bars are drawn from, defaulting to 0.
             *
             * @param {number} value The value to position the baseline at.
             * @returns {AbstractBarPlot} The calling AbstractBarPlot.
             */
            baseline(value: number): AbstractBarPlot<X, Y>;
            /**
             * Sets the bar alignment relative to the independent axis.
             * VerticalBarPlot supports "left", "center", "right"
             * HorizontalBarPlot supports "top", "center", "bottom"
             *
             * @param {string} alignment The desired alignment.
             * @returns {AbstractBarPlot} The calling AbstractBarPlot.
             */
            barAlignment(alignment: string): AbstractBarPlot<X, Y>;
            /**
             * Selects the bar under the given pixel position (if [xValOrExtent]
             * and [yValOrExtent] are {number}s), under a given line (if only one
             * of [xValOrExtent] or [yValOrExtent] are {Extent}s) or are under a
             * 2D area (if [xValOrExtent] and [yValOrExtent] are both {Extent}s).
             *
             * @param {any} xValOrExtent The pixel x position, or range of x values.
             * @param {any} yValOrExtent The pixel y position, or range of y values.
             * @param {boolean} [select] Whether or not to select the bar (by classing it "selected");
             * @returns {D3.Selection} The selected bar, or null if no bar was selected.
             */
            selectBar(xValOrExtent: Extent, yValOrExtent: Extent, select?: boolean): D3.Selection;
            selectBar(xValOrExtent: number, yValOrExtent: Extent, select?: boolean): D3.Selection;
            selectBar(xValOrExtent: Extent, yValOrExtent: number, select?: boolean): D3.Selection;
            selectBar(xValOrExtent: number, yValOrExtent: number, select?: boolean): D3.Selection;
            /**
             * Deselects all bars.
             * @returns {AbstractBarPlot} The calling AbstractBarPlot.
             */
            deselectAll(): AbstractBarPlot<X, Y>;
            _updateDomainer(scale: Scale.AbstractScale<any, number>): void;
            _updateYDomainer(): void;
            _updateXDomainer(): void;
            _generateAttrToProjector(): AttributeToProjector;
        }
    }
}


declare module Plottable {
    module Plot {
        /**
         * A VerticalBarPlot draws bars vertically.
         * Key projected attributes:
         *  - "width" - the horizontal width of a bar.
         *      - if an ordinal scale is attached, this defaults to ordinalScale.rangeBand()
         *      - if a quantitative scale is attached, this defaults to 10
         *  - "x" - the horizontal position of a bar
         *  - "y" - the vertical height of a bar
         */
        class VerticalBar<X> extends AbstractBarPlot<X, number> {
            static _BarAlignmentToFactor: {
                [x: string]: number;
            };
            /**
             * Constructs a VerticalBarPlot.
             *
             * @constructor
             * @param {DatasetInterface | any} dataset The dataset to render.
             * @param {Scale} xScale The x scale to use.
             * @param {QuantitativeScale} yScale The y scale to use.
             */
            constructor(xScale: Scale.AbstractScale<X, number>, yScale: Scale.AbstractQuantitative<number>);
            _updateYDomainer(): void;
        }
    }
}


declare module Plottable {
    module Plot {
        /**
         * A HorizontalBarPlot draws bars horizontally.
         * Key projected attributes:
         *  - "width" - the vertical height of a bar (since the bar is rotated horizontally)
         *      - if an ordinal scale is attached, this defaults to ordinalScale.rangeBand()
         *      - if a quantitative scale is attached, this defaults to 10
         *  - "x" - the horizontal length of a bar
         *  - "y" - the vertical position of a bar
         */
        class HorizontalBar<Y> extends AbstractBarPlot<number, Y> {
            static _BarAlignmentToFactor: {
                [x: string]: number;
            };
            /**
             * Constructs a HorizontalBarPlot.
             *
             * @constructor
             * @param {QuantitativeScale} xScale The x scale to use.
             * @param {Scale} yScale The y scale to use.
             */
            constructor(xScale: Scale.AbstractQuantitative<number>, yScale: Scale.AbstractScale<Y, number>);
            _updateXDomainer(): void;
            _generateAttrToProjector(): AttributeToProjector;
        }
    }
}


declare module Plottable {
    module Plot {
        class Line<X> extends AbstractXYPlot<X, number> {
            _yScale: Scale.AbstractQuantitative<number>;
            _animators: Animator.PlotAnimatorMap;
            /**
             * Constructs a LinePlot.
             *
             * @constructor
             * @param {any | DatasetInterface} dataset The dataset to render.
             * @param {QuantitativeScale} xScale The x scale to use.
             * @param {QuantitativeScale} yScale The y scale to use.
             */
            constructor(xScale: Scale.AbstractQuantitative<X>, yScale: Scale.AbstractQuantitative<number>);
            _getResetYFunction(): (d: any, i: number) => number;
            _generateAttrToProjector(): AttributeToProjector;
            _rejectNullsAndNaNs(d: any, i: number, projector: AppliedAccessor): boolean;
            _paint(): void;
            _wholeDatumAttributes(): string[];
        }
    }
}


declare module Plottable {
    module Plot {
        /**
         * An AreaPlot draws a filled region (area) between the plot's projected "y" and projected "y0" values.
         */
        class Area<X> extends Line<X> {
            /**
             * Constructs an AreaPlot.
             *
             * @constructor
             * @param {DatasetInterface | any} dataset The dataset to render.
             * @param {QuantitativeScale} xScale The x scale to use.
             * @param {QuantitativeScale} yScale The y scale to use.
             */
            constructor(xScale: Scale.AbstractQuantitative<X>, yScale: Scale.AbstractQuantitative<number>);
            _onDatasetUpdate(): void;
            _updateYDomainer(): void;
            project(attrToSet: string, accessor: any, scale?: Scale.AbstractScale<any, any>): Area<X>;
            _getResetYFunction(): AppliedAccessor;
            _paint(): void;
            _wholeDatumAttributes(): string[];
        }
    }
}


declare module Plottable {
    module Plot {
        class ClusteredBar<X, Y> extends AbstractBarPlot<X, Y> {
            /**
             * Creates a ClusteredBarPlot.
             *
             * A ClusteredBarPlot is a plot that plots several bar plots next to each
             * other. For example, when plotting life expectancy across each country,
             * you would want each country to have a "male" and "female" bar.
             *
             * @constructor
             * @param {Scale} xScale The x scale to use.
             * @param {Scale} yScale The y scale to use.
             */
            constructor(xScale: Scale.AbstractScale<X, number>, yScale: Scale.AbstractScale<Y, number>, isVertical?: boolean);
            _generateAttrToProjector(): AttributeToProjector;
            _paint(): void;
        }
    }
}


declare module Plottable {
    module Plot {
        class AbstractStacked<X, Y> extends AbstractXYPlot<X, Y> {
            _isVertical: boolean;
            _onDatasetUpdate(): void;
            _updateScaleExtents(): void;
        }
    }
}


declare module Plottable {
    module Plot {
        class StackedArea<X> extends AbstractStacked<X, number> {
            _baseline: D3.Selection;
            _baselineValue: number;
            /**
             * Constructs a StackedArea plot.
             *
             * @constructor
             * @param {QuantitativeScale} xScale The x scale to use.
             * @param {QuantitativeScale} yScale The y scale to use.
             */
            constructor(xScale: Scale.AbstractQuantitative<X>, yScale: Scale.AbstractQuantitative<number>);
            _getDrawer(key: string): _Drawer.Area;
            _setup(): void;
            _paint(): void;
            _updateYDomainer(): void;
            _onDatasetUpdate(): void;
            _generateAttrToProjector(): AttributeToProjector;
        }
    }
}


declare module Plottable {
    module Plot {
        class StackedBar<X, Y> extends AbstractStacked<X, Y> {
            _baselineValue: number;
            _baseline: D3.Selection;
            _barAlignmentFactor: number;
            /**
             * Constructs a StackedBar plot.
             * A StackedBarPlot is a plot that plots several bar plots stacking on top of each
             * other.
             * @constructor
             * @param {Scale} xScale the x scale of the plot.
             * @param {Scale} yScale the y scale of the plot.
             * @param {boolean} isVertical if the plot if vertical.
             */
            constructor(xScale?: Scale.AbstractScale<X, number>, yScale?: Scale.AbstractScale<Y, number>, isVertical?: boolean);
            _setup(): void;
            _getAnimator(drawer: _Drawer.AbstractDrawer, index: number): Animator.MovingRect;
            _getDrawer(key: string): any;
            _generateAttrToProjector(): any;
            _paint(): void;
            baseline(value: number): any;
            _updateDomainer(scale: Scale.AbstractScale<any, number>): any;
            _updateXDomainer(): any;
            _updateYDomainer(): any;
        }
    }
}


declare module Plottable {
    module Animator {
        interface PlotAnimator {
            /**
             * Applies the supplied attributes to a D3.Selection with some animation.
             *
             * @param {D3.Selection} selection The update selection or transition selection that we wish to animate.
             * @param {AttributeToProjector} attrToProjector The set of
             *     IAccessors that we will use to set attributes on the selection.
             * @return {any} Animators should return the selection or
             *     transition object so that plots may chain the transitions between
             *     animators.
             */
            animate(selection: any, attrToProjector: AttributeToProjector): any;
        }
        interface PlotAnimatorMap {
            [animatorKey: string]: PlotAnimator;
        }
    }
}


declare module Plottable {
    module Animator {
        /**
         * An animator implementation with no animation. The attributes are
         * immediately set on the selection.
         */
        class Null implements PlotAnimator {
            animate(selection: any, attrToProjector: AttributeToProjector): D3.Selection;
        }
    }
}


declare module Plottable {
    module Animator {
        /**
         * The base animator implementation with easing, duration, and delay.
         */
        class Base implements PlotAnimator {
            /**
             * The default duration of the animation in milliseconds
             */
            static DEFAULT_DURATION_MILLISECONDS: number;
            /**
             * The default starting delay of the animation in milliseconds
             */
            static DEFAULT_DELAY_MILLISECONDS: number;
            /**
             * The default easing of the animation
             */
            static DEFAULT_EASING: string;
            /**
             * Constructs the default animator
             *
             * @constructor
             */
            constructor();
            animate(selection: any, attrToProjector: AttributeToProjector): D3.Transition.Transition;
            /**
             * Gets the duration of the animation in milliseconds.
             *
             * @returns {number} The current duration.
             */
            duration(): number;
            /**
             * Sets the duration of the animation in milliseconds.
             *
             * @param {number} duration The duration in milliseconds.
             * @returns {Default} The calling Default Animator.
             */
            duration(duration: number): Base;
            /**
             * Gets the delay of the animation in milliseconds.
             *
             * @returns {number} The current delay.
             */
            delay(): number;
            /**
             * Sets the delay of the animation in milliseconds.
             *
             * @param {number} delay The delay in milliseconds.
             * @returns {Default} The calling Default Animator.
             */
            delay(delay: number): Base;
            /**
             * Gets the current easing of the animation.
             *
             * @returns {string} the current easing mode.
             */
            easing(): string;
            /**
             * Sets the easing mode of the animation.
             *
             * @param {string} easing The desired easing mode.
             * @returns {Default} The calling Default Animator.
             */
            easing(easing: string): Base;
        }
    }
}


declare module Plottable {
    module Animator {
        /**
         * An animator that delays the animation of the attributes using the index
         * of the selection data.
         *
         * The maximum delay between animations can be configured with maxIterativeDelay.
         *
         * The maximum total animation duration can be configured with maxTotalDuration.
         * maxTotalDuration does not set actual total animation duration.
         *
         * The actual interval delay is calculated by following formula:
         * min(maxIterativeDelay(),
         *   max(totalDurationLimit() - duration(), 0) / <number of iterations>)
         */
        class IterativeDelay extends Base {
            /**
             * The default maximum start delay between each start of an animation
             */
            static DEFAULT_MAX_ITERATIVE_DELAY_MILLISECONDS: number;
            /**
             * The default maximum total animation duration
             */
            static DEFAULT_MAX_TOTAL_DURATION_MILLISECONDS: number;
            /**
             * Constructs an animator with a start delay between each selection animation
             *
             * @constructor
             */
            constructor();
            animate(selection: any, attrToProjector: AttributeToProjector): D3.Transition.Transition;
            /**
             * Gets the maximum start delay between animations in milliseconds.
             *
             * @returns {number} The current maximum iterative delay.
             */
            maxIterativeDelay(): number;
            /**
             * Sets the maximum start delay between animations in milliseconds.
             *
             * @param {number} maxIterDelay The maximum iterative delay in milliseconds.
             * @returns {IterativeDelay} The calling IterativeDelay Animator.
             */
            maxIterativeDelay(maxIterDelay: number): IterativeDelay;
            /**
             * Gets the maximum total animation duration in milliseconds.
             *
             * @returns {number} The current maximum total animation duration.
             */
            maxTotalDuration(): number;
            /**
             * Sets the maximum total animation duration in miliseconds.
             *
             * @param {number} maxDuration The maximum total animation duration in milliseconds.
             * @returns {IterativeDelay} The calling IterativeDelay Animator.
             */
            maxTotalDuration(maxDuration: number): IterativeDelay;
        }
    }
}


declare module Plottable {
    module Animator {
        /**
         * The default animator implementation with easing, duration, and delay.
         */
        class Rect extends Base {
            static ANIMATED_ATTRIBUTES: string[];
            isVertical: boolean;
            isReverse: boolean;
            constructor(isVertical?: boolean, isReverse?: boolean);
            animate(selection: any, attrToProjector: AttributeToProjector): D3.Transition.Transition;
            _startMovingProjector(attrToProjector: AttributeToProjector): AppliedAccessor;
        }
    }
}


declare module Plottable {
    module Animator {
        /**
         * A child class of RectAnimator that will move the rectangle
         * as well as animate its growth.
         */
        class MovingRect extends Rect {
            /**
             * The pixel value to move from
             */
            startPixelValue: number;
            /**
             * Constructs a MovingRectAnimator
             *
             * @param {number} basePixel The pixel value to start moving from
             * @param {boolean} isVertical If the movement/animation is vertical
             */
            constructor(startPixelValue: number, isVertical?: boolean);
            _startMovingProjector(attrToProjector: AttributeToProjector): (p: any) => number;
        }
    }
}


declare module Plottable {
    module Core {
        /**
         * A function to be called when an event occurs. The argument is the d3 event
         * generated by the event.
         */
        interface KeyEventListenerCallback {
            (e: D3.D3Event): any;
        }
        /**
         * A module for listening to keypresses on the document.
         */
        module KeyEventListener {
            /**
             * Turns on key listening.
             */
            function initialize(): void;
            /**
             * When a key event occurs with the key corresponding te keyCod, call cb.
             *
             * @param {number} keyCode The javascript key code to call cb on.
             * @param {IKeyEventListener} cb Will be called when keyCode key event
             * occurs.
             */
            function addCallback(keyCode: number, cb: KeyEventListenerCallback): void;
        }
    }
}


declare module Plottable {
    module Interaction {
        class AbstractInteraction extends Core.PlottableObject {
            /**
             * It maintains a 'hitBox' which is where all event listeners are
             * attached. Due to cross- browser weirdness, the hitbox needs to be an
             * opaque but invisible rectangle.  TODO: We should give the interaction
             * "foreground" and "background" elements where it can draw things,
             * e.g. crosshairs.
             */
            _hitBox: D3.Selection;
            _componentToListenTo: Component.AbstractComponent;
            _anchor(component: Component.AbstractComponent, hitBox: D3.Selection): void;
        }
    }
}


declare module Plottable {
    module Interaction {
        class Click extends AbstractInteraction {
            _anchor(component: Component.AbstractComponent, hitBox: D3.Selection): void;
            _listenTo(): string;
            /**
             * Sets a callback to be called when a click is received.
             *
             * @param {(p: Point) => any} cb Callback that takes the pixel position of the click event.
             */
            callback(cb: (p: Point) => any): Click;
        }
        class DoubleClick extends Click {
            _listenTo(): string;
        }
    }
}


declare module Plottable {
    module Interaction {
        class Key extends AbstractInteraction {
            /**
             * Creates a KeyInteraction.
             *
             * KeyInteraction listens to key events that occur while the component is
             * moused over.
             *
             * @constructor
             * @param {number} keyCode The key code to listen for.
             */
            constructor(keyCode: number);
            _anchor(component: Component.AbstractComponent, hitBox: D3.Selection): void;
            /**
             * Sets a callback to be called when the designated key is pressed and the
             * user is moused over the component.
             *
             * @param {() => any} cb Callback to be called.
             * @returns The calling Key.
             */
            callback(cb: () => any): Key;
        }
    }
}


declare module Plottable {
    module Interaction {
        class PanZoom extends AbstractInteraction {
            _xScale: Scale.AbstractQuantitative<any>;
            _yScale: Scale.AbstractQuantitative<any>;
            /**
             * Creates a PanZoomInteraction.
             *
             * The allows you to move around and zoom in on a plot, interactively. It
             * does so by changing the xScale and yScales' domains repeatedly.
             *
             * @constructor
             * @param {QuantitativeScale} [xScale] The X scale to update on panning/zooming.
             * @param {QuantitativeScale} [yScale] The Y scale to update on panning/zooming.
             */
            constructor(xScale?: Scale.AbstractQuantitative<any>, yScale?: Scale.AbstractQuantitative<any>);
            /**
             * Sets the scales back to their original domains.
             */
            resetZoom(): void;
            _anchor(component: Component.AbstractComponent, hitBox: D3.Selection): void;
        }
    }
}


declare module Plottable {
    module Interaction {
        class BarHover extends AbstractInteraction {
            _componentToListenTo: Plot.AbstractBarPlot<any, any>;
            _anchor(barPlot: Plot.AbstractBarPlot<any, any>, hitBox: D3.Selection): void;
            /**
             * Gets the current hover mode.
             *
             * @return {string} The current hover mode.
             */
            hoverMode(): string;
            /**
             * Sets the hover mode for the interaction. There are two modes:
             *     - "point": Selects the bar under the mouse cursor (default).
             *     - "line" : Selects any bar that would be hit by a line extending
             *                in the same direction as the bar and passing through
             *                the cursor.
             *
             * @param {string} mode If provided, the desired hover mode.
             * @return {BarHover} The calling BarHover.
             */
            hoverMode(mode: string): BarHover;
            /**
             * Attaches an callback to be called when the user mouses over a bar.
             *
             * @param {(datum: any, bar: D3.Selection) => any} callback The callback to be called.
             *      The callback will be passed the data from the hovered-over bar.
             * @return {BarHover} The calling BarHover.
             */
            onHover(callback: (datum: any, bar: D3.Selection) => any): BarHover;
            /**
             * Attaches a callback to be called when the user mouses off of a bar.
             *
             * @param {(datum: any, bar: D3.Selection) => any} callback The callback to be called.
             *      The callback will be passed the data from the last-hovered bar.
             * @return {BarHover} The calling BarHover.
             */
            onUnhover(callback: (datum: any, bar: D3.Selection) => any): BarHover;
        }
    }
}


declare module Plottable {
    module Interaction {
        class Drag extends AbstractInteraction {
            _origin: number[];
            _location: number[];
            /**
             * Constructs a Drag. A Drag will signal its callbacks on mouse drag.
             */
            constructor();
            /**
             * Gets the callback that is called when dragging starts.
             *
             * @returns {(startLocation: Point) => void} The callback called when dragging starts.
             */
            dragstart(): (startLocation: Point) => void;
            /**
             * Sets the callback to be called when dragging starts.
             *
             * @param {(startLocation: Point) => any} cb If provided, the function to be called. Takes in a Point in pixels.
             * @returns {Drag} The calling Drag.
             */
            dragstart(cb: (startLocation: Point) => any): Drag;
            /**
             * Gets the callback that is called during dragging.
             *
             * @returns {(startLocation: Point, endLocation: Point) => void} The callback called during dragging.
             */
            drag(): (startLocation: Point, endLocation: Point) => void;
            /**
             * Adds a callback to be called during dragging.
             *
             * @param {(startLocation: Point, endLocation: Point) => any} cb If provided, the function to be called. Takes in Points in pixels.
             * @returns {Drag} The calling Drag.
             */
            drag(cb: (startLocation: Point, endLocation: Point) => any): Drag;
            /**
             * Gets the callback that is called when dragging ends.
             *
             * @returns {(startLocation: Point, endLocation: Point) => void} The callback called when dragging ends.
             */
            dragend(): (startLocation: Point, endLocation: Point) => void;
            /**
             * Adds a callback to be called when the dragging ends.
             *
             * @param {(startLocation: Point, endLocation: Point) => any} cb If provided, the function to be called. Takes in Points in pixels.
             * @returns {Drag} The calling Drag.
             */
            dragend(cb: (startLocation: Point, endLocation: Point) => any): Drag;
            _dragstart(): void;
            _doDragstart(): void;
            _drag(): void;
            _doDrag(): void;
            _dragend(): void;
            _doDragend(): void;
            _anchor(component: Component.AbstractComponent, hitBox: D3.Selection): Drag;
            /**
             * Sets up so that the xScale and yScale that are passed have their
             * domains automatically changed as you zoom.
             *
             * @param {QuantitativeScale} xScale The scale along the x-axis.
             * @param {QuantitativeScale} yScale The scale along the y-axis.
             * @returns {Drag} The calling Drag.
             */
            setupZoomCallback(xScale?: Scale.AbstractQuantitative<any>, yScale?: Scale.AbstractQuantitative<any>): Drag;
        }
    }
}


declare module Plottable {
    module Interaction {
        /**
         * A DragBox is an interaction that automatically draws a box across the
         * element you attach it to when you drag.
         */
        class DragBox extends Drag {
            /**
             * The DOM element of the box that is drawn. When no box is drawn, it is
             * null.
             */
            dragBox: D3.Selection;
            /**
             * Whether or not dragBox has been rendered in a visible area.
             */
            boxIsDrawn: boolean;
            _dragstart(): void;
            /**
             * Clears the highlighted drag-selection box drawn by the DragBox.
             *
             * @returns {DragBox} The calling DragBox.
             */
            clearBox(): DragBox;
            /**
             * Set where the box is draw explicitly.
             *
             * @param {number} x0 Left.
             * @param {number} x1 Right.
             * @param {number} y0 Top.
             * @param {number} y1 Bottom.
             *
             * @returns {DragBox} The calling DragBox.
             */
            setBox(x0: number, x1: number, y0: number, y1: number): DragBox;
            _anchor(component: Component.AbstractComponent, hitBox: D3.Selection): DragBox;
        }
    }
}


declare module Plottable {
    module Interaction {
        class XDragBox extends DragBox {
            _drag(): void;
            setBox(x0: number, x1: number): XDragBox;
        }
    }
}


declare module Plottable {
    module Interaction {
        class XYDragBox extends DragBox {
            _drag(): void;
        }
    }
}


declare module Plottable {
    module Interaction {
        class YDragBox extends DragBox {
            _drag(): void;
            setBox(y0: number, y1: number): YDragBox;
        }
    }
}


declare module Plottable {
    module Dispatcher {
        class AbstractDispatcher extends Core.PlottableObject {
            _target: D3.Selection;
            _event2Callback: {
                [x: string]: () => any;
            };
            /**
             * Constructs a Dispatcher with the specified target.
             *
             * @param {D3.Selection} target The selection to listen for events on.
             */
            constructor(target: D3.Selection);
            /**
             * Gets the target of the Dispatcher.
             *
             * @returns {D3.Selection} The Dispatcher's current target.
             */
            target(): D3.Selection;
            /**
             * Sets the target of the Dispatcher.
             *
             * @param {D3.Selection} target The element to listen for updates on.
             * @returns {Dispatcher} The calling Dispatcher.
             */
            target(targetElement: D3.Selection): AbstractDispatcher;
            /**
             * Attaches the Dispatcher's listeners to the Dispatcher's target element.
             *
             * @returns {Dispatcher} The calling Dispatcher.
             */
            connect(): AbstractDispatcher;
            /**
             * Detaches the Dispatcher's listeners from the Dispatchers' target element.
             *
             * @returns {Dispatcher} The calling Dispatcher.
             */
            disconnect(): AbstractDispatcher;
        }
    }
}


declare module Plottable {
    module Dispatcher {
        class Mouse extends AbstractDispatcher {
            /**
             * Constructs a Mouse Dispatcher with the specified target.
             *
             * @param {D3.Selection} target The selection to listen for events on.
             */
            constructor(target: D3.Selection);
            /**
             * Gets the current callback to be called on mouseover.
             *
             * @return {(location: Point) => any} The current mouseover callback.
             */
            mouseover(): (location: Point) => any;
            /**
             * Attaches a callback to be called on mouseover.
             *
             * @param {(location: Point) => any} callback A function that takes the pixel position of the mouse event.
             *                                            Pass in null to remove the callback.
             * @return {Mouse} The calling Mouse Handler.
             */
            mouseover(callback: (location: Point) => any): Mouse;
            /**
             * Gets the current callback to be called on mousemove.
             *
             * @return {(location: Point) => any} The current mousemove callback.
             */
            mousemove(): (location: Point) => any;
            /**
             * Attaches a callback to be called on mousemove.
             *
             * @param {(location: Point) => any} callback A function that takes the pixel position of the mouse event.
             *                                            Pass in null to remove the callback.
             * @return {Mouse} The calling Mouse Handler.
             */
            mousemove(callback: (location: Point) => any): Mouse;
            /**
             * Gets the current callback to be called on mouseout.
             *
             * @return {(location: Point) => any} The current mouseout callback.
             */
            mouseout(): (location: Point) => any;
            /**
             * Attaches a callback to be called on mouseout.
             *
             * @param {(location: Point) => any} callback A function that takes the pixel position of the mouse event.
             *                                            Pass in null to remove the callback.
             * @return {Mouse} The calling Mouse Handler.
             */
            mouseout(callback: (location: Point) => any): Mouse;
        }
    }
}<|MERGE_RESOLUTION|>--- conflicted
+++ resolved
@@ -2540,26 +2540,22 @@
              * @param {string} key The key of the dataset
              * @return {Plot} The calling Plot.
              */
-<<<<<<< HEAD
             removeDataset(key: string): AbstractPlot;
-=======
-            removeDataset(key: string): Plot;
             /**
              * Remove a dataset given the dataset itself
              *
              * @param {Dataset} dataset The dataset to remove
              * @return {Plot} The calling Plot.
              */
-            removeDataset(dataset: Dataset): Plot;
+            removeDataset(dataset: Dataset): AbstractPlot;
             /**
              * Remove a dataset given the underlying data array
              *
              * @param {any[]} dataArray The data to remove
              * @return {Plot} The calling Plot.
              */
-            removeDataset(dataArray: any[]): Plot;
-            _removeDataset(key: string): Plot;
->>>>>>> d594fd88
+            removeDataset(dataArray: any[]): AbstractPlot;
+            _removeDataset(key: string): AbstractPlot;
             datasets(): Dataset[];
             _getDrawersInOrder(): _Drawer.AbstractDrawer[];
             _paint(): void;
