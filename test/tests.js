--- conflicted
+++ resolved
@@ -5803,7 +5803,6 @@
         var emptyMap = Plottable._Util.Methods.populateMap(emptyKeys, function (key) { return key + "Value"; });
         assert.isTrue(emptyMap.empty(), "no entries in map if no keys in input array");
     });
-<<<<<<< HEAD
     it("copyMap works as expected", function () {
         var oldMap = {};
         oldMap["a"] = 1;
@@ -5818,7 +5817,7 @@
         assert.deepEqual(map, oldMap, "All values were copied.");
         map = Plottable._Util.Methods.copyMap({});
         assert.deepEqual(map, {}, "No values were added.");
-=======
+    });
     it("range works as expected", function () {
         var start = 0;
         var end = 6;
@@ -5839,7 +5838,6 @@
         assert.deepEqual(range, [0.2, 1.2, 2.2, 3.2], "all entries has been generated with float start");
         range = Plottable._Util.Methods.range(0.6, 2.2, 0.5);
         assert.deepEqual(range, [0.6, 1.1, 1.6, 2.1], "all entries has been generated with float step");
->>>>>>> 6dcb71e5
     });
 });
 
