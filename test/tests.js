--- conflicted
+++ resolved
@@ -125,11 +125,7 @@
 ///<reference path="testReference.ts" />
 before(function () {
     // Set the render policy to immediate to make sure ETE tests can check DOM change immediately
-<<<<<<< HEAD
-    Plottable.Core.RenderController.setRenderPolicy(new Plottable.Core.RenderController.RenderPolicy.Immediate());
-=======
     Plottable.Core.RenderController.setRenderPolicy("immediate");
->>>>>>> e168948a
     window.Pixel_CloseTo_Requirement = window.PHANTOMJS ? 2 : 0.5;
 });
 after(function () {
@@ -176,17 +172,6 @@
         verticalAxis.gutter(20);
         expectedWidth = verticalAxis.tickLength() + verticalAxis.gutter();
         assert.strictEqual(verticalAxis.width(), expectedWidth, "changing the gutter size updates the width");
-<<<<<<< HEAD
-        verticalAxis.width(20);
-        assert.strictEqual(verticalAxis.width(), 20, "width was set to user-specified value");
-        verticalAxis.width(10 * SVG_WIDTH); // way too big
-        assert.strictEqual(verticalAxis.width(), SVG_WIDTH, "returns actual used width if requested width is too large");
-        assert.doesNotThrow(function () { return verticalAxis.width("auto"); }, Error, "can be set to auto mode");
-        assert.throws(function () { return verticalAxis.width(-999); }, Error, "invalid");
-        var horizontalAxis = new Plottable.Abstract.Axis(scale, "bottom");
-        assert.throws(function () { return horizontalAxis.width(2014); }, Error, "horizontal");
-=======
->>>>>>> e168948a
         svg.remove();
     });
     it("height() + gutter()", function () {
@@ -201,17 +186,6 @@
         horizontalAxis.gutter(20);
         expectedHeight = horizontalAxis.tickLength() + horizontalAxis.gutter();
         assert.strictEqual(horizontalAxis.height(), expectedHeight, "changing the gutter size updates the height");
-<<<<<<< HEAD
-        horizontalAxis.height(20);
-        assert.strictEqual(horizontalAxis.height(), 20, "height was set to user-specified value");
-        horizontalAxis.height(10 * SVG_HEIGHT); // way too big
-        assert.strictEqual(horizontalAxis.height(), SVG_HEIGHT, "returns actual used height if requested height is too large");
-        assert.doesNotThrow(function () { return horizontalAxis.height("auto"); }, Error, "can be set to auto mode");
-        assert.throws(function () { return horizontalAxis.height(-999); }, Error, "invalid");
-        var verticalAxis = new Plottable.Abstract.Axis(scale, "right");
-        assert.throws(function () { return verticalAxis.height(2014); }, Error, "vertical");
-=======
->>>>>>> e168948a
         svg.remove();
     });
     it("draws ticks and baseline (horizontal)", function () {
@@ -1581,8 +1555,6 @@
 });
 
 ///<reference path="../../testReference.ts" />
-<<<<<<< HEAD
-=======
 var assert = chai.assert;
 describe("Plots", function () {
     describe("PiePlot", function () {
@@ -1720,7 +1692,6 @@
 });
 
 ///<reference path="../../testReference.ts" />
->>>>>>> e168948a
 var assert = chai.assert;
 describe("Plots", function () {
     describe("New Style Plots", function () {
@@ -1773,11 +1744,7 @@
             p.datasetOrder(["bar", "baz", "foo"]);
             assert.deepEqual(p.datasetOrder(), ["bar", "baz", "foo"]);
             var warned = 0;
-<<<<<<< HEAD
-            Plottable.Util.Methods.warn = function () { return warned++; }; // suppress expected warnings
-=======
             Plottable._Util.Methods.warn = function () { return warned++; }; // suppress expected warnings
->>>>>>> e168948a
             p.datasetOrder(["blah", "blee", "bar", "baz", "foo"]);
             assert.equal(warned, 1);
             assert.deepEqual(p.datasetOrder(), ["bar", "baz", "foo"]);
@@ -1813,11 +1780,6 @@
         var linePlot;
         var renderArea;
         var verifier;
-<<<<<<< HEAD
-        // for IE, whose paths look like "M 0 500 L" instead of "M0,500L"
-        var normalizePath = function (s) { return s.replace(/ *([A-Z]) */g, "$1").replace(/ /g, ","); };
-=======
->>>>>>> e168948a
         before(function () {
             svg = generateSVG(500, 500);
             verifier = new MultiTestVerifier();
@@ -1893,11 +1855,6 @@
         var areaPlot;
         var renderArea;
         var verifier;
-<<<<<<< HEAD
-        // for IE, whose paths look like "M 0 500 L" instead of "M0,500L"
-        var normalizePath = function (s) { return s.replace(/ *([A-Z]) */g, "$1").replace(/ /g, ","); };
-=======
->>>>>>> e168948a
         before(function () {
             svg = generateSVG(500, 500);
             verifier = new MultiTestVerifier();
@@ -2487,8 +2444,6 @@
 });
 
 ///<reference path="../../testReference.ts" />
-<<<<<<< HEAD
-=======
 var assert = chai.assert;
 describe("Plots", function () {
     describe("Stacked Area Plot", function () {
@@ -2712,7 +2667,6 @@
 });
 
 ///<reference path="../../testReference.ts" />
->>>>>>> e168948a
 var assert = chai.assert;
 describe("Plots", function () {
     describe("Stacked Bar Plot", function () {
@@ -3419,11 +3373,7 @@
 var assert = chai.assert;
 function assertComponentXY(component, x, y, message) {
     // use <any> to examine the private variables
-<<<<<<< HEAD
-    var translate = d3.transform(component.element.attr("transform")).translate;
-=======
     var translate = d3.transform(component._element.attr("transform")).translate;
->>>>>>> e168948a
     var xActual = translate[0];
     var yActual = translate[1];
     assert.equal(xActual, x, "X: " + message);
@@ -3729,8 +3679,6 @@
     it("components can be detached even if not anchored", function () {
         var c = new Plottable.Abstract.Component();
         c.detach(); // no error thrown
-<<<<<<< HEAD
-=======
         svg.remove();
     });
     it("component remains in own cell", function () {
@@ -3743,7 +3691,6 @@
         verticalComponent.yAlign("bottom");
         assertBBoxNonIntersection(verticalComponent._element.select(".bounding-box"), placeHolder._element.select(".bounding-box"));
         assertBBoxInclusion(t.boxContainer.select(".bounding-box"), horizontalComponent._element.select(".bounding-box"));
->>>>>>> e168948a
         svg.remove();
     });
 });
@@ -3933,11 +3880,7 @@
         table.renderTo(svg);
         var elements = components.map(function (r) { return r._element; });
         var translates = elements.map(function (e) { return getTranslate(e); });
-<<<<<<< HEAD
-        var bboxes = elements.map(function (e) { return Plottable.Util.DOM.getBBox(e); });
-=======
         var bboxes = elements.map(function (e) { return Plottable._Util.DOM.getBBox(e); });
->>>>>>> e168948a
         // test the translates
         assert.deepEqual(translates[0], [50, 0], "top axis translate");
         assert.deepEqual(translates[4], [50, 370], "bottom axis translate");
@@ -4134,13 +4077,8 @@
         var timeScale = new Plottable.Scale.Time();
         // the result of computeDomain() will be number[], but when it
         // gets fed back into timeScale, it will be adjusted back to a Date.
-<<<<<<< HEAD
-        // That's why I'm using updateExtent() instead of domainer.computeDomain()
-        timeScale.updateExtent("1", "x", [d, d]);
-=======
         // That's why I'm using _updateExtent() instead of domainer.computeDomain()
         timeScale._updateExtent("1", "x", [d, d]);
->>>>>>> e168948a
         timeScale.domainer(new Plottable.Domainer().pad());
         assert.deepEqual(timeScale.domain(), [dayBefore, dayAfter]);
     });
@@ -4353,13 +4291,8 @@
             dataset.data([{ foo: 10 }, { foo: 11 }]);
             assert.deepEqual(scale.domain(), [10, 11], "scale was still listening to dataset after one perspective deregistered");
             renderer2.project("x", "foo", otherScale);
-<<<<<<< HEAD
-            // "scale not listening to the dataSource after all perspectives removed"
-            dataSource.data([{ foo: 99 }, { foo: 100 }]);
-=======
             // "scale not listening to the dataset after all perspectives removed"
             dataset.data([{ foo: 99 }, { foo: 100 }]);
->>>>>>> e168948a
             assert.deepEqual(scale.domain(), [0, 1], "scale shows default values when all perspectives removed");
             svg1.remove();
             svg2.remove();
@@ -4803,13 +4736,8 @@
             assert.equal(Plottable._Util.DOM.getElementHeight(childElem), 50, "height is correct");
             child.style("width", "50%");
             child.style("height", "50%");
-<<<<<<< HEAD
-            assert.equal(Plottable.Util.DOM.getElementWidth(childElem), 100, "width is correct");
-            assert.equal(Plottable.Util.DOM.getElementHeight(childElem), 25, "height is correct");
-=======
             assert.equal(Plottable._Util.DOM.getElementWidth(childElem), 100, "width is correct");
             assert.equal(Plottable._Util.DOM.getElementHeight(childElem), 25, "height is correct");
->>>>>>> e168948a
             // reset test page DOM
             parent.style("width", "auto");
             parent.style("height", "auto");
@@ -5682,11 +5610,7 @@
             var component = new Plottable.Abstract.Component();
             component.renderTo(svg);
             var code = 65; // "a" key
-<<<<<<< HEAD
-            var ki = new Plottable.Interaction.Key(component, code);
-=======
             var ki = new Plottable.Interaction.Key(code);
->>>>>>> e168948a
             var callbackCalled = false;
             var callback = function () {
                 callbackCalled = true;
