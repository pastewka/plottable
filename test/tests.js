///<reference path="testReference.ts" />
function generateSVG(width, height) {
    if (width === void 0) { width = 400; }
    if (height === void 0) { height = 400; }
    var parent = getSVGParent();
    return parent.append("svg").attr("width", width).attr("height", height).attr("class", "svg");
}
function getSVGParent() {
    var mocha = d3.select("#mocha-report");
    if (mocha.node() != null) {
        var suites = mocha.selectAll(".suite");
        var lastSuite = d3.select(suites[0][suites[0].length - 1]);
        return lastSuite.selectAll("ul");
    }
    else {
        return d3.select("body");
    }
}
function verifySpaceRequest(sr, w, h, ww, wh, id) {
    assert.equal(sr.width, w, "width requested is as expected #" + id);
    assert.equal(sr.height, h, "height requested is as expected #" + id);
    assert.equal(sr.wantsWidth, ww, "needs more width is as expected #" + id);
    assert.equal(sr.wantsHeight, wh, "needs more height is as expected #" + id);
}
function fixComponentSize(c, fixedWidth, fixedHeight) {
    c._requestedSpace = function (w, h) {
        return {
            width: fixedWidth == null ? 0 : fixedWidth,
            height: fixedHeight == null ? 0 : fixedHeight,
            wantsWidth: fixedWidth == null ? false : w < fixedWidth,
            wantsHeight: fixedHeight == null ? false : h < fixedHeight
        };
    };
    c._fixedWidthFlag = fixedWidth == null ? false : true;
    c._fixedHeightFlag = fixedHeight == null ? false : true;
    return c;
}
function makeFixedSizeComponent(fixedWidth, fixedHeight) {
    return fixComponentSize(new Plottable.Component.AbstractComponent(), fixedWidth, fixedHeight);
}
function getTranslate(element) {
    return d3.transform(element.attr("transform")).translate;
}
function assertBBoxEquivalence(bbox, widthAndHeightPair, message) {
    var width = widthAndHeightPair[0];
    var height = widthAndHeightPair[1];
    assert.equal(bbox.width, width, "width: " + message);
    assert.equal(bbox.height, height, "height: " + message);
}
function assertBBoxInclusion(outerEl, innerEl) {
    var outerBox = outerEl.node().getBoundingClientRect();
    var innerBox = innerEl.node().getBoundingClientRect();
    assert.operator(Math.floor(outerBox.left), "<=", Math.ceil(innerBox.left) + window.Pixel_CloseTo_Requirement, "bounding rect left included");
    assert.operator(Math.floor(outerBox.top), "<=", Math.ceil(innerBox.top) + window.Pixel_CloseTo_Requirement, "bounding rect top included");
    assert.operator(Math.ceil(outerBox.right) + window.Pixel_CloseTo_Requirement, ">=", Math.floor(innerBox.right), "bounding rect right included");
    assert.operator(Math.ceil(outerBox.bottom) + window.Pixel_CloseTo_Requirement, ">=", Math.floor(innerBox.bottom), "bounding rect bottom included");
}
function assertBBoxNonIntersection(firstEl, secondEl) {
    var firstBox = firstEl.node().getBoundingClientRect();
    var secondBox = secondEl.node().getBoundingClientRect();
    var intersectionBox = {
        left: Math.max(firstBox.left, secondBox.left),
        right: Math.min(firstBox.right, secondBox.right),
        bottom: Math.min(firstBox.bottom, secondBox.bottom),
        top: Math.max(firstBox.top, secondBox.top)
    };
    // +1 for inaccuracy in IE
    assert.isTrue(intersectionBox.left + 1 >= intersectionBox.right || intersectionBox.bottom + 1 >= intersectionBox.top, "bounding rects are not intersecting");
}
function assertXY(el, xExpected, yExpected, message) {
    var x = el.attr("x");
    var y = el.attr("y");
    assert.equal(x, xExpected, "x: " + message);
    assert.equal(y, yExpected, "y: " + message);
}
function assertWidthHeight(el, widthExpected, heightExpected, message) {
    var width = el.attr("width");
    var height = el.attr("height");
    assert.equal(width, widthExpected, "width: " + message);
    assert.equal(height, heightExpected, "height: " + message);
}
function makeLinearSeries(n) {
    function makePoint(x) {
        return { x: x, y: x };
    }
    return d3.range(n).map(makePoint);
}
function makeQuadraticSeries(n) {
    function makeQuadraticPoint(x) {
        return { x: x, y: x * x };
    }
    return d3.range(n).map(makeQuadraticPoint);
}
// for IE, whose paths look like "M 0 500 L" instead of "M0,500L"
function normalizePath(pathString) {
    return pathString.replace(/ *([A-Z]) */g, "$1").replace(/ /g, ",");
}
function numAttr(s, a) {
    return parseFloat(s.attr(a));
}
function triggerFakeUIEvent(type, target) {
    var e = document.createEvent("UIEvents");
    e.initUIEvent(type, true, true, window, 1);
    target.node().dispatchEvent(e);
}
function triggerFakeMouseEvent(type, target, relativeX, relativeY) {
    var clientRect = target.node().getBoundingClientRect();
    var xPos = clientRect.left + relativeX;
    var yPos = clientRect.top + relativeY;
    var e = document.createEvent("MouseEvents");
    e.initMouseEvent(type, true, true, window, 1, xPos, yPos, xPos, yPos, false, false, false, false, 1, null);
    target.node().dispatchEvent(e);
}
function assertAreaPathCloseTo(actualPath, expectedPath, precision, msg) {
    var actualAreaPathStrings = actualPath.split("Z");
    var expectedAreaPathStrings = expectedPath.split("Z");
    actualAreaPathStrings.pop();
    expectedAreaPathStrings.pop();
    var actualAreaPathPoints = actualAreaPathStrings.map(function (path) { return path.split(/[A-Z]/).map(function (point) { return point.split(","); }); });
    actualAreaPathPoints.forEach(function (areaPathPoint) { return areaPathPoint.shift(); });
    var expectedAreaPathPoints = expectedAreaPathStrings.map(function (path) { return path.split(/[A-Z]/).map(function (point) { return point.split(","); }); });
    expectedAreaPathPoints.forEach(function (areaPathPoint) { return areaPathPoint.shift(); });
    assert.lengthOf(actualAreaPathPoints, expectedAreaPathPoints.length, "number of broken area paths should be equal");
    actualAreaPathPoints.forEach(function (actualAreaPoints, i) {
        var expectedAreaPoints = expectedAreaPathPoints[i];
        assert.lengthOf(actualAreaPoints, expectedAreaPoints.length, "number of points in path should be equal");
        actualAreaPoints.forEach(function (actualAreaPoint, j) {
            var expectedAreaPoint = expectedAreaPoints[j];
            assert.closeTo(+actualAreaPoint[0], +expectedAreaPoint[0], 0.1, msg);
            assert.closeTo(+actualAreaPoint[1], +expectedAreaPoint[1], 0.1, msg);
        });
    });
}

///<reference path="testReference.ts" />
before(function () {
    // Set the render policy to immediate to make sure ETE tests can check DOM change immediately
    Plottable.Core.RenderController.setRenderPolicy("immediate");
    // Taken from https://stackoverflow.com/questions/9847580/how-to-detect-safari-chrome-ie-firefox-and-opera-browser
    var isFirefox = navigator.userAgent.indexOf("Firefox") !== -1;
    if (window.PHANTOMJS) {
        window.Pixel_CloseTo_Requirement = 2;
    }
    else if (isFirefox) {
        window.Pixel_CloseTo_Requirement = 1;
    }
    else {
        window.Pixel_CloseTo_Requirement = 0.5;
    }
    // Override setTimeout with a version that fires synchronously if time=0
    // To make synchronous testing easier.
    var oldSetTimeout = window.setTimeout;
    window.setTimeout = function (f, t) {
        if (t === void 0) { t = 0; }
        var args = [];
        for (var _i = 2; _i < arguments.length; _i++) {
            args[_i - 2] = arguments[_i];
        }
        if (t === 0) {
            f();
            return 0;
        }
        else {
            return oldSetTimeout(f, t, args);
        }
    };
});
after(function () {
    var parent = getSVGParent();
    var mocha = d3.select("#mocha-report");
    if (mocha.node() != null) {
        var suites = mocha.selectAll(".suite");
        for (var i = 0; i < suites[0].length; i++) {
            var curSuite = d3.select(suites[0][i]);
            assert(curSuite.selectAll("ul").selectAll("svg").node() === null, "all svgs have been removed");
        }
    }
    else {
        assert(d3.select("body").selectAll("svg").node() === null, "all svgs have been removed");
    }
});

///<reference path="../testReference.ts" />
var __extends = this.__extends || function (d, b) {
    for (var p in b) if (b.hasOwnProperty(p)) d[p] = b[p];
    function __() { this.constructor = d; }
    __.prototype = b.prototype;
    d.prototype = new __();
};
var MockAnimator = (function () {
    function MockAnimator(time, callback) {
        this.time = time;
        this.callback = callback;
    }
    MockAnimator.prototype.getTiming = function (selection) {
        return this.time;
    };
    MockAnimator.prototype.animate = function (selection, attrToProjector) {
        if (this.callback) {
            this.callback();
        }
        return selection;
    };
    return MockAnimator;
})();
var MockDrawer = (function (_super) {
    __extends(MockDrawer, _super);
    function MockDrawer() {
        _super.apply(this, arguments);
    }
    MockDrawer.prototype._drawStep = function (step) {
        step.animator.animate(this._renderArea, step.attrToProjector);
    };
    return MockDrawer;
})(Plottable._Drawer.AbstractDrawer);
describe("Drawers", function () {
    describe("Abstract Drawer", function () {
        var oldTimeout;
        var timings = [];
        var svg;
        var drawer;
        before(function () {
            oldTimeout = window.setTimeout;
            window.setTimeout = function (f, time) {
                var args = [];
                for (var _i = 2; _i < arguments.length; _i++) {
                    args[_i - 2] = arguments[_i];
                }
                timings.push(time);
                return oldTimeout(f, time, args);
            };
        });
        after(function () {
            window.setTimeout = oldTimeout;
        });
        beforeEach(function () {
            timings = [];
            svg = generateSVG();
            drawer = new MockDrawer("foo");
            drawer.setup(svg);
        });
        afterEach(function () {
            svg.remove(); // no point keeping it around since we don't draw anything in it anyway
        });
        it("drawer timing works as expected for null animators", function () {
            var a1 = new Plottable.Animator.Null();
            var a2 = new Plottable.Animator.Null();
            var ds1 = { attrToProjector: {}, animator: a1 };
            var ds2 = { attrToProjector: {}, animator: a2 };
            var steps = [ds1, ds2];
            drawer.draw([], steps);
            assert.deepEqual(timings, [0, 0], "setTimeout called twice with 0 time both times");
        });
        it("drawer timing works for non-null animators", function (done) {
            var callback1Called = false;
            var callback2Called = false;
            var callback1 = function () {
                callback1Called = true;
            };
            var callback2 = function () {
                assert.isTrue(callback1Called, "callback2 called after callback 1");
                callback2Called = true;
            };
            var callback3 = function () {
                assert.isTrue(callback2Called, "callback3 called after callback 2");
                done();
            };
            var a1 = new MockAnimator(20, callback1);
            var a2 = new MockAnimator(10, callback2);
            var a3 = new MockAnimator(0, callback3);
            var ds1 = { attrToProjector: {}, animator: a1 };
            var ds2 = { attrToProjector: {}, animator: a2 };
            var ds3 = { attrToProjector: {}, animator: a3 };
            var steps = [ds1, ds2, ds3];
            drawer.draw([], steps);
            assert.deepEqual(timings, [0, 20, 30], "setTimeout called with appropriate times");
        });
    });
});

///<reference path="../testReference.ts" />
var assert = chai.assert;
describe("BaseAxis", function () {
    it("orientation", function () {
        var scale = new Plottable.Scale.Linear();
        assert.throws(function () { return new Plottable.Axis.AbstractAxis(scale, "blargh"); }, "unsupported");
    });
    it("tickLabelPadding() rejects negative values", function () {
        var scale = new Plottable.Scale.Linear();
        var baseAxis = new Plottable.Axis.AbstractAxis(scale, "bottom");
        assert.throws(function () { return baseAxis.tickLabelPadding(-1); }, "must be positive");
    });
    it("gutter() rejects negative values", function () {
        var scale = new Plottable.Scale.Linear();
        var axis = new Plottable.Axis.AbstractAxis(scale, "right");
        assert.throws(function () { return axis.gutter(-1); }, "must be positive");
    });
    it("width() + gutter()", function () {
        var SVG_WIDTH = 100;
        var SVG_HEIGHT = 500;
        var svg = generateSVG(SVG_WIDTH, SVG_HEIGHT);
        var scale = new Plottable.Scale.Linear();
        var verticalAxis = new Plottable.Axis.AbstractAxis(scale, "right");
        verticalAxis.renderTo(svg);
        var expectedWidth = verticalAxis.tickLength() + verticalAxis.gutter(); // tick length and gutter by default
        assert.strictEqual(verticalAxis.width(), expectedWidth, "calling width() with no arguments returns currently used width");
        verticalAxis.gutter(20);
        expectedWidth = verticalAxis.tickLength() + verticalAxis.gutter();
        assert.strictEqual(verticalAxis.width(), expectedWidth, "changing the gutter size updates the width");
        svg.remove();
    });
    it("height() + gutter()", function () {
        var SVG_WIDTH = 500;
        var SVG_HEIGHT = 100;
        var svg = generateSVG(SVG_WIDTH, SVG_HEIGHT);
        var scale = new Plottable.Scale.Linear();
        var horizontalAxis = new Plottable.Axis.AbstractAxis(scale, "bottom");
        horizontalAxis.renderTo(svg);
        var expectedHeight = horizontalAxis.tickLength() + horizontalAxis.gutter(); // tick length and gutter by default
        assert.strictEqual(horizontalAxis.height(), expectedHeight, "calling height() with no arguments returns currently used height");
        horizontalAxis.gutter(20);
        expectedHeight = horizontalAxis.tickLength() + horizontalAxis.gutter();
        assert.strictEqual(horizontalAxis.height(), expectedHeight, "changing the gutter size updates the height");
        svg.remove();
    });
    it("draws ticks and baseline (horizontal)", function () {
        var SVG_WIDTH = 500;
        var SVG_HEIGHT = 100;
        var svg = generateSVG(SVG_WIDTH, SVG_HEIGHT);
        var scale = new Plottable.Scale.Linear();
        scale.domain([0, 10]);
        scale.range([0, SVG_WIDTH]);
        var baseAxis = new Plottable.Axis.AbstractAxis(scale, "bottom");
        var tickValues = [0, 1, 2, 3, 4, 5, 6, 7, 8, 9, 10];
        baseAxis._getTickValues = function () {
            return tickValues;
        };
        baseAxis.renderTo(svg);
        var tickMarks = svg.selectAll("." + Plottable.Axis.AbstractAxis.TICK_MARK_CLASS);
        assert.strictEqual(tickMarks[0].length, tickValues.length, "A tick mark was created for each value");
        var baseline = svg.select(".baseline");
        assert.isNotNull(baseline.node(), "baseline was drawn");
        assert.strictEqual(baseline.attr("x1"), "0");
        assert.strictEqual(baseline.attr("x2"), String(SVG_WIDTH));
        assert.strictEqual(baseline.attr("y1"), "0");
        assert.strictEqual(baseline.attr("y2"), "0");
        baseAxis.orient("top");
        assert.isNotNull(baseline.node(), "baseline was drawn");
        assert.strictEqual(baseline.attr("x1"), "0");
        assert.strictEqual(baseline.attr("x2"), String(SVG_WIDTH));
        assert.strictEqual(baseline.attr("y1"), String(baseAxis.height()));
        assert.strictEqual(baseline.attr("y2"), String(baseAxis.height()));
        svg.remove();
    });
    it("draws ticks and baseline (vertical)", function () {
        var SVG_WIDTH = 100;
        var SVG_HEIGHT = 500;
        var svg = generateSVG(SVG_WIDTH, SVG_HEIGHT);
        var scale = new Plottable.Scale.Linear();
        scale.domain([0, 10]);
        scale.range([0, SVG_HEIGHT]);
        var baseAxis = new Plottable.Axis.AbstractAxis(scale, "left");
        var tickValues = [0, 1, 2, 3, 4, 5, 6, 7, 8, 9, 10];
        baseAxis._getTickValues = function () {
            return tickValues;
        };
        baseAxis.renderTo(svg);
        var tickMarks = svg.selectAll("." + Plottable.Axis.AbstractAxis.TICK_MARK_CLASS);
        assert.strictEqual(tickMarks[0].length, tickValues.length, "A tick mark was created for each value");
        var baseline = svg.select(".baseline");
        assert.isNotNull(baseline.node(), "baseline was drawn");
        assert.strictEqual(baseline.attr("x1"), String(baseAxis.width()));
        assert.strictEqual(baseline.attr("x2"), String(baseAxis.width()));
        assert.strictEqual(baseline.attr("y1"), "0");
        assert.strictEqual(baseline.attr("y2"), String(SVG_HEIGHT));
        baseAxis.orient("right");
        assert.isNotNull(baseline.node(), "baseline was drawn");
        assert.strictEqual(baseline.attr("x1"), "0");
        assert.strictEqual(baseline.attr("x2"), "0");
        assert.strictEqual(baseline.attr("y1"), "0");
        assert.strictEqual(baseline.attr("y2"), String(SVG_HEIGHT));
        svg.remove();
    });
    it("tickLength()", function () {
        var SVG_WIDTH = 500;
        var SVG_HEIGHT = 100;
        var svg = generateSVG(SVG_WIDTH, SVG_HEIGHT);
        var scale = new Plottable.Scale.Linear();
        scale.domain([0, 10]);
        scale.range([0, SVG_WIDTH]);
        var baseAxis = new Plottable.Axis.AbstractAxis(scale, "bottom");
        var tickValues = [0, 1, 2, 3, 4, 5, 6, 7, 8, 9, 10];
        baseAxis._getTickValues = function () {
            return tickValues;
        };
        baseAxis.renderTo(svg);
        var secondTickMark = svg.selectAll("." + Plottable.Axis.AbstractAxis.TICK_MARK_CLASS + ":nth-child(2)");
        assert.strictEqual(secondTickMark.attr("x1"), "50");
        assert.strictEqual(secondTickMark.attr("x2"), "50");
        assert.strictEqual(secondTickMark.attr("y1"), "0");
        assert.strictEqual(secondTickMark.attr("y2"), String(baseAxis.tickLength()));
        baseAxis.tickLength(10);
        assert.strictEqual(secondTickMark.attr("y2"), String(baseAxis.tickLength()), "tick length was updated");
        assert.throws(function () { return baseAxis.tickLength(-1); }, "must be positive");
        svg.remove();
    });
    it("endTickLength()", function () {
        var SVG_WIDTH = 500;
        var SVG_HEIGHT = 100;
        var svg = generateSVG(SVG_WIDTH, SVG_HEIGHT);
        var scale = new Plottable.Scale.Linear();
        scale.domain([0, 10]);
        scale.range([0, SVG_WIDTH]);
        var baseAxis = new Plottable.Axis.AbstractAxis(scale, "bottom");
        var tickValues = [0, 1, 2, 3, 4, 5, 6, 7, 8, 9, 10];
        baseAxis._getTickValues = function () { return tickValues; };
        baseAxis.renderTo(svg);
        var firstTickMark = svg.selectAll("." + Plottable.Axis.AbstractAxis.END_TICK_MARK_CLASS);
        assert.strictEqual(firstTickMark.attr("x1"), "0");
        assert.strictEqual(firstTickMark.attr("x2"), "0");
        assert.strictEqual(firstTickMark.attr("y1"), "0");
        assert.strictEqual(firstTickMark.attr("y2"), String(baseAxis.endTickLength()));
        baseAxis.endTickLength(10);
        assert.strictEqual(firstTickMark.attr("y2"), String(baseAxis.endTickLength()), "end tick length was updated");
        assert.throws(function () { return baseAxis.endTickLength(-1); }, "must be positive");
        svg.remove();
    });
    it("height is adjusted to greater of tickLength or endTickLength", function () {
        var SVG_WIDTH = 500;
        var SVG_HEIGHT = 100;
        var svg = generateSVG(SVG_WIDTH, SVG_HEIGHT);
        var scale = new Plottable.Scale.Linear();
        var baseAxis = new Plottable.Axis.AbstractAxis(scale, "bottom");
        baseAxis.showEndTickLabels(true);
        baseAxis.renderTo(svg);
        var expectedHeight = Math.max(baseAxis.tickLength(), baseAxis.endTickLength()) + baseAxis.gutter();
        assert.strictEqual(baseAxis.height(), expectedHeight, "height should be equal to the maximum of the two");
        baseAxis.tickLength(20);
        assert.strictEqual(baseAxis.height(), 20 + baseAxis.gutter(), "height should increase to tick length");
        baseAxis.endTickLength(30);
        assert.strictEqual(baseAxis.height(), 30 + baseAxis.gutter(), "height should increase to end tick length");
        baseAxis.tickLength(10);
        assert.strictEqual(baseAxis.height(), 30 + baseAxis.gutter(), "height should not decrease");
        svg.remove();
    });
    it("default alignment based on orientation", function () {
        var scale = new Plottable.Scale.Linear();
        var baseAxis = new Plottable.Axis.AbstractAxis(scale, "bottom");
        assert.equal(baseAxis._yAlignProportion, 0, "yAlignProportion defaults to 0 for bottom axis");
        baseAxis = new Plottable.Axis.AbstractAxis(scale, "top");
        assert.equal(baseAxis._yAlignProportion, 1, "yAlignProportion defaults to 1 for top axis");
        baseAxis = new Plottable.Axis.AbstractAxis(scale, "left");
        assert.equal(baseAxis._xAlignProportion, 1, "xAlignProportion defaults to 1 for left axis");
        baseAxis = new Plottable.Axis.AbstractAxis(scale, "right");
        assert.equal(baseAxis._xAlignProportion, 0, "xAlignProportion defaults to 0 for right axis");
    });
});

///<reference path="../testReference.ts" />
var assert = chai.assert;
describe("TimeAxis", function () {
    it("can not initialize vertical time axis", function () {
        var scale = new Plottable.Scale.Time();
        assert.throws(function () { return new Plottable.Axis.Time(scale, "left"); }, "unsupported");
        assert.throws(function () { return new Plottable.Axis.Time(scale, "right"); }, "unsupported");
    });
    it("major and minor intervals arrays are the same length", function () {
        assert.equal(Plottable.Axis.Time._majorIntervals.length, Plottable.Axis.Time._minorIntervals.length, "major and minor interval arrays must be same size");
    });
    it("Computing the default ticks doesn't error out for edge cases", function () {
        var svg = generateSVG(400, 100);
        var scale = new Plottable.Scale.Time();
        var axis = new Plottable.Axis.Time(scale, "bottom");
        scale.range([0, 400]);
        // very large time span
        assert.doesNotThrow(function () { return scale.domain([new Date(0, 0, 1, 0, 0, 0, 0), new Date(50000, 0, 1, 0, 0, 0, 0)]); });
        axis.renderTo(svg);
        // very small time span
        assert.doesNotThrow(function () { return scale.domain([new Date(0, 0, 1, 0, 0, 0, 0), new Date(0, 0, 1, 0, 0, 0, 100)]); });
        axis.renderTo(svg);
        svg.remove();
    });
    it("Tick labels don't overlap", function () {
        var svg = generateSVG(400, 100);
        var scale = new Plottable.Scale.Time();
        scale.range([0, 400]);
        var axis = new Plottable.Axis.Time(scale, "bottom");
        function checkDomain(domain) {
            scale.domain(domain);
            axis.renderTo(svg);
            function checkLabelsForContainer(container) {
                var visibleTickLabels = container.selectAll("." + Plottable.Axis.AbstractAxis.TICK_LABEL_CLASS).filter(function (d, i) {
                    return d3.select(this).style("visibility") === "visible";
                });
                var numLabels = visibleTickLabels[0].length;
                var box1;
                var box2;
                for (var i = 0; i < numLabels; i++) {
                    for (var j = i + 1; j < numLabels; j++) {
                        box1 = visibleTickLabels[0][i].getBoundingClientRect();
                        box2 = visibleTickLabels[0][j].getBoundingClientRect();
                        assert.isFalse(Plottable._Util.DOM.boxesOverlap(box1, box2), "tick labels don't overlap");
                    }
                }
            }
            checkLabelsForContainer(axis._minorTickLabels);
            checkLabelsForContainer(axis._majorTickLabels);
        }
        // 100 year span
        checkDomain([new Date(2000, 0, 1, 0, 0, 0, 0), new Date(2100, 0, 1, 0, 0, 0, 0)]);
        // 1 year span
        checkDomain([new Date(2000, 0, 1, 0, 0, 0, 0), new Date(2000, 11, 31, 0, 0, 0, 0)]);
        // 1 month span
        checkDomain([new Date(2000, 0, 1, 0, 0, 0, 0), new Date(2000, 1, 1, 0, 0, 0, 0)]);
        // 1 day span
        checkDomain([new Date(2000, 0, 1, 0, 0, 0, 0), new Date(2000, 0, 1, 23, 0, 0, 0)]);
        // 1 hour span
        checkDomain([new Date(2000, 0, 1, 0, 0, 0, 0), new Date(2000, 0, 1, 1, 0, 0, 0)]);
        // 1 minute span
        checkDomain([new Date(2000, 0, 1, 0, 0, 0, 0), new Date(2000, 0, 1, 0, 1, 0, 0)]);
        // 1 second span
        checkDomain([new Date(2000, 0, 1, 0, 0, 0, 0), new Date(2000, 0, 1, 0, 0, 1, 0)]);
        svg.remove();
    });
});

///<reference path="../testReference.ts" />
var assert = chai.assert;
describe("NumericAxis", function () {
    function boxesOverlap(boxA, boxB) {
        if (boxA.right < boxB.left) {
            return false;
        }
        if (boxA.left > boxB.right) {
            return false;
        }
        if (boxA.bottom < boxB.top) {
            return false;
        }
        if (boxA.top > boxB.bottom) {
            return false;
        }
        return true;
    }
    function boxIsInside(inner, outer, epsilon) {
        if (epsilon === void 0) { epsilon = 0; }
        if (inner.left < outer.left - epsilon) {
            return false;
        }
        if (inner.right > outer.right + epsilon) {
            return false;
        }
        if (inner.top < outer.top - epsilon) {
            return false;
        }
        if (inner.bottom > outer.bottom + epsilon) {
            return false;
        }
        return true;
    }
    function assertBoxInside(inner, outer, epsilon, message) {
        if (epsilon === void 0) { epsilon = 0; }
        if (message === void 0) { message = ""; }
        assert.operator(inner.left, ">", outer.left - epsilon, message + " (box inside (left))");
        assert.operator(inner.right, "<", outer.right + epsilon, message + " (box inside (right))");
        assert.operator(inner.top, ">", outer.top - epsilon, message + " (box inside (top))");
        assert.operator(inner.bottom, "<", outer.bottom + epsilon, message + " (box inside (bottom))");
    }
    it("tickLabelPosition() input validation", function () {
        var scale = new Plottable.Scale.Linear();
        var horizontalAxis = new Plottable.Axis.Numeric(scale, "bottom");
        assert.throws(function () { return horizontalAxis.tickLabelPosition("top"); }, "horizontal");
        assert.throws(function () { return horizontalAxis.tickLabelPosition("bottom"); }, "horizontal");
        var verticalAxis = new Plottable.Axis.Numeric(scale, "left");
        assert.throws(function () { return verticalAxis.tickLabelPosition("left"); }, "vertical");
        assert.throws(function () { return verticalAxis.tickLabelPosition("right"); }, "vertical");
    });
    it("draws tick labels correctly (horizontal)", function () {
        var SVG_WIDTH = 500;
        var SVG_HEIGHT = 100;
        var svg = generateSVG(SVG_WIDTH, SVG_HEIGHT);
        var scale = new Plottable.Scale.Linear();
        scale.range([0, SVG_WIDTH]);
        var numericAxis = new Plottable.Axis.Numeric(scale, "bottom");
        numericAxis.renderTo(svg);
        var tickLabels = numericAxis._element.selectAll("." + Plottable.Axis.AbstractAxis.TICK_LABEL_CLASS);
        assert.operator(tickLabels[0].length, ">=", 2, "at least two tick labels were drawn");
        var tickMarks = numericAxis._element.selectAll("." + Plottable.Axis.AbstractAxis.TICK_MARK_CLASS);
        assert.strictEqual(tickLabels[0].length, tickMarks[0].length, "there is one label per mark");
        var i;
        var markBB;
        var labelBB;
        for (i = 0; i < tickLabels[0].length; i++) {
            markBB = tickMarks[0][i].getBoundingClientRect();
            var markCenter = (markBB.left + markBB.right) / 2;
            labelBB = tickLabels[0][i].getBoundingClientRect();
            var labelCenter = (labelBB.left + labelBB.right) / 2;
            assert.closeTo(labelCenter, markCenter, 1, "tick label is centered on mark");
        }
        // labels to left
        numericAxis.tickLabelPosition("left");
        tickLabels = numericAxis._element.selectAll("." + Plottable.Axis.AbstractAxis.TICK_LABEL_CLASS);
        tickMarks = numericAxis._element.selectAll("." + Plottable.Axis.AbstractAxis.TICK_MARK_CLASS);
        for (i = 0; i < tickLabels[0].length; i++) {
            markBB = tickMarks[0][i].getBoundingClientRect();
            labelBB = tickLabels[0][i].getBoundingClientRect();
            assert.operator(labelBB.left, "<=", markBB.right, "tick label is to left of mark");
        }
        // labels to right
        numericAxis.tickLabelPosition("right");
        tickLabels = numericAxis._element.selectAll("." + Plottable.Axis.AbstractAxis.TICK_LABEL_CLASS);
        tickMarks = numericAxis._element.selectAll("." + Plottable.Axis.AbstractAxis.TICK_MARK_CLASS);
        for (i = 0; i < tickLabels[0].length; i++) {
            markBB = tickMarks[0][i].getBoundingClientRect();
            labelBB = tickLabels[0][i].getBoundingClientRect();
            assert.operator(markBB.right, "<=", labelBB.left, "tick label is to right of mark");
        }
        svg.remove();
    });
    it("draws ticks correctly (vertical)", function () {
        var SVG_WIDTH = 100;
        var SVG_HEIGHT = 500;
        var svg = generateSVG(SVG_WIDTH, SVG_HEIGHT);
        var scale = new Plottable.Scale.Linear();
        scale.range([0, SVG_HEIGHT]);
        var numericAxis = new Plottable.Axis.Numeric(scale, "left");
        numericAxis.renderTo(svg);
        var tickLabels = numericAxis._element.selectAll("." + Plottable.Axis.AbstractAxis.TICK_LABEL_CLASS);
        assert.operator(tickLabels[0].length, ">=", 2, "at least two tick labels were drawn");
        var tickMarks = numericAxis._element.selectAll("." + Plottable.Axis.AbstractAxis.TICK_MARK_CLASS);
        assert.strictEqual(tickLabels[0].length, tickMarks[0].length, "there is one label per mark");
        var i;
        var markBB;
        var labelBB;
        for (i = 0; i < tickLabels[0].length; i++) {
            markBB = tickMarks[0][i].getBoundingClientRect();
            var markCenter = (markBB.top + markBB.bottom) / 2;
            labelBB = tickLabels[0][i].getBoundingClientRect();
            var labelCenter = (labelBB.top + labelBB.bottom) / 2;
            assert.closeTo(labelCenter, markCenter, 1, "tick label is centered on mark");
        }
        // labels to top
        numericAxis.tickLabelPosition("top");
        tickLabels = numericAxis._element.selectAll("." + Plottable.Axis.AbstractAxis.TICK_LABEL_CLASS);
        tickMarks = numericAxis._element.selectAll("." + Plottable.Axis.AbstractAxis.TICK_MARK_CLASS);
        for (i = 0; i < tickLabels[0].length; i++) {
            markBB = tickMarks[0][i].getBoundingClientRect();
            labelBB = tickLabels[0][i].getBoundingClientRect();
            assert.operator(labelBB.bottom, "<=", markBB.top, "tick label is above mark");
        }
        // labels to bottom
        numericAxis.tickLabelPosition("bottom");
        tickLabels = numericAxis._element.selectAll("." + Plottable.Axis.AbstractAxis.TICK_LABEL_CLASS);
        tickMarks = numericAxis._element.selectAll("." + Plottable.Axis.AbstractAxis.TICK_MARK_CLASS);
        for (i = 0; i < tickLabels[0].length; i++) {
            markBB = tickMarks[0][i].getBoundingClientRect();
            labelBB = tickLabels[0][i].getBoundingClientRect();
            assert.operator(markBB.bottom, "<=", labelBB.top, "tick label is below mark");
        }
        svg.remove();
    });
    it("uses the supplied Formatter", function () {
        var SVG_WIDTH = 100;
        var SVG_HEIGHT = 500;
        var svg = generateSVG(SVG_WIDTH, SVG_HEIGHT);
        var scale = new Plottable.Scale.Linear();
        scale.range([0, SVG_HEIGHT]);
        var formatter = Plottable.Formatters.fixed(2);
        var numericAxis = new Plottable.Axis.Numeric(scale, "left", formatter);
        numericAxis.renderTo(svg);
        var tickLabels = numericAxis._element.selectAll("." + Plottable.Axis.AbstractAxis.TICK_LABEL_CLASS);
        tickLabels.each(function (d, i) {
            var labelText = d3.select(this).text();
            var formattedValue = formatter(d);
            assert.strictEqual(labelText, formattedValue, "The supplied Formatter was used to format the tick label");
        });
        svg.remove();
    });
    it("can hide tick labels that don't fit", function () {
        var SVG_WIDTH = 500;
        var SVG_HEIGHT = 100;
        var svg = generateSVG(SVG_WIDTH, SVG_HEIGHT);
        var scale = new Plottable.Scale.Linear();
        scale.range([0, SVG_WIDTH]);
        var numericAxis = new Plottable.Axis.Numeric(scale, "bottom");
        numericAxis.showEndTickLabel("left", false);
        assert.isFalse(numericAxis.showEndTickLabel("left"), "retrieve showEndTickLabel setting");
        numericAxis.showEndTickLabel("right", true);
        assert.isTrue(numericAxis.showEndTickLabel("right"), "retrieve showEndTickLabel setting");
        assert.throws(function () { return numericAxis.showEndTickLabel("top", true); }, Error);
        assert.throws(function () { return numericAxis.showEndTickLabel("bottom", true); }, Error);
        numericAxis.renderTo(svg);
        var tickLabels = numericAxis._element.selectAll("." + Plottable.Axis.AbstractAxis.TICK_LABEL_CLASS);
        var firstLabel = d3.select(tickLabels[0][0]);
        assert.strictEqual(firstLabel.style("visibility"), "hidden", "first label is hidden");
        var lastLabel = d3.select(tickLabels[0][tickLabels[0].length - 1]);
        assert.strictEqual(lastLabel.style("visibility"), "hidden", "last label is hidden");
        svg.remove();
    });
    it("tick labels don't overlap in a constrained space", function () {
        var SVG_WIDTH = 100;
        var SVG_HEIGHT = 100;
        var svg = generateSVG(SVG_WIDTH, SVG_HEIGHT);
        var scale = new Plottable.Scale.Linear();
        scale.range([0, SVG_WIDTH]);
        var numericAxis = new Plottable.Axis.Numeric(scale, "bottom");
        numericAxis.showEndTickLabel("left", false).showEndTickLabel("right", false);
        numericAxis.renderTo(svg);
        var visibleTickLabels = numericAxis._element.selectAll("." + Plottable.Axis.AbstractAxis.TICK_LABEL_CLASS).filter(function (d, i) {
            return d3.select(this).style("visibility") === "visible";
        });
        var numLabels = visibleTickLabels[0].length;
        var box1;
        var box2;
        for (var i = 0; i < numLabels; i++) {
            for (var j = i + 1; j < numLabels; j++) {
                box1 = visibleTickLabels[0][i].getBoundingClientRect();
                box2 = visibleTickLabels[0][j].getBoundingClientRect();
                assert.isFalse(Plottable._Util.DOM.boxesOverlap(box1, box2), "tick labels don't overlap");
            }
        }
        numericAxis.orient("bottom");
        visibleTickLabels = numericAxis._element.selectAll("." + Plottable.Axis.AbstractAxis.TICK_LABEL_CLASS).filter(function (d, i) {
            return d3.select(this).style("visibility") === "visible";
        });
        numLabels = visibleTickLabels[0].length;
        for (i = 0; i < numLabels; i++) {
            for (j = i + 1; j < numLabels; j++) {
                box1 = visibleTickLabels[0][i].getBoundingClientRect();
                box2 = visibleTickLabels[0][j].getBoundingClientRect();
                assert.isFalse(Plottable._Util.DOM.boxesOverlap(box1, box2), "tick labels don't overlap");
            }
        }
        svg.remove();
    });
    it("allocates enough width to show all tick labels when vertical", function () {
        var SVG_WIDTH = 150;
        var SVG_HEIGHT = 500;
        var svg = generateSVG(SVG_WIDTH, SVG_HEIGHT);
        var scale = new Plottable.Scale.Linear();
        scale.domain([5, -5]);
        scale.range([0, SVG_HEIGHT]);
        var formatter = function (d) {
            if (d === 0) {
                return "ZERO";
            }
            return String(d);
        };
        var numericAxis = new Plottable.Axis.Numeric(scale, "left", formatter);
        numericAxis.renderTo(svg);
        var visibleTickLabels = numericAxis._element.selectAll("." + Plottable.Axis.AbstractAxis.TICK_LABEL_CLASS).filter(function (d, i) {
            return d3.select(this).style("visibility") === "visible";
        });
        var boundingBox = numericAxis._element.select(".bounding-box").node().getBoundingClientRect();
        var labelBox;
        visibleTickLabels[0].forEach(function (label) {
            labelBox = label.getBoundingClientRect();
            assert.isTrue(boxIsInside(labelBox, boundingBox), "tick labels don't extend outside the bounding box");
        });
        scale.domain([50000000000, -50000000000]);
        visibleTickLabels = numericAxis._element.selectAll("." + Plottable.Axis.AbstractAxis.TICK_LABEL_CLASS).filter(function (d, i) {
            return d3.select(this).style("visibility") === "visible";
        });
        boundingBox = numericAxis._element.select(".bounding-box").node().getBoundingClientRect();
        visibleTickLabels[0].forEach(function (label) {
            labelBox = label.getBoundingClientRect();
            assertBoxInside(labelBox, boundingBox, 0, "long tick " + label.textContent + " is inside the bounding box");
        });
        svg.remove();
    });
    it("allocates enough height to show all tick labels when horizontal", function () {
        var SVG_WIDTH = 500;
        var SVG_HEIGHT = 100;
        var svg = generateSVG(SVG_WIDTH, SVG_HEIGHT);
        var scale = new Plottable.Scale.Linear();
        scale.domain([5, -5]);
        scale.range([0, SVG_WIDTH]);
        var formatter = Plottable.Formatters.fixed(2);
        var numericAxis = new Plottable.Axis.Numeric(scale, "bottom", formatter);
        numericAxis.renderTo(svg);
        var visibleTickLabels = numericAxis._element.selectAll("." + Plottable.Axis.AbstractAxis.TICK_LABEL_CLASS).filter(function (d, i) {
            return d3.select(this).style("visibility") === "visible";
        });
        var boundingBox = numericAxis._element.select(".bounding-box").node().getBoundingClientRect();
        var labelBox;
        visibleTickLabels[0].forEach(function (label) {
            labelBox = label.getBoundingClientRect();
            assert.isTrue(boxIsInside(labelBox, boundingBox, 0.5), "tick labels don't extend outside the bounding box");
        });
        svg.remove();
    });
});

///<reference path="../testReference.ts" />
var assert = chai.assert;
describe("Category Axes", function () {
    it("re-renders appropriately when data is changed", function () {
        var svg = generateSVG(400, 400);
        var xScale = new Plottable.Scale.Ordinal().domain(["foo", "bar", "baz"]).range([400, 0]);
        var ca = new Plottable.Axis.Category(xScale, "left");
        ca.renderTo(svg);
        assert.deepEqual(ca._tickLabelContainer.selectAll(".tick-label").data(), xScale.domain(), "tick labels render domain");
        assert.doesNotThrow(function () { return xScale.domain(["bar", "baz", "bam"]); });
        assert.deepEqual(ca._tickLabelContainer.selectAll(".tick-label").data(), xScale.domain(), "tick labels render domain");
        svg.remove();
    });
    it("requests appropriate space when the scale has no domain", function () {
        var svg = generateSVG(400, 400);
        var scale = new Plottable.Scale.Ordinal();
        var ca = new Plottable.Axis.Category(scale);
        ca._anchor(svg);
        var s = ca._requestedSpace(400, 400);
        assert.operator(s.width, ">=", 0, "it requested 0 or more width");
        assert.operator(s.height, ">=", 0, "it requested 0 or more height");
        assert.isFalse(s.wantsWidth, "it doesn't want width");
        assert.isFalse(s.wantsHeight, "it doesn't want height");
        svg.remove();
    });
    it("doesnt blow up for non-string data", function () {
        var svg = generateSVG(1000, 400);
        var domain = [null, undefined, true, 2, "foo"];
        var scale = new Plottable.Scale.Ordinal().domain(domain);
        var axis = new Plottable.Axis.Category(scale);
        var table = new Plottable.Component.Table([[axis]]);
        table.renderTo(svg);
        var texts = svg.selectAll("text")[0].map(function (s) { return d3.select(s).text(); });
        assert.deepEqual(texts, ["null", "undefined", "true", "2", "foo"]);
        svg.remove();
    });
    it("width accounts for gutter. ticklength, and padding on vertical axes", function () {
        var svg = generateSVG(400, 400);
        var xScale = new Plottable.Scale.Ordinal().domain(["foo", "bar", "baz"]).range([400, 0]);
        var ca = new Plottable.Axis.Category(xScale, "left");
        ca.renderTo(svg);
        var axisWidth = ca.width();
        ca.tickLabelPadding(ca.tickLabelPadding() + 5);
        assert.closeTo(ca.width(), axisWidth + 5, 2, "increasing tickLabelPadding increases width");
        axisWidth = ca.width();
        ca.gutter(ca.gutter() + 5);
        assert.closeTo(ca.width(), axisWidth + 5, 2, "increasing gutter increases width");
        axisWidth = ca.width();
        ca.tickLength(ca.tickLength() + 5);
        assert.closeTo(ca.width(), axisWidth + 5, 2, "increasing tickLength increases width");
        svg.remove();
    });
    it("height accounts for gutter. ticklength, and padding on horizontal axes", function () {
        var svg = generateSVG(400, 400);
        var xScale = new Plottable.Scale.Ordinal().domain(["foo", "bar", "baz"]).range([400, 0]);
        var ca = new Plottable.Axis.Category(xScale, "bottom");
        ca.renderTo(svg);
        var axisHeight = ca.height();
        ca.tickLabelPadding(ca.tickLabelPadding() + 5);
        assert.closeTo(ca.height(), axisHeight + 5, 2, "increasing tickLabelPadding increases height");
        axisHeight = ca.height();
        ca.gutter(ca.gutter() + 5);
        assert.closeTo(ca.height(), axisHeight + 5, 2, "increasing gutter increases height");
        axisHeight = ca.height();
        ca.tickLength(ca.tickLength() + 5);
        assert.closeTo(ca.height(), axisHeight + 5, 2, "increasing ticklength increases height");
        svg.remove();
    });
    it("proper range values for different range types", function () {
        var SVG_WIDTH = 400;
        var svg = generateSVG(SVG_WIDTH, 100);
        var scale = new Plottable.Scale.Ordinal().domain(["foo", "bar", "baz"]).range([0, 400]).rangeType("bands", 1, 0);
        var categoryAxis = new Plottable.Axis.Category(scale, "bottom");
        categoryAxis.renderTo(svg);
        // Outer padding is equal to step
        var step = SVG_WIDTH / 5;
        var tickMarks = categoryAxis._tickMarkContainer.selectAll(".tick-mark")[0];
        var ticksNormalizedPosition = tickMarks.map(function (s) { return +d3.select(s).attr("x1") / step; });
        assert.deepEqual(ticksNormalizedPosition, [1, 2, 3]);
        scale.rangeType("points", 1, 0);
        step = SVG_WIDTH / 4;
        ticksNormalizedPosition = tickMarks.map(function (s) { return +d3.select(s).attr("x1") / step; });
        assert.deepEqual(ticksNormalizedPosition, [1, 2, 3]);
        svg.remove();
    });
    it("vertically aligns short words properly", function () {
        var SVG_WIDTH = 400;
        var svg = generateSVG(SVG_WIDTH, 100);
        var years = ["2000", "2001", "2002", "2003"];
        var scale = new Plottable.Scale.Ordinal().domain(years).range([0, SVG_WIDTH]);
        var axis = new Plottable.Axis.Category(scale, "bottom");
        axis.renderTo(svg);
        var ticks = axis._content.selectAll("text");
        var text = ticks[0].map(function (d) { return d3.select(d).text(); });
        assert.deepEqual(text, years, "text displayed correctly when horizontal");
        axis.tickLabelAngle(90);
        text = ticks[0].map(function (d) { return d3.select(d).text(); });
        assert.deepEqual(text, years, "text displayed correctly when horizontal");
        assert.operator(axis._content.selectAll(".rotated-right")[0].length, ">=", 4, "the ticks were rotated right");
        axis.tickLabelAngle(0);
        text = ticks[0].map(function (d) { return d3.select(d).text(); });
        assert.deepEqual(text, years, "text displayed correctly when horizontal");
        assert.lengthOf(axis._content.selectAll(".rotated-left")[0], 0, "the ticks were not rotated left");
        assert.lengthOf(axis._content.selectAll(".rotated-right")[0], 0, "the ticks were not rotated right");
        axis.tickLabelAngle(-90);
        text = ticks[0].map(function (d) { return d3.select(d).text(); });
        assert.deepEqual(text, years, "text displayed correctly when horizontal");
        assert.operator(axis._content.selectAll(".rotated-left")[0].length, ">=", 4, "the ticks were rotated left");
        svg.remove();
    });
});

///<reference path="../testReference.ts" />
var assert = chai.assert;
describe("Gridlines", function () {
    it("Gridlines and axis tick marks align", function () {
        var svg = generateSVG(640, 480);
        var xScale = new Plottable.Scale.Linear();
        xScale.domain([0, 10]); // manually set domain since we won't have a renderer
        var xAxis = new Plottable.Axis.Numeric(xScale, "bottom");
        var yScale = new Plottable.Scale.Linear();
        yScale.domain([0, 10]);
        var yAxis = new Plottable.Axis.Numeric(yScale, "left");
        var gridlines = new Plottable.Component.Gridlines(xScale, yScale);
        var basicTable = new Plottable.Component.Table().addComponent(0, 0, yAxis).addComponent(0, 1, gridlines).addComponent(1, 1, xAxis);
        basicTable._anchor(svg);
        basicTable._computeLayout();
        xScale.range([0, xAxis.width()]); // manually set range since we don't have a renderer
        yScale.range([yAxis.height(), 0]);
        basicTable._render();
        var xAxisTickMarks = xAxis._element.selectAll("." + Plottable.Axis.AbstractAxis.TICK_MARK_CLASS)[0];
        var xGridlines = gridlines._element.select(".x-gridlines").selectAll("line")[0];
        assert.equal(xAxisTickMarks.length, xGridlines.length, "There is an x gridline for each x tick");
        for (var i = 0; i < xAxisTickMarks.length; i++) {
            var xTickMarkRect = xAxisTickMarks[i].getBoundingClientRect();
            var xGridlineRect = xGridlines[i].getBoundingClientRect();
            assert.closeTo(xTickMarkRect.left, xGridlineRect.left, 1, "x tick and gridline align");
        }
        var yAxisTickMarks = yAxis._element.selectAll("." + Plottable.Axis.AbstractAxis.TICK_MARK_CLASS)[0];
        var yGridlines = gridlines._element.select(".y-gridlines").selectAll("line")[0];
        assert.equal(yAxisTickMarks.length, yGridlines.length, "There is an x gridline for each x tick");
        for (var j = 0; j < yAxisTickMarks.length; j++) {
            var yTickMarkRect = yAxisTickMarks[j].getBoundingClientRect();
            var yGridlineRect = yGridlines[j].getBoundingClientRect();
            assert.closeTo(yTickMarkRect.top, yGridlineRect.top, 1, "y tick and gridline align");
        }
        svg.remove();
    });
    it("Unanchored Gridlines don't throw an error when scale updates", function () {
        var xScale = new Plottable.Scale.Linear();
        var gridlines = new Plottable.Component.Gridlines(xScale, null);
        xScale.domain([0, 1]);
        // test passes if error is not thrown.
    });
});

///<reference path="../testReference.ts" />
var assert = chai.assert;
describe("Labels", function () {
    it("Standard text title label generates properly", function () {
        var svg = generateSVG(400, 80);
        var label = new Plottable.Component.TitleLabel("A CHART TITLE");
        label.renderTo(svg);
        var content = label._content;
        assert.isTrue(label._element.classed("label"), "title element has label css class");
        assert.isTrue(label._element.classed("title-label"), "title element has title-label css class");
        var textChildren = content.selectAll("text");
        assert.lengthOf(textChildren, 1, "There is one text node in the parent element");
        var text = content.select("text");
        var bbox = Plottable._Util.DOM.getBBox(text);
        assert.closeTo(bbox.height, label.height(), 0.5, "text height === label.minimumHeight()");
        assert.equal(text.node().textContent, "A CHART TITLE", "node's text content is as expected");
        svg.remove();
    });
    it("Left-rotated text is handled properly", function () {
        var svg = generateSVG(100, 400);
        var label = new Plottable.Component.AxisLabel("LEFT-ROTATED LABEL", "left");
        label.renderTo(svg);
        var content = label._content;
        var text = content.select("text");
        var textBBox = Plottable._Util.DOM.getBBox(text);
        assertBBoxInclusion(label._element.select(".bounding-box"), text);
        assert.closeTo(textBBox.height, label.width(), window.Pixel_CloseTo_Requirement, "text height");
        svg.remove();
    });
    it("Right-rotated text is handled properly", function () {
        var svg = generateSVG(100, 400);
        var label = new Plottable.Component.AxisLabel("RIGHT-ROTATED LABEL", "right");
        label.renderTo(svg);
        var content = label._content;
        var text = content.select("text");
        var textBBox = Plottable._Util.DOM.getBBox(text);
        assertBBoxInclusion(label._element.select(".bounding-box"), text);
        assert.closeTo(textBBox.height, label.width(), window.Pixel_CloseTo_Requirement, "text height");
        svg.remove();
    });
    it("Label text can be changed after label is created", function () {
        var svg = generateSVG(400, 80);
        var label = new Plottable.Component.TitleLabel();
        label.renderTo(svg);
        assert.equal(label._content.select("text").text(), "", "the text defaulted to empty string");
        assert.equal(label.height(), 0, "rowMin is 0 for empty string");
        label.text("hello world");
        label.renderTo(svg);
        assert.equal(label._content.select("text").text(), "hello world", "the label text updated properly");
        assert.operator(label.height(), ">", 0, "rowMin is > 0 for non-empty string");
        svg.remove();
    });
    // skipping because Dan is rewriting labels and the height test fails
    it.skip("Superlong text is handled in a sane fashion", function () {
        var svgWidth = 400;
        var svg = generateSVG(svgWidth, 80);
        var label = new Plottable.Component.TitleLabel("THIS LABEL IS SO LONG WHOEVER WROTE IT WAS PROBABLY DERANGED");
        label.renderTo(svg);
        var content = label._content;
        var text = content.select("text");
        var bbox = Plottable._Util.DOM.getBBox(text);
        assert.equal(bbox.height, label.height(), "text height === label.minimumHeight()");
        assert.operator(bbox.width, "<=", svgWidth, "the text is not wider than the SVG width");
        svg.remove();
    });
    it("text in a tiny box is truncated to empty string", function () {
        var svg = generateSVG(10, 10);
        var label = new Plottable.Component.TitleLabel("Yeah, not gonna fit...");
        label.renderTo(svg);
        var text = label._content.select("text");
        assert.equal(text.text(), "", "text was truncated to empty string");
        svg.remove();
    });
    it("centered text in a table is positioned properly", function () {
        var svg = generateSVG(400, 400);
        var label = new Plottable.Component.TitleLabel("X");
        var t = new Plottable.Component.Table().addComponent(0, 0, label).addComponent(1, 0, new Plottable.Component.AbstractComponent());
        t.renderTo(svg);
        var textTranslate = d3.transform(label._content.select("g").attr("transform")).translate;
        var eleTranslate = d3.transform(label._element.attr("transform")).translate;
        var textWidth = Plottable._Util.DOM.getBBox(label._content.select("text")).width;
        assert.closeTo(eleTranslate[0] + textTranslate[0] + textWidth / 2, 200, 5, "label is centered");
        svg.remove();
    });
    it("if a label text is changed to empty string, width updates to 0", function () {
        var svg = generateSVG(400, 400);
        var label = new Plottable.Component.TitleLabel("foo");
        label.renderTo(svg);
        label.text("");
        assert.equal(label.width(), 0, "width updated to 0");
        svg.remove();
    });
    it("unsupported alignments and orientations are unsupported", function () {
        assert.throws(function () { return new Plottable.Component.Label("foo", "bar"); }, Error, "not a valid orientation");
    });
    it("Label orientation can be changed after label is created", function () {
        var svg = generateSVG(400, 400);
        var label = new Plottable.Component.AxisLabel("CHANGING ORIENTATION");
        label.renderTo(svg);
        var content = label._content;
        var text = content.select("text");
        var bbox = Plottable._Util.DOM.getBBox(text);
        assert.closeTo(bbox.height, label.height(), 1, "label is in horizontal position");
        label.orient("right");
        text = content.select("text");
        bbox = Plottable._Util.DOM.getBBox(text);
        assertBBoxInclusion(label._element.select(".bounding-box"), text);
        assert.closeTo(bbox.height, label.width(), window.Pixel_CloseTo_Requirement, "label is in vertical position");
        svg.remove();
    });
});

///<reference path="../testReference.ts" />
var assert = chai.assert;
describe("Legends", function () {
    var svg;
    var color;
    var legend;
    beforeEach(function () {
        svg = generateSVG(400, 400);
        color = new Plottable.Scale.Color("Category10");
        legend = new Plottable.Component.Legend(color);
    });
    it("a basic legend renders", function () {
        color.domain(["foo", "bar", "baz"]);
        legend.renderTo(svg);
        var rows = legend._content.selectAll(".legend-row");
        assert.lengthOf(rows[0], 3, "there are 3 legend entries");
        rows.each(function (d, i) {
            assert.equal(d, color.domain()[i], "the data is set properly");
            var d3this = d3.select(this);
            var text = d3this.select("text").text();
            assert.equal(text, d, "the text node has correct text");
            var circle = d3this.select("circle");
            assert.equal(circle.attr("fill"), color.scale(d), "the circle's fill is set properly");
        });
        svg.remove();
    });
    it("legend domain can be updated after initialization, and height updates as well", function () {
        legend.renderTo(svg);
        legend.scale(color);
        assert.equal(legend._requestedSpace(200, 200).height, 0, "there is no requested height when domain is empty");
        color.domain(["foo", "bar"]);
        var height1 = legend._requestedSpace(400, 400).height;
        var actualHeight1 = legend.height();
        assert.operator(height1, ">", 0, "changing the domain gives a positive height");
        color.domain(["foo", "bar", "baz"]);
        assert.operator(legend._requestedSpace(400, 400).height, ">", height1, "adding to the domain increases the height requested");
        var actualHeight2 = legend.height();
        assert.operator(actualHeight1, "<", actualHeight2, "Changing the domain caused the legend to re-layout with more height");
        var numRows = legend._content.selectAll(".legend-row")[0].length;
        assert.equal(numRows, 3, "there are 3 rows");
        svg.remove();
    });
    it("a legend with many labels does not overflow vertically", function () {
        color.domain(["alpha", "beta", "gamma", "delta", "omega", "omicron", "persei", "eight"]);
        legend.renderTo(svg);
        var contentBBox = Plottable._Util.DOM.getBBox(legend._content);
        var contentBottomEdge = contentBBox.y + contentBBox.height;
        var bboxBBox = Plottable._Util.DOM.getBBox(legend._element.select(".bounding-box"));
        var bboxBottomEdge = bboxBBox.y + bboxBBox.height;
        assert.operator(contentBottomEdge, "<=", bboxBottomEdge, "content does not extend past bounding box");
        svg.remove();
    });
    it("a legend with a long label does not overflow horizontally", function () {
        color.domain(["foooboooloonoogoorooboopoo"]);
        svg.attr("width", 100);
        legend.renderTo(svg);
        var text = legend._content.select("text").text();
        assert.notEqual(text, "foooboooloonoogoorooboopoo", "the text was truncated");
        var rightEdge = legend._content.select("text").node().getBoundingClientRect().right;
        var bbox = legend._element.select(".bounding-box");
        var rightEdgeBBox = bbox.node().getBoundingClientRect().right;
        assert.operator(rightEdge, "<=", rightEdgeBBox, "the long text did not overflow the legend");
        svg.remove();
    });
    it("calling legend.render multiple times does not add more elements", function () {
        color.domain(["foo", "bar", "baz"]);
        legend.renderTo(svg);
        var numRows = legend._content.selectAll(".legend-row")[0].length;
        assert.equal(numRows, 3, "there are 3 legend rows initially");
        legend._render();
        numRows = legend._content.selectAll(".legend-row")[0].length;
        assert.equal(numRows, 3, "there are 3 legend rows after second render");
        svg.remove();
    });
    it("re-rendering the legend with a new domain will do the right thing", function () {
        color.domain(["foo", "bar", "baz"]);
        legend.renderTo(svg);
        var newDomain = ["mushu", "foo", "persei", "baz", "eight"];
        color.domain(newDomain);
        // due to how joins work, this is how the elements should be arranged by d3
        var newDomainActualOrder = ["foo", "baz", "mushu", "persei", "eight"];
        legend._content.selectAll(".legend-row").each(function (d, i) {
            assert.equal(d, newDomainActualOrder[i], "the data is set correctly");
            var text = d3.select(this).select("text").text();
            assert.equal(text, d, "the text was set properly");
            var fill = d3.select(this).select("circle").attr("fill");
            assert.equal(fill, color.scale(d), "the fill was set properly");
        });
        assert.lengthOf(legend._content.selectAll(".legend-row")[0], 5, "there are the right number of legend elements");
        svg.remove();
    });
    it("legend.scale() replaces domain", function () {
        color.domain(["foo", "bar", "baz"]);
        legend.renderTo(svg);
        var newDomain = ["a", "b", "c"];
        var newColorScale = new Plottable.Scale.Color("20");
        newColorScale.domain(newDomain);
        legend.scale(newColorScale);
        legend._content.selectAll(".legend-row").each(function (d, i) {
            assert.equal(d, newDomain[i], "the data is set correctly");
            var text = d3.select(this).select("text").text();
            assert.equal(text, d, "the text was set properly");
            var fill = d3.select(this).select("circle").attr("fill");
            assert.equal(fill, newColorScale.scale(d), "the fill was set properly");
        });
        svg.remove();
    });
    it("legend.scale() correctly reregisters listeners", function () {
        color.domain(["foo", "bar", "baz"]);
        legend.renderTo(svg);
        var tempDomain = ["a", "b", "c"];
        var newColorScale = new Plottable.Scale.Color("20");
        newColorScale.domain(tempDomain);
        legend.scale(newColorScale);
        var newDomain = ["a", "foo", "d"];
        newColorScale.domain(newDomain);
        legend._content.selectAll(".legend-row").each(function (d, i) {
            assert.equal(d, newDomain[i], "the data is set correctly");
            var text = d3.select(this).select("text").text();
            assert.equal(text, d, "the text was set properly");
            var fill = d3.select(this).select("circle").attr("fill");
            assert.equal(fill, newColorScale.scale(d), "the fill was set properly");
        });
        svg.remove();
    });
    it("iconHeight / 2 < circleHeight < iconHeight", function () {
        color.domain(["foo"]);
        legend.renderTo(svg);
        var style = legend._element.append("style");
        style.attr("type", "text/css");
        function verifyCircleHeight() {
            var text = legend._content.select("text");
            var circle = legend._content.select("circle");
            var textHeight = Plottable._Util.DOM.getBBox(text).height;
            var circleHeight = Plottable._Util.DOM.getBBox(circle).height;
            assert.operator(circleHeight, "<", textHeight, "icons too small: iconHeight < circleHeight");
            assert.operator(circleHeight, ">", textHeight / 2, "icons too big: iconHeight / 2 > circleHeight");
        }
        verifyCircleHeight();
        style.text(".plottable .legend text { font-size: 60px; }");
        legend._computeLayout();
        legend._render();
        verifyCircleHeight();
        style.text(".plottable .legend text { font-size: 10px; }");
        legend._computeLayout();
        legend._render();
        verifyCircleHeight();
        svg.remove();
    });
    describe("Legend toggle tests", function () {
        var toggleLegend;
        beforeEach(function () {
            toggleLegend = new Plottable.Component.Legend(color);
            toggleLegend.toggleCallback(function (d, b) {
            });
        });
        function verifyState(selection, b, msg) {
            assert.equal(selection.classed("toggled-on"), b, msg);
            assert.equal(selection.classed("toggled-off"), !b, msg);
        }
        function getSelection(datum) {
            var selection = toggleLegend._content.selectAll(".legend-row").filter(function (d, i) { return d === datum; });
            return selection;
        }
        function verifyEntry(datum, b, msg) {
            verifyState(getSelection(datum), b, msg);
        }
        function toggleEntry(datum, index) {
            getSelection(datum).on("click")(datum, index);
        }
        it("basic initialization test", function () {
            color.domain(["a", "b", "c", "d", "e"]);
            toggleLegend.renderTo(svg);
            toggleLegend._content.selectAll(".legend-row").each(function (d, i) {
                var selection = d3.select(this);
                verifyState(selection, true);
            });
            svg.remove();
        });
        it("basic toggling test", function () {
            color.domain(["a"]);
            toggleLegend.renderTo(svg);
            toggleLegend._content.selectAll(".legend-row").each(function (d, i) {
                var selection = d3.select(this);
                selection.on("click")(d, i);
                verifyState(selection, false);
                selection.on("click")(d, i);
                verifyState(selection, true);
            });
            svg.remove();
        });
        it("scale() works as intended with toggling", function () {
            var domain = ["a", "b", "c", "d", "e"];
            color.domain(domain);
            toggleLegend.renderTo(svg);
            toggleEntry("a", 0);
            toggleEntry("d", 3);
            toggleEntry("c", 2);
            var newDomain = ["r", "a", "d", "g"];
            var newColorScale = new Plottable.Scale.Color("Category10");
            newColorScale.domain(newDomain);
            toggleLegend.scale(newColorScale);
            verifyEntry("r", true);
            verifyEntry("a", false);
            verifyEntry("g", true);
            verifyEntry("d", false);
            svg.remove();
        });
        it("listeners on scale will correctly update states", function () {
            color.domain(["a", "b", "c", "d", "e"]);
            toggleLegend.renderTo(svg);
            toggleEntry("a", 0);
            toggleEntry("d", 3);
            toggleEntry("c", 2);
            color.domain(["e", "d", "b", "a", "c"]);
            verifyEntry("a", false);
            verifyEntry("b", true);
            verifyEntry("c", false);
            verifyEntry("d", false);
            verifyEntry("e", true);
            svg.remove();
        });
        it("Testing callback works correctly", function () {
            var domain = ["a", "b", "c", "d", "e"];
            color.domain(domain);
            var state = [true, true, true, true, true];
            toggleLegend.toggleCallback(function (d, b) {
                state[domain.indexOf(d)] = b;
            });
            toggleLegend.renderTo(svg);
            toggleEntry("a", 0);
            verifyEntry("a", false);
            assert.equal(state[0], false, "callback was successful");
            toggleEntry("d", 3);
            verifyEntry("d", false);
            assert.equal(state[3], false, "callback was successful");
            toggleEntry("a", 0);
            verifyEntry("a", true);
            assert.equal(state[0], true, "callback was successful");
            toggleEntry("c", 2);
            verifyEntry("c", false);
            assert.equal(state[2], false, "callback was successful");
            svg.remove();
        });
        it("Overwriting callback is successfull", function () {
            var domain = ["a"];
            color.domain(domain);
            var state = true;
            toggleLegend.renderTo(svg);
            toggleLegend.toggleCallback(function (d, b) {
                state = b;
            });
            toggleEntry("a", 0);
            assert.equal(state, false, "callback was successful");
            var count = 0;
            toggleLegend.toggleCallback(function (d, b) {
                count++;
            });
            toggleEntry("a", 0);
            assert.equal(state, false, "callback was overwritten");
            assert.equal(count, 1, "new callback was successfully called");
            svg.remove();
        });
        it("Removing callback is successful", function () {
            var domain = ["a"];
            color.domain(domain);
            var state = true;
            toggleLegend.renderTo(svg);
            toggleLegend.toggleCallback(function (d, b) {
                state = b;
            });
            toggleEntry("a", 0);
            assert.equal(state, false, "callback was successful");
            toggleLegend.toggleCallback(); // this should not remove the callback
            toggleEntry("a", 0);
            assert.equal(state, true, "callback was successful");
            toggleLegend.toggleCallback(null); // this should remove the callback
            assert.throws(function () {
                toggleEntry("a", 0);
            });
            var selection = getSelection("a");
            // should have no classes
            assert.equal(selection.classed("toggled-on"), false, "is not toggled-on");
            assert.equal(selection.classed("toggled-off"), false, "is not toggled-off");
            svg.remove();
        });
    });
    describe("Legend hover tests", function () {
        var hoverLegend;
        beforeEach(function () {
            hoverLegend = new Plottable.Component.Legend(color);
            hoverLegend.hoverCallback(function (d) {
            });
        });
        function _verifyFocus(selection, b, msg) {
            assert.equal(selection.classed("hover"), true, msg);
            assert.equal(selection.classed("focus"), b, msg);
        }
        function _verifyEmpty(selection, msg) {
            assert.equal(selection.classed("hover"), false, msg);
            assert.equal(selection.classed("focus"), false, msg);
        }
        function getSelection(datum) {
            var selection = hoverLegend._content.selectAll(".legend-row").filter(function (d, i) { return d === datum; });
            return selection;
        }
        function verifyFocus(datum, b, msg) {
            _verifyFocus(getSelection(datum), b, msg);
        }
        function verifyEmpty(datum, msg) {
            _verifyEmpty(getSelection(datum), msg);
        }
        function hoverEntry(datum, index) {
            getSelection(datum).on("mouseover")(datum, index);
        }
        function leaveEntry(datum, index) {
            getSelection(datum).on("mouseout")(datum, index);
        }
        it("basic initialization test", function () {
            color.domain(["a", "b", "c", "d", "e"]);
            hoverLegend.renderTo(svg);
            hoverLegend._content.selectAll(".legend-row").each(function (d, i) {
                verifyEmpty(d);
            });
            svg.remove();
        });
        it("basic hover test", function () {
            color.domain(["a"]);
            hoverLegend.renderTo(svg);
            hoverEntry("a", 0);
            verifyFocus("a", true);
            leaveEntry("a", 0);
            verifyEmpty("a");
            svg.remove();
        });
        it("scale() works as intended with hovering", function () {
            var domain = ["a", "b", "c", "d", "e"];
            color.domain(domain);
            hoverLegend.renderTo(svg);
            hoverEntry("a", 0);
            var newDomain = ["r", "a", "d", "g"];
            var newColorScale = new Plottable.Scale.Color("Category10");
            newColorScale.domain(newDomain);
            hoverLegend.scale(newColorScale);
            verifyFocus("r", false, "r");
            verifyFocus("a", true, "a");
            verifyFocus("g", false, "g");
            verifyFocus("d", false, "d");
            leaveEntry("a", 0);
            verifyEmpty("r");
            verifyEmpty("a");
            verifyEmpty("g");
            verifyEmpty("d");
            svg.remove();
        });
        it("listeners on scale will correctly update states", function () {
            color.domain(["a", "b", "c", "d", "e"]);
            hoverLegend.renderTo(svg);
            hoverEntry("c", 2);
            color.domain(["e", "d", "b", "a", "c"]);
            verifyFocus("a", false);
            verifyFocus("b", false);
            verifyFocus("c", true);
            verifyFocus("d", false);
            verifyFocus("e", false);
            svg.remove();
        });
        it("Testing callback works correctly", function () {
            var domain = ["a", "b", "c", "d", "e"];
            color.domain(domain);
            var focused = undefined;
            hoverLegend.hoverCallback(function (d) {
                focused = d;
            });
            hoverLegend.renderTo(svg);
            hoverEntry("a", 0);
            verifyFocus("a", true);
            assert.equal(focused, "a", "callback was successful");
            leaveEntry("a", 0);
            assert.equal(focused, undefined, "callback was successful");
            hoverEntry("d", 3);
            verifyFocus("d", true);
            assert.equal(focused, "d", "callback was successful");
            svg.remove();
        });
        it("Overwriting callback is successfull", function () {
            var domain = ["a"];
            color.domain(domain);
            var focused = undefined;
            hoverLegend.renderTo(svg);
            hoverLegend.hoverCallback(function (d) {
                focused = d;
            });
            hoverEntry("a", 0);
            assert.equal(focused, "a", "callback was successful");
            leaveEntry("a", 0);
            var count = 0;
            hoverLegend.hoverCallback(function (d) {
                count++;
            });
            hoverEntry("a", 0);
            assert.equal(focused, undefined, "old callback was not called");
            assert.equal(count, 1, "new callbcak was called");
            leaveEntry("a", 0);
            assert.equal(count, 2, "new callback was called");
            svg.remove();
        });
        it("Removing callback is successful", function () {
            var domain = ["a"];
            color.domain(domain);
            var focused = undefined;
            hoverLegend.renderTo(svg);
            hoverLegend.hoverCallback(function (d) {
                focused = d;
            });
            hoverEntry("a", 0);
            assert.equal(focused, "a", "callback was successful");
            hoverLegend.hoverCallback(); // this should not remove the callback
            leaveEntry("a", 0);
            assert.equal(focused, undefined, "callback was successful");
            hoverLegend.hoverCallback(null); // this should remove the callback
            assert.throws(function () {
                hoverEntry("a", 0);
            });
            verifyEmpty("a");
            svg.remove();
        });
    });
});
describe("HorizontalLegend", function () {
    var colorScale;
    var horizLegend;
    var entrySelector = "." + Plottable.Component.HorizontalLegend.LEGEND_ENTRY_CLASS;
    var rowSelector = "." + Plottable.Component.HorizontalLegend.LEGEND_ROW_CLASS;
    beforeEach(function () {
        colorScale = new Plottable.Scale.Color();
        colorScale.domain([
            "Washington",
            "Adams",
            "Jefferson",
        ]);
        horizLegend = new Plottable.Component.HorizontalLegend(colorScale);
    });
    it("renders an entry for each item in the domain", function () {
        var svg = generateSVG(400, 100);
        horizLegend.renderTo(svg);
        var entries = horizLegend._element.selectAll(entrySelector);
        assert.equal(entries[0].length, colorScale.domain().length, "one entry is created for each item in the domain");
        var elementTexts = entries.select("text")[0].map(function (node) { return d3.select(node).text(); });
        assert.deepEqual(elementTexts, colorScale.domain(), "entry texts match scale domain");
        var newDomain = colorScale.domain();
        newDomain.push("Madison");
        colorScale.domain(newDomain);
        entries = horizLegend._element.selectAll(entrySelector);
        assert.equal(entries[0].length, colorScale.domain().length, "Legend updated to include item added to the domain");
        svg.remove();
    });
    it("wraps entries onto extra rows if necessary", function () {
        var svg = generateSVG(200, 100);
        horizLegend.renderTo(svg);
        var rows = horizLegend._element.selectAll(rowSelector);
        assert.lengthOf(rows[0], 2, "Wrapped text on to two rows when space is constrained");
        horizLegend.detach();
        svg.remove();
        svg = generateSVG(100, 100);
        horizLegend.renderTo(svg);
        rows = horizLegend._element.selectAll(rowSelector);
        assert.lengthOf(rows[0], 3, "Wrapped text on to three rows when further constrained");
        svg.remove();
    });
    it("truncates and hides entries if space is constrained", function () {
        var svg = generateSVG(70, 400);
        horizLegend.renderTo(svg);
        var textEls = horizLegend._element.selectAll("text");
        textEls.each(function (d) {
            var textEl = d3.select(this);
            assertBBoxInclusion(horizLegend._element, textEl);
        });
        horizLegend.detach();
        svg.remove();
        svg = generateSVG(100, 50);
        horizLegend.renderTo(svg);
        textEls = horizLegend._element.selectAll("text");
        textEls.each(function (d) {
            var textEl = d3.select(this);
            assertBBoxInclusion(horizLegend._element, textEl);
        });
        svg.remove();
    });
    it("scales icon size with entry font size", function () {
        colorScale.domain(["A"]);
        var svg = generateSVG(400, 100);
        horizLegend.renderTo(svg);
        var style = horizLegend._element.append("style");
        style.attr("type", "text/css");
        function verifyCircleHeight() {
            var text = horizLegend._content.select("text");
            var circle = horizLegend._content.select("circle");
            var textHeight = Plottable._Util.DOM.getBBox(text).height;
            var circleHeight = Plottable._Util.DOM.getBBox(circle).height;
            assert.operator(circleHeight, "<", textHeight, "Icon is smaller than entry text");
            return circleHeight;
        }
        var origCircleHeight = verifyCircleHeight();
        style.text(".plottable .legend text { font-size: 30px; }");
        horizLegend._invalidateLayout();
        var bigCircleHeight = verifyCircleHeight();
        assert.operator(bigCircleHeight, ">", origCircleHeight, "icon size increased with font size");
        style.text(".plottable .legend text { font-size: 6px; }");
        horizLegend._invalidateLayout();
        var smallCircleHeight = verifyCircleHeight();
        assert.operator(smallCircleHeight, "<", origCircleHeight, "icon size decreased with font size");
        svg.remove();
    });
});

///<reference path="../../testReference.ts" />
var __extends = this.__extends || function (d, b) {
    for (var p in b) if (b.hasOwnProperty(p)) d[p] = b[p];
    function __() { this.constructor = d; }
    __.prototype = b.prototype;
    d.prototype = new __();
};
var assert = chai.assert;
var CountingPlot = (function (_super) {
    __extends(CountingPlot, _super);
    function CountingPlot() {
        _super.apply(this, arguments);
        this.renders = 0;
    }
    CountingPlot.prototype._render = function () {
        ++this.renders;
        return _super.prototype._render.call(this);
    };
    return CountingPlot;
})(Plottable.Plot.AbstractPlot);
describe("Plots", function () {
    describe("Abstract Plot", function () {
        it("Plots default correctly", function () {
            var r = new Plottable.Plot.AbstractPlot();
            assert.isTrue(r.clipPathEnabled, "clipPathEnabled defaults to true");
        });
        it("Base Plot functionality works", function () {
            var svg = generateSVG(400, 300);
            var r = new Plottable.Plot.AbstractPlot();
            r._anchor(svg);
            r._computeLayout();
            var renderArea = r._content.select(".render-area");
            assert.isNotNull(renderArea.node(), "there is a render-area");
            svg.remove();
        });
        it("Changes Dataset listeners when the Dataset is changed", function () {
            var dFoo = new Plottable.Dataset(["foo"], { cssClass: "bar" });
            var dBar = new Plottable.Dataset(["bar"], { cssClass: "boo" });
            var r = new CountingPlot();
            r.addDataset("foo", dFoo);
            assert.equal(1, r.renders, "initial render due to addDataset");
            dFoo.broadcaster.broadcast();
            assert.equal(2, r.renders, "we re-render when our dataset changes");
            r.addDataset("bar", dBar);
            assert.equal(3, r.renders, "we should redraw when we add a dataset");
            dFoo.broadcaster.broadcast();
            assert.equal(4, r.renders, "we should still listen to the first dataset");
            dBar.broadcaster.broadcast();
            assert.equal(5, r.renders, "we should listen to the new dataset");
            r.removeDataset("foo");
            assert.equal(6, r.renders, "we re-render on dataset removal");
            dFoo.broadcaster.broadcast();
            assert.equal(6, r.renders, "we don't listen to removed datasets");
        });
        it("Updates its projectors when the Dataset is changed", function () {
            var d1 = new Plottable.Dataset([{ x: 5, y: 6 }], { cssClass: "bar" });
            var r = new Plottable.Plot.AbstractPlot();
            r.addDataset("d1", d1);
            var xScaleCalls = 0;
            var yScaleCalls = 0;
            var xScale = new Plottable.Scale.Linear();
            var yScale = new Plottable.Scale.Linear();
            var metadataProjector = function (d, i, m) { return m.cssClass; };
            r.project("x", "x", xScale);
            r.project("y", "y", yScale);
            r.project("meta", metadataProjector);
            xScale.broadcaster.registerListener(null, function (listenable) {
                assert.equal(listenable, xScale, "Callback received the calling scale as the first argument");
                ++xScaleCalls;
            });
            yScale.broadcaster.registerListener(null, function (listenable) {
                assert.equal(listenable, yScale, "Callback received the calling scale as the first argument");
                ++yScaleCalls;
            });
            assert.equal(0, xScaleCalls, "initially hasn't made any X callbacks");
            assert.equal(0, yScaleCalls, "initially hasn't made any Y callbacks");
            d1.broadcaster.broadcast();
            assert.equal(1, xScaleCalls, "X scale was wired up to datasource correctly");
            assert.equal(1, yScaleCalls, "Y scale was wired up to datasource correctly");
            var metaProjector = r._generateAttrToProjector()["meta"];
            assert.equal(metaProjector(null, 0), "bar", "plot projector used the right metadata");
            var d2 = new Plottable.Dataset([{ x: 7, y: 8 }], { cssClass: "boo" });
            r.removeDataset("d1");
            r.addDataset(d2);
            assert.equal(3, xScaleCalls, "Changing datasource fires X scale listeners (but doesn't coalesce callbacks)");
            assert.equal(3, yScaleCalls, "Changing datasource fires Y scale listeners (but doesn't coalesce callbacks)");
            d1.broadcaster.broadcast();
            assert.equal(3, xScaleCalls, "X scale was unhooked from old datasource");
            assert.equal(3, yScaleCalls, "Y scale was unhooked from old datasource");
            d2.broadcaster.broadcast();
            assert.equal(4, xScaleCalls, "X scale was hooked into new datasource");
            assert.equal(4, yScaleCalls, "Y scale was hooked into new datasource");
            metaProjector = r._generateAttrToProjector()["meta"];
            assert.equal(metaProjector(null, 0), "boo", "plot projector used the right metadata");
        });
        it("Plot automatically generates a Dataset if only data is provided", function () {
            var data = ["foo", "bar"];
            var r = new Plottable.Plot.AbstractPlot().addDataset("foo", data);
            var dataset = r.datasets()[0];
            assert.isNotNull(dataset, "A Dataset was automatically generated");
            assert.deepEqual(dataset.data(), data, "The generated Dataset has the correct data");
        });
        it("Plot.project works as intended", function () {
            var r = new Plottable.Plot.AbstractPlot();
            var s = new Plottable.Scale.Linear().domain([0, 1]).range([0, 10]);
            r.project("attr", "a", s);
            var attrToProjector = r._generateAttrToProjector();
            var projector = attrToProjector["attr"];
            assert.equal(projector({ "a": 0.5 }, 0), 5, "projector works as intended");
        });
        it("Changing Plot.dataset().data to [] causes scale to contract", function () {
            var ds1 = new Plottable.Dataset([0, 1, 2]);
            var ds2 = new Plottable.Dataset([1, 2, 3]);
            var s = new Plottable.Scale.Linear();
            var svg1 = generateSVG(100, 100);
            var svg2 = generateSVG(100, 100);
            var r1 = new Plottable.Plot.AbstractPlot().addDataset(ds1).project("x", function (x) { return x; }, s).renderTo(svg1);
            var r2 = new Plottable.Plot.AbstractPlot().addDataset(ds2).project("x", function (x) { return x; }, s).renderTo(svg2);
            assert.deepEqual(s.domain(), [0, 3], "Simple domain combining");
            ds1.data([]);
            assert.deepEqual(s.domain(), [1, 3], "Contracting domain due to projection becoming empty");
            svg1.remove();
            svg2.remove();
        });
        describe("Dataset removal", function () {
            var plot;
            var d1;
            var d2;
            beforeEach(function () {
                plot = new Plottable.Plot.AbstractPlot();
                d1 = new Plottable.Dataset();
                d2 = new Plottable.Dataset();
                plot.addDataset("foo", d1);
                plot.addDataset("bar", d2);
                assert.deepEqual(plot.datasets(), [d1, d2], "datasets as expected");
            });
            it("removeDataset can work on keys", function () {
                plot.removeDataset("bar");
                assert.deepEqual(plot.datasets(), [d1], "second dataset removed");
                plot.removeDataset("foo");
                assert.deepEqual(plot.datasets(), [], "all datasets removed");
            });
            it("removeDataset can work on datasets", function () {
                plot.removeDataset(d2);
                assert.deepEqual(plot.datasets(), [d1], "second dataset removed");
                plot.removeDataset(d1);
                assert.deepEqual(plot.datasets(), [], "all datasets removed");
            });
            it("removeDataset ignores inputs that do not correspond to a dataset", function () {
                var d3 = new Plottable.Dataset();
                plot.removeDataset(d3);
                plot.removeDataset("bad key");
                assert.deepEqual(plot.datasets(), [d1, d2], "datasets as expected");
            });
            it("removeDataset functions on inputs that are data arrays, not datasets", function () {
                var a1 = ["foo", "bar"];
                var a2 = [1, 2, 3];
                plot.addDataset(a1);
                plot.addDataset(a2);
                assert.lengthOf(plot.datasets(), 4, "there are four datasets");
                assert.equal(plot.datasets()[3].data(), a2, "second array dataset correct");
                assert.equal(plot.datasets()[2].data(), a1, "first array dataset correct");
                plot.removeDataset(a2);
                plot.removeDataset(a1);
                assert.deepEqual(plot.datasets(), [d1, d2], "datasets as expected");
            });
            it("removeDataset behaves appropriately when the key 'undefined' is used", function () {
                var a = [1, 2, 3];
                plot.addDataset("undefined", a);
                assert.lengthOf(plot.datasets(), 3, "there are three datasets initially");
                plot.removeDataset("foofoofoofoofoofoofoofoo");
                assert.lengthOf(plot.datasets(), 3, "there are three datasets after bad key removal");
                plot.removeDataset(undefined);
                assert.lengthOf(plot.datasets(), 3, "there are three datasets after removing `undefined`");
                plot.removeDataset([94, 93, 92]);
                assert.lengthOf(plot.datasets(), 3, "there are three datasets after removing random dataset");
                plot.removeDataset("undefined");
                assert.lengthOf(plot.datasets(), 2, "the dataset called 'undefined' could be removed");
            });
        });
        it("remove() disconnects plots from its scales", function () {
            var r = new Plottable.Plot.AbstractPlot();
            var s = new Plottable.Scale.Linear();
            r.project("attr", "a", s);
            r.remove();
            var key2callback = s.broadcaster.key2callback;
            assert.isUndefined(key2callback.get(r), "the plot is no longer attached to the scale");
        });
        it("extent registration works as intended", function () {
            var scale1 = new Plottable.Scale.Linear();
            var scale2 = new Plottable.Scale.Linear();
            var d1 = new Plottable.Dataset([1, 2, 3]);
            var d2 = new Plottable.Dataset([4, 99, 999]);
            var d3 = new Plottable.Dataset([-1, -2, -3]);
            var id = function (d) { return d; };
            var plot1 = new Plottable.Plot.AbstractPlot();
            var plot2 = new Plottable.Plot.AbstractPlot();
            var svg = generateSVG(400, 400);
            plot1.attr("null", id, scale1);
            plot2.attr("null", id, scale1);
            plot1.renderTo(svg);
            plot2.renderTo(svg);
            function assertDomainIsClose(actualDomain, expectedDomain, msg) {
                // to avoid floating point issues :/
                assert.closeTo(actualDomain[0], expectedDomain[0], 0.01, msg);
                assert.closeTo(actualDomain[1], expectedDomain[1], 0.01, msg);
            }
            plot1.addDataset(d1);
            assertDomainIsClose(scale1.domain(), [1, 3], "scale includes plot1 projected data");
            plot2.addDataset(d2);
            assertDomainIsClose(scale1.domain(), [1, 999], "scale extent includes plot1 and plot2");
            plot2.addDataset(d3);
            assertDomainIsClose(scale1.domain(), [-3, 999], "extent widens further if we add more data to plot2");
            plot2.removeDataset(d3);
            assertDomainIsClose(scale1.domain(), [1, 999], "extent shrinks if we remove dataset");
            plot2.attr("null", id, scale2);
            assertDomainIsClose(scale1.domain(), [1, 3], "extent shrinks further if we project plot2 away");
            svg.remove();
        });
        it("additionalPaint timing works properly", function () {
            var animator = new Plottable.Animator.Base().delay(10).duration(10).maxIterativeDelay(0);
            var x = new Plottable.Scale.Linear();
            var y = new Plottable.Scale.Linear();
            var plot = new Plottable.Plot.VerticalBar(x, y).addDataset([]).animate(true);
            var recordedTime = -1;
            var additionalPaint = function (x) {
                recordedTime = Math.max(x, recordedTime);
            };
            plot._additionalPaint = additionalPaint;
            plot.animator("bars", animator);
            var svg = generateSVG();
            plot.renderTo(svg);
            svg.remove();
            assert.equal(recordedTime, 20, "additionalPaint passed appropriate time argument");
        });
    });
});

///<reference path="../../testReference.ts" />
var assert = chai.assert;
describe("Plots", function () {
    describe("PiePlot", function () {
        var svg;
        var simpleDataset;
        var piePlot;
        var renderArea;
        beforeEach(function () {
            svg = generateSVG(500, 500);
            simpleDataset = new Plottable.Dataset([{ value: 5, value2: 10, type: "A" }, { value: 15, value2: 10, type: "B" }]);
            piePlot = new Plottable.Plot.Pie();
            piePlot.addDataset(simpleDataset);
            piePlot.renderTo(svg);
            renderArea = piePlot._renderArea;
        });
        it("sectors divided evenly", function () {
            var arcPaths = renderArea.selectAll(".arc");
            assert.lengthOf(arcPaths[0], 2, "only has two sectors");
            var arcPath0 = d3.select(arcPaths[0][0]);
            var pathPoints0 = normalizePath(arcPath0.attr("d")).split(/[A-Z]/).slice(1, 4);
            var firstPathPoints0 = pathPoints0[0].split(",");
            assert.closeTo(parseFloat(firstPathPoints0[0]), 0, 1, "draws line vertically at beginning");
            assert.operator(parseFloat(firstPathPoints0[1]), "<", 0, "draws line upwards");
            var arcDestPoint0 = pathPoints0[1].split(",").slice(5);
            assert.operator(parseFloat(arcDestPoint0[0]), ">", 0, "arcs line to the right");
            assert.closeTo(parseFloat(arcDestPoint0[1]), 0, 1, "ends on same level of svg");
            var secondPathPoints0 = pathPoints0[2].split(",");
            assert.closeTo(parseFloat(secondPathPoints0[0]), 0, 1, "draws line to origin");
            assert.closeTo(parseFloat(secondPathPoints0[1]), 0, 1, "draws line to origin");
            var arcPath1 = d3.select(arcPaths[0][1]);
            var pathPoints1 = normalizePath(arcPath1.attr("d")).split(/[A-Z]/).slice(1, 4);
            var firstPathPoints1 = pathPoints1[0].split(",");
            assert.operator(parseFloat(firstPathPoints1[0]), ">", 0, "draws line to the right");
            assert.closeTo(parseFloat(firstPathPoints1[1]), 0, 1, "draws line horizontally");
            var arcDestPoint1 = pathPoints1[1].split(",").slice(5);
            assert.closeTo(parseFloat(arcDestPoint1[0]), 0, 1, "ends at x origin");
            assert.operator(parseFloat(arcDestPoint1[1]), "<", 0, "ends above 0");
            var secondPathPoints1 = pathPoints1[2].split(",");
            assert.closeTo(parseFloat(secondPathPoints1[0]), 0, 1, "draws line to origin");
            assert.closeTo(parseFloat(secondPathPoints1[1]), 0, 1, "draws line to origin");
            svg.remove();
        });
        it("project value onto different attribute", function () {
            piePlot.project("value", "value2");
            var arcPaths = renderArea.selectAll(".arc");
            assert.lengthOf(arcPaths[0], 2, "only has two sectors");
            var arcPath0 = d3.select(arcPaths[0][0]);
            var pathPoints0 = normalizePath(arcPath0.attr("d")).split(/[A-Z]/).slice(1, 4);
            var firstPathPoints0 = pathPoints0[0].split(",");
            assert.closeTo(parseFloat(firstPathPoints0[0]), 0, 1, "draws line vertically at beginning");
            assert.operator(parseFloat(firstPathPoints0[1]), "<", 0, "draws line upwards");
            var arcDestPoint0 = pathPoints0[1].split(",").slice(5);
            assert.closeTo(parseFloat(arcDestPoint0[0]), 0, 1, "ends on a line vertically from beginning");
            assert.operator(parseFloat(arcDestPoint0[1]), ">", 0, "ends below the center");
            var arcPath1 = d3.select(arcPaths[0][1]);
            var pathPoints1 = normalizePath(arcPath1.attr("d")).split(/[A-Z]/).slice(1, 4);
            var firstPathPoints1 = pathPoints1[0].split(",");
            assert.closeTo(parseFloat(firstPathPoints1[0]), 0, 1, "draws line vertically at beginning");
            assert.operator(parseFloat(firstPathPoints1[1]), ">", 0, "draws line downwards");
            var arcDestPoint1 = pathPoints1[1].split(",").slice(5);
            assert.closeTo(parseFloat(arcDestPoint1[0]), 0, 1, "ends on a line vertically from beginning");
            assert.operator(parseFloat(arcDestPoint1[1]), "<", 0, "ends above the center");
            piePlot.project("value", "value");
            svg.remove();
        });
        it("innerRadius project", function () {
            piePlot.project("inner-radius", function () { return 5; });
            var arcPaths = renderArea.selectAll(".arc");
            assert.lengthOf(arcPaths[0], 2, "only has two sectors");
            var pathPoints0 = normalizePath(d3.select(arcPaths[0][0]).attr("d")).split(/[A-Z]/).slice(1, 5);
            var radiusPath0 = pathPoints0[2].split(",").map(function (coordinate) { return parseFloat(coordinate); });
            assert.closeTo(radiusPath0[0], 5, 1, "stops line at innerRadius point");
            assert.closeTo(radiusPath0[1], 0, 1, "stops line at innerRadius point");
            var innerArcPath0 = pathPoints0[3].split(",").map(function (coordinate) { return parseFloat(coordinate); });
            assert.closeTo(innerArcPath0[0], 5, 1, "makes inner arc of radius 5");
            assert.closeTo(innerArcPath0[1], 5, 1, "makes inner arc of radius 5");
            assert.closeTo(innerArcPath0[5], 0, 1, "make inner arc to center");
            assert.closeTo(innerArcPath0[6], -5, 1, "makes inner arc to top of inner circle");
            piePlot.project("inner-radius", function () { return 0; });
            svg.remove();
        });
        it("outerRadius project", function () {
            piePlot.project("outer-radius", function () { return 150; });
            var arcPaths = renderArea.selectAll(".arc");
            assert.lengthOf(arcPaths[0], 2, "only has two sectors");
            var pathPoints0 = normalizePath(d3.select(arcPaths[0][0]).attr("d")).split(/[A-Z]/).slice(1, 5);
            var radiusPath0 = pathPoints0[0].split(",").map(function (coordinate) { return parseFloat(coordinate); });
            assert.closeTo(radiusPath0[0], 0, 1, "starts at outerRadius point");
            assert.closeTo(radiusPath0[1], -150, 1, "starts at outerRadius point");
            var outerArcPath0 = pathPoints0[1].split(",").map(function (coordinate) { return parseFloat(coordinate); });
            assert.closeTo(outerArcPath0[0], 150, 1, "makes outer arc of radius 150");
            assert.closeTo(outerArcPath0[1], 150, 1, "makes outer arc of radius 150");
            assert.closeTo(outerArcPath0[5], 150, 1, "makes outer arc to right edge");
            assert.closeTo(outerArcPath0[6], 0, 1, "makes outer arc to right edge");
            piePlot.project("outer-radius", function () { return 250; });
            svg.remove();
        });
        describe("Fill", function () {
            it("sectors are filled in according to defaults", function () {
                var arcPaths = renderArea.selectAll(".arc");
                var arcPath0 = d3.select(arcPaths[0][0]);
                assert.strictEqual(arcPath0.attr("fill"), Plottable.Core.Colors.PLOTTABLE_COLORS[0], "first sector filled appropriately");
                var arcPath1 = d3.select(arcPaths[0][1]);
                assert.strictEqual(arcPath1.attr("fill"), Plottable.Core.Colors.PLOTTABLE_COLORS[1], "second sector filled appropriately");
                svg.remove();
            });
            it("project fill", function () {
                piePlot.project("fill", function (d, i) { return String(i); }, new Plottable.Scale.Color("10"));
                var arcPaths = renderArea.selectAll(".arc");
                var arcPath0 = d3.select(arcPaths[0][0]);
                assert.strictEqual(arcPath0.attr("fill"), "#1f77b4", "first sector filled appropriately");
                var arcPath1 = d3.select(arcPaths[0][1]);
                assert.strictEqual(arcPath1.attr("fill"), "#ff7f0e", "second sector filled appropriately");
                piePlot.project("fill", "type", new Plottable.Scale.Color("20"));
                arcPaths = renderArea.selectAll(".arc");
                arcPath0 = d3.select(arcPaths[0][0]);
                assert.strictEqual(arcPath0.attr("fill"), "#1f77b4", "first sector filled appropriately");
                arcPath1 = d3.select(arcPaths[0][1]);
                assert.strictEqual(arcPath1.attr("fill"), "#aec7e8", "second sector filled appropriately");
                svg.remove();
            });
        });
    });
});

///<reference path="../../testReference.ts" />
var assert = chai.assert;
describe("Plots", function () {
    describe("New Style Plots", function () {
        var p;
        var oldWarn = Plottable._Util.Methods.warn;
        beforeEach(function () {
            p = new Plottable.Plot.AbstractPlot();
            p._getDrawer = function (k) { return new Plottable._Drawer.Element(k).svgElement("rect"); };
        });
        afterEach(function () {
            Plottable._Util.Methods.warn = oldWarn;
        });
        it("Datasets can be added and removed as expected", function () {
            p.addDataset("foo", [1, 2, 3]);
            var d2 = new Plottable.Dataset([4, 5, 6]);
            p.addDataset("bar", d2);
            p.addDataset([7, 8, 9]);
            var d4 = new Plottable.Dataset([10, 11, 12]);
            p.addDataset(d4);
            assert.deepEqual(p._datasetKeysInOrder, ["foo", "bar", "_0", "_1"], "dataset keys as expected");
            var datasets = p.datasets();
            assert.deepEqual(datasets[0].data(), [1, 2, 3]);
            assert.equal(datasets[1], d2);
            assert.deepEqual(datasets[2].data(), [7, 8, 9]);
            assert.equal(datasets[3], d4);
            p.removeDataset("foo");
            p.removeDataset("_0");
            assert.deepEqual(p._datasetKeysInOrder, ["bar", "_1"]);
            assert.lengthOf(p.datasets(), 2);
        });
        it("Datasets are listened to appropriately", function () {
            var callbackCounter = 0;
            var callback = function () { return callbackCounter++; };
            p._onDatasetUpdate = callback;
            var d = new Plottable.Dataset([1, 2, 3]);
            p.addDataset("foo", d);
            assert.equal(callbackCounter, 1, "adding dataset triggers listener");
            d.data([1, 2, 3, 4]);
            assert.equal(callbackCounter, 2, "modifying data triggers listener");
            p.removeDataset("foo");
            assert.equal(callbackCounter, 3, "removing dataset triggers listener");
        });
        it("Datasets can be reordered", function () {
            p.addDataset("foo", [1]);
            p.addDataset("bar", [2]);
            p.addDataset("baz", [3]);
            assert.deepEqual(p.datasetOrder(), ["foo", "bar", "baz"]);
            p.datasetOrder(["bar", "baz", "foo"]);
            assert.deepEqual(p.datasetOrder(), ["bar", "baz", "foo"]);
            var warned = 0;
            Plottable._Util.Methods.warn = function () { return warned++; }; // suppress expected warnings
            p.datasetOrder(["blah", "blee", "bar", "baz", "foo"]);
            assert.equal(warned, 1);
            assert.deepEqual(p.datasetOrder(), ["bar", "baz", "foo"]);
        });
        it("Has proper warnings", function () {
            var warned = 0;
            Plottable._Util.Methods.warn = function () { return warned++; };
            p.addDataset("_foo", []);
            assert.equal(warned, 1);
            p.addDataset("2", []);
            p.addDataset("4", []);
            // get warning for not a permutation
            p.datasetOrder(["_bar", "4", "2"]);
            assert.equal(warned, 2);
            // do not get warning for a permutation
            p.datasetOrder(["2", "_foo", "4"]);
            assert.equal(warned, 2);
        });
    });
});

///<reference path="../../testReference.ts" />
var assert = chai.assert;
describe("Plots", function () {
    describe("LinePlot", function () {
        var svg;
        var xScale;
        var yScale;
        var xAccessor;
        var yAccessor;
        var colorAccessor;
        var twoPointData = [{ foo: 0, bar: 0 }, { foo: 1, bar: 1 }];
        var simpleDataset;
        var linePlot;
        var renderArea;
        before(function () {
            xScale = new Plottable.Scale.Linear().domain([0, 1]);
            yScale = new Plottable.Scale.Linear().domain([0, 1]);
            xAccessor = function (d) { return d.foo; };
            yAccessor = function (d) { return d.bar; };
            colorAccessor = function (d, i, m) { return d3.rgb(d.foo, d.bar, i).toString(); };
        });
        beforeEach(function () {
            svg = generateSVG(500, 500);
            simpleDataset = new Plottable.Dataset(twoPointData);
            linePlot = new Plottable.Plot.Line(xScale, yScale);
            linePlot.addDataset(simpleDataset).project("x", xAccessor, xScale).project("y", yAccessor, yScale).project("stroke", colorAccessor).addDataset(simpleDataset).renderTo(svg);
            renderArea = linePlot._renderArea;
        });
        it("draws a line correctly", function () {
            var linePath = renderArea.select(".line");
            assert.strictEqual(normalizePath(linePath.attr("d")), "M0,500L500,0", "line d was set correctly");
            var lineComputedStyle = window.getComputedStyle(linePath.node());
            assert.strictEqual(lineComputedStyle.fill, "none", "line fill renders as \"none\"");
            svg.remove();
        });
        it("attributes set appropriately from accessor", function () {
            var areaPath = renderArea.select(".line");
            assert.equal(areaPath.attr("stroke"), "#000000", "stroke set correctly");
            svg.remove();
        });
        it("attributes can be changed by projecting new accessor and re-render appropriately", function () {
            var newColorAccessor = function () { return "pink"; };
            linePlot.project("stroke", newColorAccessor);
            linePlot.renderTo(svg);
            var linePath = renderArea.select(".line");
            assert.equal(linePath.attr("stroke"), "pink", "stroke changed correctly");
            svg.remove();
        });
        it("attributes can be changed by projecting attribute accessor (sets to first datum attribute)", function () {
            var data = simpleDataset.data();
            data.forEach(function (d) {
                d.stroke = "pink";
            });
            simpleDataset.data(data);
            linePlot.project("stroke", "stroke");
            var areaPath = renderArea.select(".line");
            assert.equal(areaPath.attr("stroke"), "pink", "stroke set to uniform stroke color");
            data[0].stroke = "green";
            simpleDataset.data(data);
            assert.equal(areaPath.attr("stroke"), "green", "stroke set to first datum stroke color");
            svg.remove();
        });
        it("correctly handles NaN and undefined x and y values", function () {
            var lineData = [
                { foo: 0.0, bar: 0.0 },
                { foo: 0.2, bar: 0.2 },
                { foo: 0.4, bar: 0.4 },
                { foo: 0.6, bar: 0.6 },
                { foo: 0.8, bar: 0.8 }
            ];
            simpleDataset.data(lineData);
            var linePath = renderArea.select(".line");
            var d_original = normalizePath(linePath.attr("d"));
            function assertCorrectPathSplitting(msgPrefix) {
                var d = normalizePath(linePath.attr("d"));
                var pathSegements = d.split("M").filter(function (segment) { return segment !== ""; });
                assert.lengthOf(pathSegements, 2, msgPrefix + " split path into two segments");
                var firstSegmentContained = d_original.indexOf(pathSegements[0]) >= 0;
                assert.isTrue(firstSegmentContained, "first path segment is a subpath of the original path");
                var secondSegmentContained = d_original.indexOf(pathSegements[1]) >= 0;
                assert.isTrue(firstSegmentContained, "second path segment is a subpath of the original path");
            }
            var dataWithNaN = lineData.slice();
            dataWithNaN[2] = { foo: 0.4, bar: NaN };
            simpleDataset.data(dataWithNaN);
            assertCorrectPathSplitting("y=NaN");
            dataWithNaN[2] = { foo: NaN, bar: 0.4 };
            simpleDataset.data(dataWithNaN);
            assertCorrectPathSplitting("x=NaN");
            var dataWithUndefined = lineData.slice();
            dataWithUndefined[2] = { foo: 0.4, bar: undefined };
            simpleDataset.data(dataWithUndefined);
            assertCorrectPathSplitting("y=undefined");
            dataWithUndefined[2] = { foo: undefined, bar: 0.4 };
            simpleDataset.data(dataWithUndefined);
            assertCorrectPathSplitting("x=undefined");
            svg.remove();
        });
    });
});

///<reference path="../../testReference.ts" />
var assert = chai.assert;
describe("Plots", function () {
    describe("AreaPlot", function () {
        var svg;
        var xScale;
        var yScale;
        var xAccessor;
        var yAccessor;
        var y0Accessor;
        var colorAccessor;
        var fillAccessor;
        var twoPointData = [{ foo: 0, bar: 0 }, { foo: 1, bar: 1 }];
        var simpleDataset;
        var areaPlot;
        var renderArea;
        before(function () {
            xScale = new Plottable.Scale.Linear().domain([0, 1]);
            yScale = new Plottable.Scale.Linear().domain([0, 1]);
            xAccessor = function (d) { return d.foo; };
            yAccessor = function (d) { return d.bar; };
            y0Accessor = function () { return 0; };
            colorAccessor = function (d, i, m) { return d3.rgb(d.foo, d.bar, i).toString(); };
            fillAccessor = function () { return "steelblue"; };
        });
        beforeEach(function () {
            svg = generateSVG(500, 500);
            simpleDataset = new Plottable.Dataset(twoPointData);
            areaPlot = new Plottable.Plot.Area(xScale, yScale);
            areaPlot.addDataset(simpleDataset).project("x", xAccessor, xScale).project("y", yAccessor, yScale).project("y0", y0Accessor, yScale).project("fill", fillAccessor).project("stroke", colorAccessor).renderTo(svg);
            renderArea = areaPlot._renderArea;
        });
        it("draws area and line correctly", function () {
            var areaPath = renderArea.select(".area");
            assert.strictEqual(normalizePath(areaPath.attr("d")), "M0,500L500,0L500,500L0,500Z", "area d was set correctly");
            assert.strictEqual(areaPath.attr("fill"), "steelblue", "area fill was set correctly");
            var areaComputedStyle = window.getComputedStyle(areaPath.node());
            assert.strictEqual(areaComputedStyle.stroke, "none", "area stroke renders as \"none\"");
            var linePath = renderArea.select(".line");
            assert.strictEqual(normalizePath(linePath.attr("d")), "M0,500L500,0", "line d was set correctly");
            assert.strictEqual(linePath.attr("stroke"), "#000000", "line stroke was set correctly");
            var lineComputedStyle = window.getComputedStyle(linePath.node());
            assert.strictEqual(lineComputedStyle.fill, "none", "line fill renders as \"none\"");
            svg.remove();
        });
        it("area fill works for non-zero floor values appropriately, e.g. half the height of the line", function () {
            areaPlot.project("y0", function (d) { return d.bar / 2; }, yScale);
            areaPlot.renderTo(svg);
            renderArea = areaPlot._renderArea;
            var areaPath = renderArea.select(".area");
            assert.equal(normalizePath(areaPath.attr("d")), "M0,500L500,0L500,250L0,500Z");
            svg.remove();
        });
        it("area is appended before line", function () {
            var paths = renderArea.selectAll("path")[0];
            var areaSelection = renderArea.select(".area")[0][0];
            var lineSelection = renderArea.select(".line")[0][0];
            assert.operator(paths.indexOf(areaSelection), "<", paths.indexOf(lineSelection), "area appended before line");
            svg.remove();
        });
        it("correctly handles NaN and undefined x and y values", function () {
            var areaData = [
                { foo: 0.0, bar: 0.0 },
                { foo: 0.2, bar: 0.2 },
                { foo: 0.4, bar: 0.4 },
                { foo: 0.6, bar: 0.6 },
                { foo: 0.8, bar: 0.8 }
            ];
            var expectedPath = "M0,500L100,400L100,500L0,500ZM300,200L400,100L400,500L300,500Z";
            var areaPath = renderArea.select(".area");
            var dataWithNaN = areaData.slice();
            dataWithNaN[2] = { foo: 0.4, bar: NaN };
            simpleDataset.data(dataWithNaN);
            var areaPathString = normalizePath(areaPath.attr("d"));
            assertAreaPathCloseTo(areaPathString, expectedPath, 0.1, "area d was set correctly (y=NaN case)");
            dataWithNaN[2] = { foo: NaN, bar: 0.4 };
            simpleDataset.data(dataWithNaN);
            areaPathString = normalizePath(areaPath.attr("d"));
            assertAreaPathCloseTo(areaPathString, expectedPath, 0.1, "area d was set correctly (x=NaN case)");
            var dataWithUndefined = areaData.slice();
            dataWithUndefined[2] = { foo: 0.4, bar: undefined };
            simpleDataset.data(dataWithUndefined);
            areaPathString = normalizePath(areaPath.attr("d"));
            assertAreaPathCloseTo(areaPathString, expectedPath, 0.1, "area d was set correctly (y=undefined case)");
            dataWithUndefined[2] = { foo: undefined, bar: 0.4 };
            simpleDataset.data(dataWithUndefined);
            areaPathString = normalizePath(areaPath.attr("d"));
            assertAreaPathCloseTo(areaPathString, expectedPath, 0.1, "area d was set correctly (x=undefined case)");
            svg.remove();
        });
    });
});

///<reference path="../../testReference.ts" />
var assert = chai.assert;
describe("Plots", function () {
    describe("Bar Plot", function () {
        describe("Vertical Bar Plot in points mode", function () {
            var svg;
            var dataset;
            var xScale;
            var yScale;
            var barPlot;
            var SVG_WIDTH = 600;
            var SVG_HEIGHT = 400;
            beforeEach(function () {
                svg = generateSVG(SVG_WIDTH, SVG_HEIGHT);
                xScale = new Plottable.Scale.Ordinal().domain(["A", "B"]).rangeType("points");
                yScale = new Plottable.Scale.Linear();
                var data = [
                    { x: "A", y: 1 },
                    { x: "B", y: -1.5 },
                    { x: "B", y: 1 }
                ];
                dataset = new Plottable.Dataset(data);
                barPlot = new Plottable.Plot.VerticalBar(xScale, yScale);
                barPlot.addDataset(dataset);
                barPlot.animate(false);
                barPlot.baseline(0);
                yScale.domain([-2, 2]);
                barPlot.renderTo(svg);
            });
            it("renders correctly", function () {
                var renderArea = barPlot._renderArea;
                var bars = renderArea.selectAll("rect");
                assert.lengthOf(bars[0], 3, "One bar was created per data point");
                var bar0 = d3.select(bars[0][0]);
                var bar1 = d3.select(bars[0][1]);
                assert.equal(numAttr(bar0, "width"), 150, "bar0 width is correct");
                assert.equal(numAttr(bar1, "width"), 150, "bar1 width is correct");
                assert.equal(bar0.attr("height"), "100", "bar0 height is correct");
                assert.equal(bar1.attr("height"), "150", "bar1 height is correct");
<<<<<<< HEAD
                assert.equal(bar0.attr("x"), "75", "bar0 x is correct");
                assert.equal(bar1.attr("x"), "375", "bar1 x is correct");
=======
                assert.equal(bar0.attr("x"), "145", "bar0 x is correct");
                assert.equal(bar1.attr("x"), "445", "bar1 x is correct");
>>>>>>> eb907dde
                assert.equal(bar0.attr("y"), "100", "bar0 y is correct");
                assert.equal(bar1.attr("y"), "200", "bar1 y is correct");
                var baseline = renderArea.select(".baseline");
                assert.equal(baseline.attr("y1"), "200", "the baseline is in the correct vertical position");
                assert.equal(baseline.attr("y2"), "200", "the baseline is in the correct vertical position");
                assert.equal(baseline.attr("x1"), "0", "the baseline starts at the edge of the chart");
                assert.equal(baseline.attr("x2"), SVG_WIDTH, "the baseline ends at the edge of the chart");
                svg.remove();
            });
            it("baseline value can be changed; barPlot updates appropriately", function () {
                barPlot.baseline(-1);
                var renderArea = barPlot._renderArea;
                var bars = renderArea.selectAll("rect");
                var bar0 = d3.select(bars[0][0]);
                var bar1 = d3.select(bars[0][1]);
                assert.equal(bar0.attr("height"), "200", "bar0 height is correct");
                assert.equal(bar1.attr("height"), "50", "bar1 height is correct");
                assert.equal(bar0.attr("y"), "100", "bar0 y is correct");
                assert.equal(bar1.attr("y"), "300", "bar1 y is correct");
                var baseline = renderArea.select(".baseline");
                assert.equal(baseline.attr("y1"), "300", "the baseline is in the correct vertical position");
                assert.equal(baseline.attr("y2"), "300", "the baseline is in the correct vertical position");
                assert.equal(baseline.attr("x1"), "0", "the baseline starts at the edge of the chart");
                assert.equal(baseline.attr("x2"), SVG_WIDTH, "the baseline ends at the edge of the chart");
                svg.remove();
            });
            it("bar alignment can be changed; barPlot updates appropriately", function () {
                barPlot.barAlignment("center");
                var renderArea = barPlot._renderArea;
                var bars = renderArea.selectAll("rect");
                var bar0 = d3.select(bars[0][0]);
                var bar1 = d3.select(bars[0][1]);
                assert.equal(numAttr(bar0, "width"), 150, "bar0 width is correct");
                assert.equal(numAttr(bar1, "width"), 150, "bar1 width is correct");
                assert.equal(numAttr(bar0, "x"), 75, "bar0 x is correct");
                assert.equal(numAttr(bar1, "x"), 375, "bar1 x is correct");
                barPlot.barAlignment("right");
                renderArea = barPlot._renderArea;
                bars = renderArea.selectAll("rect");
                bar0 = d3.select(bars[0][0]);
                bar1 = d3.select(bars[0][1]);
                assert.equal(numAttr(bar0, "width"), 150, "bar0 width is correct");
                assert.equal(numAttr(bar1, "width"), 150, "bar1 width is correct");
                assert.equal(numAttr(bar0, "x"), 0, "bar0 x is correct");
                assert.equal(numAttr(bar1, "x"), 300, "bar1 x is correct");
                assert.throws(function () { return barPlot.barAlignment("blargh"); }, Error);
                assert.equal(barPlot._barAlignmentFactor, 1, "the bad barAlignment didnt break internal state");
                svg.remove();
            });
            it("can select and deselect bars", function () {
                var selectedBar = barPlot.selectBar(155, 150); // in the middle of bar 0
                assert.isNotNull(selectedBar, "clicked on a bar");
                assert.equal(selectedBar.data()[0], dataset.data()[0], "the data in the bar matches the datasource");
                assert.isTrue(selectedBar.classed("selected"), "the bar was classed \"selected\"");
                barPlot.deselectAll();
                assert.isFalse(selectedBar.classed("selected"), "the bar is no longer selected");
                selectedBar = barPlot.selectBar(-1, -1); // no bars here
                assert.isNull(selectedBar, "returns null if no bar was selected");
                selectedBar = barPlot.selectBar(200, 50); // between the two bars
                assert.isNull(selectedBar, "returns null if no bar was selected");
                selectedBar = barPlot.selectBar(155, 10); // above bar 0
                assert.isNull(selectedBar, "returns null if no bar was selected");
                // the bars are now (140,100),(150,300) and (440,300),(450,350) - the
                // origin is at the top left!
                selectedBar = barPlot.selectBar({ min: 155, max: 455 }, { min: 150, max: 150 }, true);
                assert.isNotNull(selectedBar, "line between middle of two bars");
                assert.lengthOf(selectedBar.data(), 2, "selected 2 bars (not the negative one)");
                assert.equal(selectedBar.data()[0], dataset.data()[0], "the data in bar 0 matches the datasource");
                assert.equal(selectedBar.data()[1], dataset.data()[2], "the data in bar 1 matches the datasource");
                assert.isTrue(selectedBar.classed("selected"), "the bar was classed \"selected\"");
                selectedBar = barPlot.selectBar({ min: 155, max: 455 }, { min: 150, max: 350 }, true);
                assert.isNotNull(selectedBar, "square between middle of two bars, & over the whole area");
                assert.lengthOf(selectedBar.data(), 3, "selected all the bars");
                assert.equal(selectedBar.data()[0], dataset.data()[0], "the data in bar 0 matches the datasource");
                assert.equal(selectedBar.data()[1], dataset.data()[1], "the data in bar 1 matches the datasource");
                assert.equal(selectedBar.data()[2], dataset.data()[2], "the data in bar 2 matches the datasource");
                assert.isTrue(selectedBar.classed("selected"), "the bar was classed \"selected\"");
                // the runtime parameter validation should be strict, so no strings or
                // mangled objects
                assert.throws(function () { return barPlot.selectBar("blargh", 150); }, Error);
                assert.throws(function () { return barPlot.selectBar({ min: 150 }, 150); }, Error);
                svg.remove();
            });
            it("shouldn't blow up if members called before the first render", function () {
                var brandNew = new Plottable.Plot.VerticalBar(xScale, yScale);
                brandNew.addDataset(dataset);
                assert.isNotNull(brandNew.deselectAll(), "deselects return self");
                assert.isNull(brandNew.selectBar(0, 0), "selects return empty");
                brandNew._anchor(d3.select(document.createElement("svg"))); // calls `_setup()`
                assert.isNotNull(brandNew.deselectAll(), "deselects return self after setup");
                assert.isNull(brandNew.selectBar(0, 0), "selects return empty after setup");
                svg.remove();
            });
        });
        describe("Vertical Bar Plot modified log scale", function () {
            var svg;
            var dataset;
            var xScale;
            var yScale;
            var barPlot;
            var SVG_WIDTH = 600;
            var SVG_HEIGHT = 400;
            beforeEach(function () {
                svg = generateSVG(SVG_WIDTH, SVG_HEIGHT);
                xScale = new Plottable.Scale.ModifiedLog();
                yScale = new Plottable.Scale.Linear();
                var data = [
                    { x: 2, y: 1 },
                    { x: 10, y: -1.5 },
                    { x: 100, y: 1 }
                ];
                dataset = new Plottable.Dataset(data);
                barPlot = new Plottable.Plot.VerticalBar(xScale, yScale);
                barPlot.addDataset(dataset);
                barPlot.animate(false);
                barPlot.baseline(0);
                yScale.domain([-2, 2]);
                barPlot.renderTo(svg);
            });
            it("barPixelWidth calculated appropriately", function () {
                assert.strictEqual(barPlot._getBarPixelWidth(), (xScale.scale(10) - xScale.scale(2)) * 0.95);
                svg.remove();
            });
            it("bar widths are equal to barPixelWidth", function () {
                var renderArea = barPlot._renderArea;
                var bars = renderArea.selectAll("rect");
                assert.lengthOf(bars[0], 3, "One bar was created per data point");
                var barPixelWidth = barPlot._getBarPixelWidth();
                var bar0 = d3.select(bars[0][0]);
                var bar1 = d3.select(bars[0][1]);
                var bar2 = d3.select(bars[0][2]);
                assert.closeTo(numAttr(bar0, "width"), barPixelWidth, 0.1, "bar0 width is correct");
                assert.closeTo(numAttr(bar1, "width"), barPixelWidth, 0.1, "bar1 width is correct");
                assert.closeTo(numAttr(bar2, "width"), barPixelWidth, 0.1, "bar2 width is correct");
                svg.remove();
            });
            it("bar-min, bar-max extents deregistered when old scale replaced", function () {
                var newScale = new Plottable.Scale.ModifiedLog();
                barPlot.project("x", "x", newScale);
                var oldDomain = xScale.domain();
                assert.closeTo(oldDomain[0], 0, 0.1, "bar-min extent removed");
                assert.closeTo(oldDomain[1], 1, 0.1, "bar-max extent removed");
                svg.remove();
            });
            it("extent updated to account for bar width", function () {
                var domain = xScale.domain();
                assert.closeTo(domain[0], 0.34, 0.1, "min extent accounted");
                assert.closeTo(domain[1], 206.32, 0.1, "max extent accounted");
                svg.remove();
            });
        });
        describe("Vertical Bar Plot linear scale", function () {
            var svg;
            var dataset;
            var xScale;
            var yScale;
            var barPlot;
            var SVG_WIDTH = 600;
            var SVG_HEIGHT = 400;
            beforeEach(function () {
                svg = generateSVG(SVG_WIDTH, SVG_HEIGHT);
                xScale = new Plottable.Scale.Linear();
                yScale = new Plottable.Scale.Linear();
                var data = [
                    { x: 2, y: 1 },
                    { x: 10, y: -1.5 },
                    { x: 100, y: 1 }
                ];
                dataset = new Plottable.Dataset(data);
                barPlot = new Plottable.Plot.VerticalBar(xScale, yScale);
                barPlot.addDataset(dataset);
                barPlot.baseline(0);
                barPlot.renderTo(svg);
            });
            it("bar width takes an appropriate value", function () {
                assert.strictEqual(barPlot._getBarPixelWidth(), (xScale.scale(10) - xScale.scale(2)) * 0.95);
                svg.remove();
            });
            it("bar widths are equal to barPixelWidth", function () {
                var renderArea = barPlot._renderArea;
                var bars = renderArea.selectAll("rect");
                assert.lengthOf(bars[0], 3, "One bar was created per data point");
                var barPixelWidth = barPlot._getBarPixelWidth();
                var bar0 = d3.select(bars[0][0]);
                var bar1 = d3.select(bars[0][1]);
                var bar2 = d3.select(bars[0][2]);
                assert.closeTo(numAttr(bar0, "width"), barPixelWidth, 0.1, "bar0 width is correct");
                assert.closeTo(numAttr(bar1, "width"), barPixelWidth, 0.1, "bar1 width is correct");
                assert.closeTo(numAttr(bar2, "width"), barPixelWidth, 0.1, "bar2 width is correct");
                svg.remove();
            });
            it("extent updated to account for bar width", function () {
                var domain = xScale.domain();
                assert.closeTo(domain[0], -10, 0.1, "min extent accounted");
                assert.closeTo(domain[1], 110, 0.1, "max extent accounted");
                svg.remove();
            });
            it("sensible bar width one datum", function () {
                barPlot.removeDataset(dataset);
                barPlot.addDataset([{ x: 10, y: 2 }]);
                assert.closeTo(barPlot._getBarPixelWidth(), 228, 0.1, "sensible bar width for only one datum");
                svg.remove();
            });
            it("sensible bar width same datum", function () {
                barPlot.removeDataset(dataset);
                barPlot.addDataset([{ x: 10, y: 2 }, { x: 10, y: 2 }]);
                assert.closeTo(barPlot._getBarPixelWidth(), 228, 0.1, "sensible bar width for only one datum");
                svg.remove();
            });
            it("sensible bar width unsorted data", function () {
                barPlot.removeDataset(dataset);
                barPlot.addDataset([{ x: 2, y: 2 }, { x: 20, y: 2 }, { x: 5, y: 2 }]);
                assert.closeTo(barPlot._getBarPixelWidth(), 77.72, 0.1, "sensible bar width for only one datum");
                svg.remove();
            });
        });
        describe("Horizontal Bar Plot in Points Mode", function () {
            var svg;
            var dataset;
            var yScale;
            var xScale;
            var barPlot;
            var SVG_WIDTH = 600;
            var SVG_HEIGHT = 400;
            beforeEach(function () {
                svg = generateSVG(SVG_WIDTH, SVG_HEIGHT);
                yScale = new Plottable.Scale.Ordinal().domain(["A", "B"]).rangeType("points");
                xScale = new Plottable.Scale.Linear();
                xScale.domain([-3, 3]);
                var data = [
                    { y: "A", x: 1 },
                    { y: "B", x: -1.5 },
                    { y: "B", x: 1 }
                ];
                dataset = new Plottable.Dataset(data);
                barPlot = new Plottable.Plot.HorizontalBar(xScale, yScale);
                barPlot.addDataset(dataset);
                barPlot.animate(false);
                barPlot.baseline(0);
                barPlot.renderTo(svg);
            });
            it("renders correctly", function () {
                var renderArea = barPlot._renderArea;
                var bars = renderArea.selectAll("rect");
                assert.lengthOf(bars[0], 3, "One bar was created per data point");
                var bar0 = d3.select(bars[0][0]);
                var bar1 = d3.select(bars[0][1]);
                assert.equal(numAttr(bar0, "height"), 100, "bar0 height is correct");
                assert.equal(numAttr(bar1, "height"), 100, "bar1 height is correct");
                assert.equal(bar0.attr("width"), "100", "bar0 width is correct");
                assert.equal(bar1.attr("width"), "150", "bar1 width is correct");
<<<<<<< HEAD
                assert.equal(bar0.attr("y"), "250", "bar0 y is correct");
                assert.equal(bar1.attr("y"), "50", "bar1 y is correct");
=======
                assert.equal(bar0.attr("y"), "295", "bar0 y is correct");
                assert.equal(bar1.attr("y"), "95", "bar1 y is correct");
>>>>>>> eb907dde
                assert.equal(bar0.attr("x"), "300", "bar0 x is correct");
                assert.equal(bar1.attr("x"), "150", "bar1 x is correct");
                var baseline = renderArea.select(".baseline");
                assert.equal(baseline.attr("x1"), "300", "the baseline is in the correct horizontal position");
                assert.equal(baseline.attr("x2"), "300", "the baseline is in the correct horizontal position");
                assert.equal(baseline.attr("y1"), "0", "the baseline starts at the top of the chart");
                assert.equal(baseline.attr("y2"), SVG_HEIGHT, "the baseline ends at the bottom of the chart");
                svg.remove();
            });
            it("baseline value can be changed; barPlot updates appropriately", function () {
                barPlot.baseline(-1);
                var renderArea = barPlot._renderArea;
                var bars = renderArea.selectAll("rect");
                var bar0 = d3.select(bars[0][0]);
                var bar1 = d3.select(bars[0][1]);
                assert.equal(bar0.attr("width"), "200", "bar0 width is correct");
                assert.equal(bar1.attr("width"), "50", "bar1 width is correct");
                assert.equal(bar0.attr("x"), "200", "bar0 x is correct");
                assert.equal(bar1.attr("x"), "150", "bar1 x is correct");
                var baseline = renderArea.select(".baseline");
                assert.equal(baseline.attr("x1"), "200", "the baseline is in the correct horizontal position");
                assert.equal(baseline.attr("x2"), "200", "the baseline is in the correct horizontal position");
                assert.equal(baseline.attr("y1"), "0", "the baseline starts at the top of the chart");
                assert.equal(baseline.attr("y2"), SVG_HEIGHT, "the baseline ends at the bottom of the chart");
                svg.remove();
            });
            it("bar alignment can be changed; barPlot updates appropriately", function () {
                barPlot.barAlignment("center");
                var renderArea = barPlot._renderArea;
                var bars = renderArea.selectAll("rect");
                var bar0 = d3.select(bars[0][0]);
                var bar1 = d3.select(bars[0][1]);
                assert.equal(numAttr(bar0, "height"), 100, "bar0 height is correct");
                assert.equal(numAttr(bar1, "height"), 100, "bar1 height is correct");
                assert.equal(numAttr(bar0, "y"), 250, "bar0 y is correct");
                assert.equal(numAttr(bar1, "y"), 50, "bar1 y is correct");
                barPlot.barAlignment("bottom");
                renderArea = barPlot._renderArea;
                bars = renderArea.selectAll("rect");
                bar0 = d3.select(bars[0][0]);
                bar1 = d3.select(bars[0][1]);
                assert.equal(numAttr(bar0, "height"), 100, "bar0 height is correct");
                assert.equal(numAttr(bar1, "height"), 100, "bar1 height is correct");
                assert.equal(numAttr(bar0, "y"), 200, "bar0 y is correct");
                assert.equal(numAttr(bar1, "y"), 0, "bar1 y is correct");
                assert.throws(function () { return barPlot.barAlignment("blargh"); }, Error);
                svg.remove();
            });
        });
        describe("Horizontal Bar Plot in Bands mode", function () {
            var svg;
            var dataset;
            var yScale;
            var xScale;
            var barPlot;
            var SVG_WIDTH = 600;
            var SVG_HEIGHT = 400;
            var axisWidth = 0;
            var bandWidth = 0;
            beforeEach(function () {
                svg = generateSVG(SVG_WIDTH, SVG_HEIGHT);
                yScale = new Plottable.Scale.Ordinal().domain(["A", "B"]);
                xScale = new Plottable.Scale.Linear();
                var data = [
                    { y: "A", x: 1 },
                    { y: "B", x: 2 },
                ];
                dataset = new Plottable.Dataset(data);
                barPlot = new Plottable.Plot.HorizontalBar(xScale, yScale);
                barPlot.addDataset(dataset);
                barPlot.baseline(0);
                barPlot.animate(false);
                var yAxis = new Plottable.Axis.Category(yScale, "left");
                var table = new Plottable.Component.Table([[yAxis, barPlot]]).renderTo(svg);
                axisWidth = yAxis.width();
                bandWidth = yScale.rangeBand();
                xScale.domainer(xScale.domainer().pad(0));
            });
            it("renders correctly", function () {
                var bars = barPlot._renderArea.selectAll("rect");
                var bar0 = d3.select(bars[0][0]);
                var bar1 = d3.select(bars[0][1]);
                var bar0y = bar0.data()[0].y;
                var bar1y = bar1.data()[0].y;
                assert.closeTo(numAttr(bar0, "height"), 104, 2);
                assert.closeTo(numAttr(bar1, "height"), 104, 2);
                assert.closeTo(numAttr(bar0, "width"), (600 - axisWidth) / 2, 0.01, "width is correct for bar0");
                assert.closeTo(numAttr(bar1, "width"), 600 - axisWidth, 0.01, "width is correct for bar1");
                // check that bar is aligned on the center of the scale
                assert.closeTo(numAttr(bar0, "y") + numAttr(bar0, "height") / 2, yScale.scale(bar0y) + bandWidth / 2, 0.01, "y pos correct for bar0");
                assert.closeTo(numAttr(bar1, "y") + numAttr(bar1, "height") / 2, yScale.scale(bar1y) + bandWidth / 2, 0.01, "y pos correct for bar1");
                svg.remove();
            });
            it("width projector may be overwritten, and calling project queues rerender", function () {
                var bars = barPlot._renderArea.selectAll("rect");
                var bar0 = d3.select(bars[0][0]);
                var bar1 = d3.select(bars[0][1]);
                var bar0y = bar0.data()[0].y;
                var bar1y = bar1.data()[0].y;
                barPlot.project("width", 10);
                assert.closeTo(numAttr(bar0, "height"), 10, 0.01, "bar0 height");
                assert.closeTo(numAttr(bar1, "height"), 10, 0.01, "bar1 height");
                assert.closeTo(numAttr(bar0, "width"), (600 - axisWidth) / 2, 0.01, "bar0 width");
                assert.closeTo(numAttr(bar1, "width"), 600 - axisWidth, 0.01, "bar1 width");
                assert.closeTo(numAttr(bar0, "y") + numAttr(bar0, "height") / 2, yScale.scale(bar0y) + bandWidth / 2, 0.01, "bar0 ypos");
                assert.closeTo(numAttr(bar1, "y") + numAttr(bar1, "height") / 2, yScale.scale(bar1y) + bandWidth / 2, 0.01, "bar1 ypos");
                svg.remove();
            });
        });
        describe("Vertical Bar Plot With Bar Labels", function () {
            var plot;
            var data;
            var dataset;
            var xScale;
            var yScale;
            var svg;
            beforeEach(function () {
                svg = generateSVG();
                data = [{ x: "foo", y: 5 }, { x: "bar", y: 640 }, { x: "zoo", y: 12345 }];
                dataset = new Plottable.Dataset(data);
                xScale = new Plottable.Scale.Ordinal();
                yScale = new Plottable.Scale.Linear();
                plot = new Plottable.Plot.VerticalBar(xScale, yScale);
                plot.addDataset(dataset);
            });
            it("bar labels disabled by default", function () {
                plot.renderTo(svg);
                var texts = svg.selectAll("text")[0].map(function (n) { return d3.select(n).text(); });
                assert.lengthOf(texts, 0, "by default, no texts are drawn");
                svg.remove();
            });
            it("bar labels render properly", function () {
                plot.renderTo(svg);
                plot.barLabelsEnabled(true);
                var texts = svg.selectAll("text")[0].map(function (n) { return d3.select(n).text(); });
                assert.lengthOf(texts, 2, "both texts drawn");
                assert.equal(texts[0], "640", "first label is 640");
                assert.equal(texts[1], "12345", "first label is 12345");
                svg.remove();
            });
            it("bar labels hide if bars too skinny", function () {
                plot.barLabelsEnabled(true);
                plot.renderTo(svg);
                plot.barLabelFormatter(function (n) { return n.toString() + (n === 12345 ? "looong" : ""); });
                var texts = svg.selectAll("text")[0].map(function (n) { return d3.select(n).text(); });
                assert.lengthOf(texts, 0, "no text drawn");
                svg.remove();
            });
            it("formatters are used properly", function () {
                plot.barLabelsEnabled(true);
                plot.barLabelFormatter(function (n) { return n.toString() + "%"; });
                plot.renderTo(svg);
                var texts = svg.selectAll("text")[0].map(function (n) { return d3.select(n).text(); });
                assert.lengthOf(texts, 2, "both texts drawn");
                assert.equal(texts[0], "640%", "first label is 640%");
                assert.equal(texts[1], "12345%", "first label is 12345%");
                svg.remove();
            });
            it("bar labels are removed instantly on dataset change, even if animation is enabled", function (done) {
                plot.barLabelsEnabled(true);
                plot.animate(true);
                plot.renderTo(svg);
                var texts = svg.selectAll("text")[0].map(function (n) { return d3.select(n).text(); });
                assert.lengthOf(texts, 2, "both texts drawn");
                var originalDrawLabels = plot._drawLabels;
                var called = false;
                plot._drawLabels = function () {
                    if (!called) {
                        originalDrawLabels.apply(plot);
                        texts = svg.selectAll("text")[0].map(function (n) { return d3.select(n).text(); });
                        assert.lengthOf(texts, 2, "texts were repopulated by drawLabels after the update");
                        svg.remove();
                        called = true; // for some reason, in phantomJS, `done` was being called multiple times and this caused the test to fail.
                        done();
                    }
                };
                dataset.data(data);
                texts = svg.selectAll("text")[0].map(function (n) { return d3.select(n).text(); });
                assert.lengthOf(texts, 0, "texts were immediately removed");
            });
        });
    });
});

///<reference path="../../testReference.ts" />
var assert = chai.assert;
describe("Plots", function () {
    describe("GridPlot", function () {
        var SVG_WIDTH = 400;
        var SVG_HEIGHT = 200;
        var DATA = [
            { x: "A", y: "U", magnitude: 0 },
            { x: "B", y: "U", magnitude: 2 },
            { x: "A", y: "V", magnitude: 16 },
            { x: "B", y: "V", magnitude: 8 },
        ];
        var VERIFY_CELLS = function (cells) {
            assert.equal(cells.length, 4);
            var cellAU = d3.select(cells[0]);
            var cellBU = d3.select(cells[1]);
            var cellAV = d3.select(cells[2]);
            var cellBV = d3.select(cells[3]);
            assert.equal(cellAU.attr("height"), "100", "cell 'AU' height is correct");
            assert.equal(cellAU.attr("width"), "200", "cell 'AU' width is correct");
            assert.equal(cellAU.attr("x"), "0", "cell 'AU' x coord is correct");
            assert.equal(cellAU.attr("y"), "100", "cell 'AU' x coord is correct");
            assert.equal(cellAU.attr("fill"), "#000000", "cell 'AU' color is correct");
            assert.equal(cellBU.attr("height"), "100", "cell 'BU' height is correct");
            assert.equal(cellBU.attr("width"), "200", "cell 'BU' width is correct");
            assert.equal(cellBU.attr("x"), "200", "cell 'BU' x coord is correct");
            assert.equal(cellBU.attr("y"), "100", "cell 'BU' x coord is correct");
            assert.equal(cellBU.attr("fill"), "#212121", "cell 'BU' color is correct");
            assert.equal(cellAV.attr("height"), "100", "cell 'AV' height is correct");
            assert.equal(cellAV.attr("width"), "200", "cell 'AV' width is correct");
            assert.equal(cellAV.attr("x"), "0", "cell 'AV' x coord is correct");
            assert.equal(cellAV.attr("y"), "0", "cell 'AV' x coord is correct");
            assert.equal(cellAV.attr("fill"), "#ffffff", "cell 'AV' color is correct");
            assert.equal(cellBV.attr("height"), "100", "cell 'BV' height is correct");
            assert.equal(cellBV.attr("width"), "200", "cell 'BV' width is correct");
            assert.equal(cellBV.attr("x"), "200", "cell 'BV' x coord is correct");
            assert.equal(cellBV.attr("y"), "0", "cell 'BV' x coord is correct");
            assert.equal(cellBV.attr("fill"), "#777777", "cell 'BV' color is correct");
        };
        it("renders correctly", function () {
            var xScale = new Plottable.Scale.Ordinal();
            var yScale = new Plottable.Scale.Ordinal();
            var colorScale = new Plottable.Scale.InterpolatedColor(["black", "white"]);
            var svg = generateSVG(SVG_WIDTH, SVG_HEIGHT);
            var gridPlot = new Plottable.Plot.Grid(xScale, yScale, colorScale);
            gridPlot.addDataset(DATA).project("fill", "magnitude", colorScale);
            gridPlot.renderTo(svg);
            VERIFY_CELLS(gridPlot._renderArea.selectAll("rect")[0]);
            svg.remove();
        });
        it("renders correctly when data is set after construction", function () {
            var xScale = new Plottable.Scale.Ordinal();
            var yScale = new Plottable.Scale.Ordinal();
            var colorScale = new Plottable.Scale.InterpolatedColor(["black", "white"]);
            var svg = generateSVG(SVG_WIDTH, SVG_HEIGHT);
            var dataset = new Plottable.Dataset();
            var gridPlot = new Plottable.Plot.Grid(xScale, yScale, colorScale);
            gridPlot.addDataset(dataset).project("fill", "magnitude", colorScale).renderTo(svg);
            dataset.data(DATA);
            VERIFY_CELLS(gridPlot._renderArea.selectAll("rect")[0]);
            svg.remove();
        });
        it("can invert y axis correctly", function () {
            var xScale = new Plottable.Scale.Ordinal();
            var yScale = new Plottable.Scale.Ordinal();
            var colorScale = new Plottable.Scale.InterpolatedColor(["black", "white"]);
            var svg = generateSVG(SVG_WIDTH, SVG_HEIGHT);
            var gridPlot = new Plottable.Plot.Grid(xScale, yScale, colorScale);
            gridPlot.addDataset(DATA).project("fill", "magnitude").renderTo(svg);
            yScale.domain(["U", "V"]);
            var cells = gridPlot._renderArea.selectAll("rect")[0];
            var cellAU = d3.select(cells[0]);
            var cellAV = d3.select(cells[2]);
            cellAU.attr("fill", "#000000");
            cellAU.attr("x", "0");
            cellAU.attr("y", "100");
            cellAV.attr("fill", "#ffffff");
            cellAV.attr("x", "0");
            cellAV.attr("y", "0");
            yScale.domain(["V", "U"]);
            cells = gridPlot._renderArea.selectAll("rect")[0];
            cellAU = d3.select(cells[0]);
            cellAV = d3.select(cells[2]);
            cellAU.attr("fill", "#000000");
            cellAU.attr("x", "0");
            cellAU.attr("y", "0");
            cellAV.attr("fill", "#ffffff");
            cellAV.attr("x", "0");
            cellAV.attr("y", "100");
            svg.remove();
        });
    });
});

///<reference path="../../testReference.ts" />
var assert = chai.assert;
describe("Plots", function () {
    describe("ScatterPlot", function () {
        it("the accessors properly access data, index, and metadata", function () {
            var svg = generateSVG(400, 400);
            var xScale = new Plottable.Scale.Linear();
            var yScale = new Plottable.Scale.Linear();
            xScale.domain([0, 400]);
            yScale.domain([400, 0]);
            var data = [{ x: 0, y: 0 }, { x: 1, y: 1 }];
            var metadata = { foo: 10, bar: 20 };
            var xAccessor = function (d, i, m) { return d.x + i * m.foo; };
            var yAccessor = function (d, i, m) { return m.bar; };
            var dataset = new Plottable.Dataset(data, metadata);
            var plot = new Plottable.Plot.Scatter(xScale, yScale).project("x", xAccessor).project("y", yAccessor);
            plot.addDataset(dataset);
            plot.renderTo(svg);
            var circles = plot._renderArea.selectAll("circle");
            var c1 = d3.select(circles[0][0]);
            var c2 = d3.select(circles[0][1]);
            assert.closeTo(parseFloat(c1.attr("cx")), 0, 0.01, "first circle cx is correct");
            assert.closeTo(parseFloat(c1.attr("cy")), 20, 0.01, "first circle cy is correct");
            assert.closeTo(parseFloat(c2.attr("cx")), 11, 0.01, "second circle cx is correct");
            assert.closeTo(parseFloat(c2.attr("cy")), 20, 0.01, "second circle cy is correct");
            data = [{ x: 2, y: 2 }, { x: 4, y: 4 }];
            dataset.data(data);
            assert.closeTo(parseFloat(c1.attr("cx")), 2, 0.01, "first circle cx is correct after data change");
            assert.closeTo(parseFloat(c1.attr("cy")), 20, 0.01, "first circle cy is correct after data change");
            assert.closeTo(parseFloat(c2.attr("cx")), 14, 0.01, "second circle cx is correct after data change");
            assert.closeTo(parseFloat(c2.attr("cy")), 20, 0.01, "second circle cy is correct after data change");
            metadata = { foo: 0, bar: 0 };
            dataset.metadata(metadata);
            assert.closeTo(parseFloat(c1.attr("cx")), 2, 0.01, "first circle cx is correct after metadata change");
            assert.closeTo(parseFloat(c1.attr("cy")), 0, 0.01, "first circle cy is correct after metadata change");
            assert.closeTo(parseFloat(c2.attr("cx")), 4, 0.01, "second circle cx is correct after metadata change");
            assert.closeTo(parseFloat(c2.attr("cy")), 0, 0.01, "second circle cy is correct after metadata change");
            svg.remove();
        });
        it("_getClosestStruckPoint()", function () {
            var svg = generateSVG(400, 400);
            var xScale = new Plottable.Scale.Linear();
            var yScale = new Plottable.Scale.Linear();
            xScale.domain([0, 400]);
            yScale.domain([400, 0]);
            var data1 = [
                { x: 80, y: 200, r: 20 },
                { x: 100, y: 200, r: 20 },
                { x: 125, y: 200, r: 5 },
                { x: 138, y: 200, r: 5 }
            ];
            var plot = new Plottable.Plot.Scatter(xScale, yScale);
            plot.addDataset(data1);
            plot.project("x", "x").project("y", "y").project("r", "r");
            plot.renderTo(svg);
            var twoOverlappingCirclesResult = plot._getClosestStruckPoint({ x: 85, y: 200 }, 10);
            assert.strictEqual(twoOverlappingCirclesResult.data[0], data1[0], "returns closest circle among circles that the test point touches");
            var overlapAndCloseToPointResult = plot._getClosestStruckPoint({ x: 118, y: 200 }, 10);
            assert.strictEqual(overlapAndCloseToPointResult.data[0], data1[1], "returns closest circle that test point touches, even if non-touched circles are closer");
            var twoPointsInRangeResult = plot._getClosestStruckPoint({ x: 130, y: 200 }, 10);
            assert.strictEqual(twoPointsInRangeResult.data[0], data1[2], "returns closest circle within range if test point does not touch any circles");
            var farFromAnyPointsResult = plot._getClosestStruckPoint({ x: 400, y: 400 }, 10);
            assert.isNull(farFromAnyPointsResult.data, "returns no data if no circle were within range and test point does not touch any circles");
            svg.remove();
        });
        describe("Example ScatterPlot with quadratic series", function () {
            var svg;
            var xScale;
            var yScale;
            var circlePlot;
            var SVG_WIDTH = 600;
            var SVG_HEIGHT = 300;
            var pixelAreaFull = { xMin: 0, xMax: SVG_WIDTH, yMin: 0, yMax: SVG_HEIGHT };
            var pixelAreaPart = { xMin: 200, xMax: 600, yMin: 100, yMax: 200 };
            var dataAreaFull = { xMin: 0, xMax: 9, yMin: 81, yMax: 0 };
            var dataAreaPart = { xMin: 3, xMax: 9, yMin: 54, yMax: 27 };
            var colorAccessor = function (d, i, m) { return d3.rgb(d.x, d.y, i).toString(); };
            var circlesInArea;
            var quadraticDataset = makeQuadraticSeries(10);
            function getCirclePlotVerifier() {
                // creates a function that verifies that circles are drawn properly after accounting for svg transform
                // and then modifies circlesInArea to contain the number of circles that were discovered in the plot area
                circlesInArea = 0;
                var renderArea = circlePlot._renderArea;
                var renderAreaTransform = d3.transform(renderArea.attr("transform"));
                var translate = renderAreaTransform.translate;
                var scale = renderAreaTransform.scale;
                return function (datum, index) {
                    // This function takes special care to compute the position of circles after taking svg transformation
                    // into account.
                    var selection = d3.select(this);
                    var elementTransform = d3.transform(selection.attr("transform"));
                    var elementTranslate = elementTransform.translate;
                    var x = +selection.attr("cx") * scale[0] + translate[0] + elementTranslate[0];
                    var y = +selection.attr("cy") * scale[1] + translate[1] + elementTranslate[1];
                    if (0 <= x && x <= SVG_WIDTH && 0 <= y && y <= SVG_HEIGHT) {
                        circlesInArea++;
                        assert.closeTo(x, xScale.scale(datum.x), 0.01, "the scaled/translated x is correct");
                        assert.closeTo(y, yScale.scale(datum.y), 0.01, "the scaled/translated y is correct");
                        assert.equal(selection.attr("fill"), colorAccessor(datum, index, null), "fill is correct");
                    }
                    ;
                };
            }
            ;
            beforeEach(function () {
                svg = generateSVG(SVG_WIDTH, SVG_HEIGHT);
                xScale = new Plottable.Scale.Linear().domain([0, 9]);
                yScale = new Plottable.Scale.Linear().domain([0, 81]);
                circlePlot = new Plottable.Plot.Scatter(xScale, yScale);
                circlePlot.addDataset(quadraticDataset);
                circlePlot.project("fill", colorAccessor);
                circlePlot.renderTo(svg);
            });
            it("setup is handled properly", function () {
                assert.deepEqual(xScale.range(), [0, SVG_WIDTH], "xScale range was set by the renderer");
                assert.deepEqual(yScale.range(), [SVG_HEIGHT, 0], "yScale range was set by the renderer");
                circlePlot._renderArea.selectAll("circle").each(getCirclePlotVerifier());
                assert.equal(circlesInArea, 10, "10 circles were drawn");
                svg.remove();
            });
            it("rendering is idempotent", function () {
                circlePlot._render();
                circlePlot._render();
                circlePlot._renderArea.selectAll("circle").each(getCirclePlotVerifier());
                assert.equal(circlesInArea, 10, "10 circles were drawn");
                svg.remove();
            });
            describe("after the scale has changed", function () {
                beforeEach(function () {
                    xScale.domain([0, 3]);
                    yScale.domain([0, 9]);
                    dataAreaFull = { xMin: 0, xMax: 3, yMin: 9, yMax: 0 };
                    dataAreaPart = { xMin: 1, xMax: 3, yMin: 6, yMax: 3 };
                });
                it("the circles re-rendered properly", function () {
                    var renderArea = circlePlot._renderArea;
                    var circles = renderArea.selectAll("circle");
                    circles.each(getCirclePlotVerifier());
                    assert.equal(circlesInArea, 4, "four circles were found in the render area");
                    svg.remove();
                });
            });
        });
    });
});

///<reference path="../../testReference.ts" />
var assert = chai.assert;
describe("Plots", function () {
    describe("Stacked Plot Stacking", function () {
        var stackedPlot;
        var SVG_WIDTH = 600;
        var SVG_HEIGHT = 400;
        beforeEach(function () {
            var xScale = new Plottable.Scale.Linear();
            var yScale = new Plottable.Scale.Linear();
            stackedPlot = new Plottable.Plot.AbstractStacked(xScale, yScale);
            stackedPlot._getDrawer = function (key) { return new Plottable._Drawer.AbstractDrawer(key); };
            stackedPlot._isVertical = true;
        });
        it("uses positive offset on stacking the 0 value", function () {
            var data1 = [
                { x: 1, y: 1 },
                { x: 3, y: 1 }
            ];
            var data2 = [
                { x: 1, y: 0 },
                { x: 3, y: 1 }
            ];
            var data3 = [
                { x: 1, y: -1 },
                { x: 3, y: 1 }
            ];
            var data4 = [
                { x: 1, y: 1 },
                { x: 3, y: 1 }
            ];
            var data5 = [
                { x: 1, y: 0 },
                { x: 3, y: 1 }
            ];
            stackedPlot.addDataset(data1);
            stackedPlot.addDataset(data2);
            stackedPlot.addDataset(data3);
            stackedPlot.addDataset(data4);
            stackedPlot.addDataset(data5);
            assert.strictEqual(data2[0]["_PLOTTABLE_PROTECTED_FIELD_STACK_OFFSET"], 1, "positive offset was used");
            assert.strictEqual(data5[0]["_PLOTTABLE_PROTECTED_FIELD_STACK_OFFSET"], 2, "positive offset was used");
        });
        it("uses negative offset on stacking the 0 value on all negative/0 valued data", function () {
            var data1 = [
                { x: 1, y: -2 }
            ];
            var data2 = [
                { x: 1, y: 0 }
            ];
            var data3 = [
                { x: 1, y: -1 }
            ];
            var data4 = [
                { x: 1, y: 0 }
            ];
            stackedPlot.addDataset(data1);
            stackedPlot.addDataset(data2);
            stackedPlot.addDataset(data3);
            stackedPlot.addDataset(data4);
            assert.strictEqual(data2[0]["_PLOTTABLE_PROTECTED_FIELD_STACK_OFFSET"], -2, "positive offset was used");
            assert.strictEqual(data4[0]["_PLOTTABLE_PROTECTED_FIELD_STACK_OFFSET"], -3, "positive offset was used");
        });
        it("project can be called after addDataset", function () {
            var data1 = [
                { a: 1, b: 2 }
            ];
            var data2 = [
                { a: 1, b: 4 }
            ];
            stackedPlot.addDataset(data1);
            stackedPlot.addDataset(data2);
            assert.isTrue(isNaN(data2[0]["_PLOTTABLE_PROTECTED_FIELD_STACK_OFFSET"]), "stacking is initially incorrect");
            stackedPlot.project("x", "a");
            stackedPlot.project("y", "b");
            assert.strictEqual(data2[0]["_PLOTTABLE_PROTECTED_FIELD_STACK_OFFSET"], 2, "stacking was done correctly");
        });
        it("strings are coerced to numbers for stacking", function () {
            var data1 = [
                { x: 1, y: "-2" }
            ];
            var data2 = [
                { x: 1, y: "3" }
            ];
            var data3 = [
                { x: 1, y: "-1" }
            ];
            var data4 = [
                { x: 1, y: "5" }
            ];
            var data5 = [
                { x: 1, y: "1" }
            ];
            var data6 = [
                { x: 1, y: "-1" }
            ];
            stackedPlot.addDataset(data1);
            stackedPlot.addDataset(data2);
            stackedPlot.addDataset(data3);
            stackedPlot.addDataset(data4);
            stackedPlot.addDataset(data5);
            stackedPlot.addDataset(data6);
            assert.strictEqual(data3[0]["_PLOTTABLE_PROTECTED_FIELD_STACK_OFFSET"], -2, "stacking on data1 numerical y value");
            assert.strictEqual(data4[0]["_PLOTTABLE_PROTECTED_FIELD_STACK_OFFSET"], 3, "stacking on data2 numerical y value");
            assert.strictEqual(data5[0]["_PLOTTABLE_PROTECTED_FIELD_STACK_OFFSET"], 8, "stacking on data1 + data3 numerical y values");
            assert.strictEqual(data6[0]["_PLOTTABLE_PROTECTED_FIELD_STACK_OFFSET"], -3, "stacking on data2 + data4 numerical y values");
            assert.deepEqual(stackedPlot.stackedExtent, [-4, 9], "stacked extent is as normal");
        });
        it("stacks correctly on empty data", function () {
            var data1 = [
            ];
            var data2 = [
            ];
            stackedPlot.addDataset(data1);
            stackedPlot.addDataset(data2);
            assert.deepEqual(data1, [], "empty data causes no stacking to happen");
            assert.deepEqual(data2, [], "empty data causes no stacking to happen");
        });
        it("does not crash on stacking no datasets", function () {
            var data1 = [
                { x: 1, y: -2 }
            ];
            stackedPlot.addDataset("a", data1);
            assert.doesNotThrow(function () { return stackedPlot.removeDataset("a"); }, Error);
        });
    });
});

///<reference path="../../testReference.ts" />
var assert = chai.assert;
describe("Plots", function () {
    describe("Stacked Area Plot", function () {
        var svg;
        var dataset1;
        var dataset2;
        var xScale;
        var yScale;
        var renderer;
        var SVG_WIDTH = 600;
        var SVG_HEIGHT = 400;
        beforeEach(function () {
            svg = generateSVG(SVG_WIDTH, SVG_HEIGHT);
            xScale = new Plottable.Scale.Linear().domain([1, 3]);
            yScale = new Plottable.Scale.Linear().domain([0, 4]);
            var colorScale = new Plottable.Scale.Color("10").domain(["a", "b"]);
            var data1 = [
                { x: 1, y: 1, type: "a" },
                { x: 3, y: 2, type: "a" }
            ];
            var data2 = [
                { x: 1, y: 3, type: "b" },
                { x: 3, y: 1, type: "b" }
            ];
            dataset1 = new Plottable.Dataset(data1);
            dataset2 = new Plottable.Dataset(data2);
            renderer = new Plottable.Plot.StackedArea(xScale, yScale);
            renderer.addDataset(data1);
            renderer.addDataset(data2);
            renderer.project("fill", "type", colorScale);
            var xAxis = new Plottable.Axis.Numeric(xScale, "bottom");
            var table = new Plottable.Component.Table([[renderer], [xAxis]]).renderTo(svg);
        });
        it("renders correctly", function () {
            var areas = renderer._renderArea.selectAll(".area");
            var area0 = d3.select(areas[0][0]);
            var d0 = normalizePath(area0.attr("d")).split(/[a-zA-Z]/);
            var d0Ys = d0.slice(1, d0.length - 1).map(function (s) { return parseFloat(s.split(",")[1]); });
            assert.strictEqual(d0Ys.indexOf(0), -1, "bottom area never touches the top");
            var area1 = d3.select(areas[0][1]);
            var d1 = normalizePath(area1.attr("d")).split(/[a-zA-Z]/);
            var d1Ys = d1.slice(1, d1.length - 1).map(function (s) { return parseFloat(s.split(",")[1]); });
            assert.notEqual(d1Ys.indexOf(0), -1, "touches the top");
            var domain = yScale.domain();
            assert.strictEqual(0, domain[0], "domain starts at a min value at 0");
            assert.strictEqual(4, domain[1], "highest area stacking is at upper limit of yScale domain");
            svg.remove();
        });
    });
    describe("Stacked Area Plot no data", function () {
        var svg;
        var renderer;
        var SVG_WIDTH = 600;
        var SVG_HEIGHT = 400;
        beforeEach(function () {
            svg = generateSVG(SVG_WIDTH, SVG_HEIGHT);
            var xScale = new Plottable.Scale.Linear().domain([1, 3]);
            var yScale = new Plottable.Scale.Linear().domain([0, 4]);
            var colorScale = new Plottable.Scale.Color("10");
            var data1 = [
            ];
            var data2 = [
                { x: 1, y: 3, type: "b" },
                { x: 3, y: 1, type: "b" }
            ];
            renderer = new Plottable.Plot.StackedArea(xScale, yScale);
            renderer.addDataset(data1);
            renderer.addDataset(data2);
            renderer.project("fill", "type", colorScale);
            new Plottable.Component.Table([[renderer]]).renderTo(svg);
        });
        it("path elements rendered correctly", function () {
            var areas = renderer._renderArea.selectAll(".area");
            var area0 = d3.select(areas[0][0]);
            assert.strictEqual(area0.attr("d"), null, "no path string on an empty dataset");
            var area1 = d3.select(areas[0][1]);
            assert.notEqual(area1.attr("d"), "", "path string has been created");
            assert.strictEqual(area1.attr("fill"), "#1f77b4", "fill attribute is correct");
            svg.remove();
        });
    });
    describe("Stacked Area Plot Stacking", function () {
        var svg;
        var xScale;
        var yScale;
        var renderer;
        var SVG_WIDTH = 600;
        var SVG_HEIGHT = 400;
        beforeEach(function () {
            svg = generateSVG(SVG_WIDTH, SVG_HEIGHT);
            xScale = new Plottable.Scale.Linear().domain([1, 3]);
            yScale = new Plottable.Scale.Linear();
            var colorScale = new Plottable.Scale.Color("10").domain(["a", "b"]);
            var data1 = [
                { x: 1, y: 1, type: "a" },
                { x: 3, y: 2, type: "a" }
            ];
            var data2 = [
                { x: 1, y: 5, type: "b" },
                { x: 3, y: 1, type: "b" }
            ];
            renderer = new Plottable.Plot.StackedArea(xScale, yScale);
            renderer.addDataset(data1);
            renderer.addDataset(data2);
            renderer.project("fill", "type", colorScale);
            renderer.renderTo(svg);
        });
        it("stacks correctly on adding datasets", function () {
            assert.closeTo(0, yScale.domain()[0], 1, "0 is close to lower bound");
            assert.closeTo(6, yScale.domain()[1], 1, "6 is close to upper bound");
            var oldLowerBound = yScale.domain()[0];
            var oldUpperBound = yScale.domain()[1];
            renderer.detach();
            var data = [
                { x: 1, y: 0, type: "c" },
                { x: 3, y: 0, type: "c" }
            ];
            renderer.addDataset("a", new Plottable.Dataset(data));
            renderer.renderTo(svg);
            assert.strictEqual(oldLowerBound, yScale.domain()[0], "lower bound doesn't change with 0 added");
            assert.strictEqual(oldUpperBound, yScale.domain()[1], "upper bound doesn't change with 0 added");
            oldLowerBound = yScale.domain()[0];
            oldUpperBound = yScale.domain()[1];
            renderer.detach();
            data = [
                { x: 1, y: 10, type: "d" },
                { x: 3, y: 3, type: "d" }
            ];
            renderer.addDataset("b", new Plottable.Dataset(data));
            renderer.renderTo(svg);
            assert.closeTo(oldLowerBound, yScale.domain()[0], 2, "lower bound doesn't change on positive addition");
            assert.closeTo(oldUpperBound + 10, yScale.domain()[1], 2, "upper bound increases");
            oldUpperBound = yScale.domain()[1];
            renderer.detach();
            data = [
                { x: 1, y: 0, type: "e" },
                { x: 3, y: 1, type: "e" }
            ];
            renderer.addDataset("c", new Plottable.Dataset(data));
            renderer.renderTo(svg);
            assert.strictEqual(oldUpperBound, yScale.domain()[1], "upper bound doesn't increase since maximum doesn't increase");
            renderer.removeDataset("a");
            renderer.removeDataset("b");
            renderer.removeDataset("c");
            svg.remove();
        });
        it("stacks correctly on removing datasets", function () {
            renderer.detach();
            var data = [
                { x: 1, y: 0, type: "c" },
                { x: 3, y: 0, type: "c" }
            ];
            renderer.addDataset("a", new Plottable.Dataset(data));
            data = [
                { x: 1, y: 10, type: "d" },
                { x: 3, y: 3, type: "d" }
            ];
            renderer.addDataset("b", new Plottable.Dataset(data));
            data = [
                { x: 1, y: 0, type: "e" },
                { x: 3, y: 1, type: "e" }
            ];
            renderer.addDataset("c", new Plottable.Dataset(data));
            renderer.renderTo(svg);
            assert.closeTo(16, yScale.domain()[1], 2, "Initially starts with around 14 at highest extent");
            renderer.detach();
            renderer.removeDataset("a");
            renderer.renderTo(svg);
            assert.closeTo(16, yScale.domain()[1], 2, "Remains with around 14 at highest extent");
            var oldUpperBound = yScale.domain()[1];
            renderer.detach();
            renderer.removeDataset("b");
            renderer.renderTo(svg);
            assert.closeTo(oldUpperBound - 10, yScale.domain()[1], 2, "Highest extent decreases by around 10");
            oldUpperBound = yScale.domain()[1];
            renderer.detach();
            renderer.removeDataset("c");
            renderer.renderTo(svg);
            assert.strictEqual(oldUpperBound, yScale.domain()[1], "Extent doesn't change if maximum doesn't change");
            svg.remove();
        });
        it("stacks correctly on modifying a dataset", function () {
            assert.closeTo(0, yScale.domain()[0], 1, "0 is close to lower bound");
            assert.closeTo(6, yScale.domain()[1], 1, "6 is close to upper bound");
            var oldLowerBound = yScale.domain()[0];
            var oldUpperBound = yScale.domain()[1];
            renderer.detach();
            var data = [
                { x: 1, y: 0, type: "c" },
                { x: 3, y: 0, type: "c" }
            ];
            var dataset = new Plottable.Dataset(data);
            renderer.addDataset(dataset);
            renderer.renderTo(svg);
            assert.strictEqual(oldLowerBound, yScale.domain()[0], "lower bound doesn't change with 0 added");
            assert.strictEqual(oldUpperBound, yScale.domain()[1], "upper bound doesn't change with 0 added");
            oldLowerBound = yScale.domain()[0];
            oldUpperBound = yScale.domain()[1];
            renderer.detach();
            data = [
                { x: 1, y: 10, type: "c" },
                { x: 3, y: 3, type: "c" }
            ];
            dataset.data(data);
            renderer.renderTo(svg);
            assert.closeTo(oldLowerBound, yScale.domain()[0], 2, "lower bound doesn't change on positive addition");
            assert.closeTo(oldUpperBound + 10, yScale.domain()[1], 2, "upper bound increases");
            oldUpperBound = yScale.domain()[1];
            renderer.detach();
            data = [
                { x: 1, y: 8, type: "c" },
                { x: 3, y: 3, type: "c" }
            ];
            dataset.data(data);
            renderer.renderTo(svg);
            assert.closeTo(oldUpperBound - 2, yScale.domain()[1], 1, "upper bound decreases by 2");
            oldUpperBound = yScale.domain()[1];
            renderer.detach();
            data = [
                { x: 1, y: 8, type: "c" },
                { x: 3, y: 1, type: "c" }
            ];
            dataset.data(data);
            renderer.renderTo(svg);
            assert.strictEqual(oldUpperBound, yScale.domain()[1], "upper bound does not change");
            svg.remove();
        });
        it("warning is thrown when datasets are updated with different domains", function () {
            var flag = false;
            var oldWarn = Plottable._Util.Methods.warn;
            Plottable._Util.Methods.warn = function (msg) {
                if (msg.indexOf("domain") > -1) {
                    flag = true;
                }
            };
            var missingDomainData = [
                { x: 1, y: 0, type: "c" }
            ];
            var dataset = new Plottable.Dataset(missingDomainData);
            renderer.addDataset(dataset);
            Plottable._Util.Methods.warn = oldWarn;
            assert.isTrue(flag, "warning has been issued about differing domains");
            svg.remove();
        });
    });
    describe("Stacked Area Plot Project", function () {
        var svg;
        var xScale;
        var yScale;
        var renderer;
        var SVG_WIDTH = 600;
        var SVG_HEIGHT = 400;
        beforeEach(function () {
            svg = generateSVG(SVG_WIDTH, SVG_HEIGHT);
            xScale = new Plottable.Scale.Linear().domain([1, 3]);
            yScale = new Plottable.Scale.Linear().domain([0, 4]);
            var colorScale = new Plottable.Scale.Color("10").domain(["a", "b"]);
            var data1 = [
                { x: 1, yTest: 1, type: "a" },
                { x: 3, yTest: 2, type: "a" }
            ];
            var data2 = [
                { x: 1, yTest: 3, type: "b" },
                { x: 3, yTest: 1, type: "b" }
            ];
            renderer = new Plottable.Plot.StackedArea(xScale, yScale);
            renderer.project("y", "yTest", yScale);
            renderer.addDataset(data1);
            renderer.addDataset(data2);
            renderer.project("fill", "type", colorScale);
            var xAxis = new Plottable.Axis.Numeric(xScale, "bottom");
            var table = new Plottable.Component.Table([[renderer], [xAxis]]).renderTo(svg);
        });
        it("renders correctly", function () {
            var areas = renderer._renderArea.selectAll(".area");
            var area0 = d3.select(areas[0][0]);
            var d0 = normalizePath(area0.attr("d")).split(/[a-zA-Z]/);
            var d0Ys = d0.slice(1, d0.length - 1).map(function (s) { return parseFloat(s.split(",")[1]); });
            assert.strictEqual(d0Ys.indexOf(0), -1, "bottom area never touches the top");
            var area1 = d3.select(areas[0][1]);
            var d1 = normalizePath(area1.attr("d")).split(/[a-zA-Z]/);
            var d1Ys = d1.slice(1, d1.length - 1).map(function (s) { return parseFloat(s.split(",")[1]); });
            assert.notEqual(d1Ys.indexOf(0), -1, "touches the top");
            var domain = yScale.domain();
            assert.strictEqual(0, domain[0], "domain starts at a min value at 0");
            assert.strictEqual(4, domain[1], "highest area stacking is at upper limit of yScale domain");
            svg.remove();
        });
    });
});

///<reference path="../../testReference.ts" />
var assert = chai.assert;
describe("Plots", function () {
    describe("Stacked Bar Plot", function () {
        var svg;
        var dataset1;
        var dataset2;
        var xScale;
        var yScale;
        var renderer;
        var SVG_WIDTH = 600;
        var SVG_HEIGHT = 400;
        var axisHeight = 0;
        var bandWidth = 0;
        beforeEach(function () {
            svg = generateSVG(SVG_WIDTH, SVG_HEIGHT);
            xScale = new Plottable.Scale.Ordinal();
            yScale = new Plottable.Scale.Linear().domain([0, 3]);
            var data1 = [
                { x: "A", y: 1 },
                { x: "B", y: 2 }
            ];
            var data2 = [
                { x: "A", y: 2 },
                { x: "B", y: 1 }
            ];
            dataset1 = new Plottable.Dataset(data1);
            dataset2 = new Plottable.Dataset(data2);
            renderer = new Plottable.Plot.StackedBar(xScale, yScale);
            renderer.addDataset(data1);
            renderer.addDataset(data2);
            renderer.baseline(0);
            var xAxis = new Plottable.Axis.Category(xScale, "bottom");
            var table = new Plottable.Component.Table([[renderer], [xAxis]]).renderTo(svg);
            axisHeight = xAxis.height();
            bandWidth = xScale.rangeBand();
        });
        it("renders correctly", function () {
            var bars = renderer._renderArea.selectAll("rect");
            var bar0 = d3.select(bars[0][0]);
            var bar1 = d3.select(bars[0][1]);
            var bar2 = d3.select(bars[0][2]);
            var bar3 = d3.select(bars[0][3]);
            var bar0X = bar0.data()[0].x;
            var bar1X = bar1.data()[0].x;
            var bar2X = bar2.data()[0].x;
            var bar3X = bar3.data()[0].x;
            // check widths
            assert.closeTo(numAttr(bar0, "width"), bandWidth, 2);
            assert.closeTo(numAttr(bar1, "width"), bandWidth, 2);
            assert.closeTo(numAttr(bar2, "width"), bandWidth, 2);
            assert.closeTo(numAttr(bar3, "width"), bandWidth, 2);
            // check heights
            assert.closeTo(numAttr(bar0, "height"), (400 - axisHeight) / 3, 0.01, "height is correct for bar0");
            assert.closeTo(numAttr(bar1, "height"), (400 - axisHeight) / 3 * 2, 0.01, "height is correct for bar1");
            assert.closeTo(numAttr(bar2, "height"), (400 - axisHeight) / 3 * 2, 0.01, "height is correct for bar2");
            assert.closeTo(numAttr(bar3, "height"), (400 - axisHeight) / 3, 0.01, "height is correct for bar3");
            // check that bar is aligned on the center of the scale
            assert.closeTo(numAttr(bar0, "x") + numAttr(bar0, "width") / 2, xScale.scale(bar0X) + bandWidth / 2, 0.01, "x pos correct for bar0");
            assert.closeTo(numAttr(bar1, "x") + numAttr(bar1, "width") / 2, xScale.scale(bar1X) + bandWidth / 2, 0.01, "x pos correct for bar1");
            assert.closeTo(numAttr(bar2, "x") + numAttr(bar2, "width") / 2, xScale.scale(bar2X) + bandWidth / 2, 0.01, "x pos correct for bar2");
            assert.closeTo(numAttr(bar3, "x") + numAttr(bar3, "width") / 2, xScale.scale(bar3X) + bandWidth / 2, 0.01, "x pos correct for bar3");
            // now check y values to ensure they do indeed stack
            assert.closeTo(numAttr(bar0, "y"), (400 - axisHeight) / 3 * 2, 0.01, "y is correct for bar0");
            assert.closeTo(numAttr(bar1, "y"), (400 - axisHeight) / 3, 0.01, "y is correct for bar1");
            assert.closeTo(numAttr(bar2, "y"), 0, 0.01, "y is correct for bar2");
            assert.closeTo(numAttr(bar3, "y"), 0, 0.01, "y is correct for bar3");
            svg.remove();
        });
    });
    describe("Stacked Bar Plot Negative Values", function () {
        var svg;
        var xScale;
        var yScale;
        var plot;
        var SVG_WIDTH = 600;
        var SVG_HEIGHT = 400;
        var axisHeight = 0;
        var bandWidth = 0;
        beforeEach(function () {
            svg = generateSVG(SVG_WIDTH, SVG_HEIGHT);
            xScale = new Plottable.Scale.Ordinal();
            yScale = new Plottable.Scale.Linear();
            var data1 = [
                { x: "A", y: -1 },
                { x: "B", y: -4 }
            ];
            var data2 = [
                { x: "A", y: -1 },
                { x: "B", y: 4 }
            ];
            var data3 = [
                { x: "A", y: -2 },
                { x: "B", y: -4 }
            ];
            var data4 = [
                { x: "A", y: -3 },
                { x: "B", y: 4 }
            ];
            plot = new Plottable.Plot.StackedBar(xScale, yScale);
            plot.addDataset(data1);
            plot.addDataset(data2);
            plot.addDataset(data3);
            plot.addDataset(data4);
            plot.baseline(0);
            var xAxis = new Plottable.Axis.Category(xScale, "bottom");
            var table = new Plottable.Component.Table([[plot], [xAxis]]).renderTo(svg);
            axisHeight = xAxis.height();
        });
        it("stacking done correctly for negative values", function () {
            var bars = plot._renderArea.selectAll("rect");
            var bar0 = d3.select(bars[0][0]);
            var bar1 = d3.select(bars[0][1]);
            var bar2 = d3.select(bars[0][2]);
            var bar3 = d3.select(bars[0][3]);
            var bar4 = d3.select(bars[0][4]);
            var bar5 = d3.select(bars[0][5]);
            var bar6 = d3.select(bars[0][6]);
            var bar7 = d3.select(bars[0][7]);
            // check stacking order
            assert.operator(numAttr(bar0, "y"), "<", numAttr(bar2, "y"), "'A' bars added below the baseline in dataset order");
            assert.operator(numAttr(bar2, "y"), "<", numAttr(bar4, "y"), "'A' bars added below the baseline in dataset order");
            assert.operator(numAttr(bar4, "y"), "<", numAttr(bar6, "y"), "'A' bars added below the baseline in dataset order");
            assert.operator(numAttr(bar1, "y"), "<", numAttr(bar5, "y"), "'B' bars added below the baseline in dataset order");
            assert.operator(numAttr(bar3, "y"), ">", numAttr(bar7, "y"), "'B' bars added above the baseline in dataset order");
            svg.remove();
        });
        it("stacked extent is set correctly", function () {
            assert.deepEqual(plot.stackedExtent, [-8, 8], "stacked extent is updated accordingly");
            svg.remove();
        });
    });
    describe("Horizontal Stacked Bar Plot", function () {
        var svg;
        var dataset1;
        var dataset2;
        var xScale;
        var yScale;
        var renderer;
        var SVG_WIDTH = 600;
        var SVG_HEIGHT = 400;
        var rendererWidth;
        var bandWidth = 0;
        beforeEach(function () {
            svg = generateSVG(SVG_WIDTH, SVG_HEIGHT);
            xScale = new Plottable.Scale.Linear().domain([0, 6]);
            yScale = new Plottable.Scale.Ordinal();
            var data1 = [
                { name: "jon", y: 0, type: "q1" },
                { name: "dan", y: 2, type: "q1" }
            ];
            var data2 = [
                { name: "jon", y: 2, type: "q2" },
                { name: "dan", y: 4, type: "q2" }
            ];
            dataset1 = new Plottable.Dataset(data1);
            dataset2 = new Plottable.Dataset(data2);
            renderer = new Plottable.Plot.StackedBar(xScale, yScale, false);
            renderer.project("y", "name", yScale);
            renderer.project("x", "y", xScale);
            renderer.addDataset(data1);
            renderer.addDataset(data2);
            renderer.baseline(0);
            var yAxis = new Plottable.Axis.Category(yScale, "left");
            var table = new Plottable.Component.Table([[yAxis, renderer]]).renderTo(svg);
            rendererWidth = renderer.width();
            bandWidth = yScale.rangeBand();
        });
        it("renders correctly", function () {
            var bars = renderer._renderArea.selectAll("rect");
            var bar0 = d3.select(bars[0][0]);
            var bar1 = d3.select(bars[0][1]);
            var bar2 = d3.select(bars[0][2]);
            var bar3 = d3.select(bars[0][3]);
            // check heights
            assert.closeTo(numAttr(bar0, "height"), bandWidth, 2);
            assert.closeTo(numAttr(bar1, "height"), bandWidth, 2);
            assert.closeTo(numAttr(bar2, "height"), bandWidth, 2);
            assert.closeTo(numAttr(bar3, "height"), bandWidth, 2);
            // check widths
            assert.closeTo(numAttr(bar0, "width"), 0, 0.01, "width is correct for bar0");
            assert.closeTo(numAttr(bar1, "width"), rendererWidth / 3, 0.01, "width is correct for bar1");
            assert.closeTo(numAttr(bar2, "width"), rendererWidth / 3, 0.01, "width is correct for bar2");
            assert.closeTo(numAttr(bar3, "width"), rendererWidth / 3 * 2, 0.01, "width is correct for bar3");
            var bar0Y = bar0.data()[0].name;
            var bar1Y = bar1.data()[0].name;
            var bar2Y = bar2.data()[0].name;
            var bar3Y = bar3.data()[0].name;
            // check that bar is aligned on the center of the scale
            assert.closeTo(numAttr(bar0, "y") + numAttr(bar0, "height") / 2, yScale.scale(bar0Y) + bandWidth / 2, 0.01, "y pos correct for bar0");
            assert.closeTo(numAttr(bar1, "y") + numAttr(bar1, "height") / 2, yScale.scale(bar1Y) + bandWidth / 2, 0.01, "y pos correct for bar1");
            assert.closeTo(numAttr(bar2, "y") + numAttr(bar2, "height") / 2, yScale.scale(bar2Y) + bandWidth / 2, 0.01, "y pos correct for bar2");
            assert.closeTo(numAttr(bar3, "y") + numAttr(bar3, "height") / 2, yScale.scale(bar3Y) + bandWidth / 2, 0.01, "y pos correct for bar3");
            // now check x values to ensure they do indeed stack
            assert.closeTo(numAttr(bar0, "x"), 0, 0.01, "x is correct for bar0");
            assert.closeTo(numAttr(bar1, "x"), 0, 0.01, "x is correct for bar1");
            assert.closeTo(numAttr(bar2, "x"), 0, 0.01, "x is correct for bar2");
            assert.closeTo(numAttr(bar3, "x"), rendererWidth / 3, 0.01, "x is correct for bar3");
            svg.remove();
        });
    });
    describe("Stacked Bar Plot Weird Values", function () {
        var svg;
        var plot;
        var SVG_WIDTH = 600;
        var SVG_HEIGHT = 400;
        var numAttr = function (s, a) { return parseFloat(s.attr(a)); };
        beforeEach(function () {
            svg = generateSVG(SVG_WIDTH, SVG_HEIGHT);
            var xScale = new Plottable.Scale.Ordinal();
            var yScale = new Plottable.Scale.Linear();
            var data1 = [
                { x: "A", y: 1, type: "a" },
                { x: "B", y: 2, type: "a" },
                { x: "C", y: 1, type: "a" }
            ];
            var data2 = [
                { x: "A", y: 2, type: "b" },
                { x: "B", y: 3, type: "b" }
            ];
            var data3 = [
                { x: "B", y: 1, type: "c" },
                { x: "C", y: 7, type: "c" }
            ];
            plot = new Plottable.Plot.StackedBar(xScale, yScale);
            plot.addDataset(data1);
            plot.addDataset(data2);
            plot.addDataset(data3);
            var xAxis = new Plottable.Axis.Category(xScale, "bottom");
            var table = new Plottable.Component.Table([[plot], [xAxis]]).renderTo(svg);
        });
        it("renders correctly", function () {
            var bars = plot._renderArea.selectAll("rect");
            assert.lengthOf(bars[0], 7, "draws a bar for each datum");
            var aBars = [d3.select(bars[0][0]), d3.select(bars[0][3])];
            var bBars = [d3.select(bars[0][1]), d3.select(bars[0][4]), d3.select(bars[0][5])];
            var cBars = [d3.select(bars[0][2]), d3.select(bars[0][6])];
            assert.closeTo(numAttr(aBars[0], "x"), numAttr(aBars[1], "x"), 0.01, "A bars at same x position");
            assert.operator(numAttr(aBars[0], "y"), ">", numAttr(aBars[1], "y"), "first dataset A bar under second");
            assert.closeTo(numAttr(bBars[0], "x"), numAttr(bBars[1], "x"), 0.01, "B bars at same x position");
            assert.closeTo(numAttr(bBars[1], "x"), numAttr(bBars[2], "x"), 0.01, "B bars at same x position");
            assert.operator(numAttr(bBars[0], "y"), ">", numAttr(bBars[1], "y"), "first dataset B bar under second");
            assert.operator(numAttr(bBars[1], "y"), ">", numAttr(bBars[2], "y"), "second dataset B bar under third");
            assert.closeTo(numAttr(cBars[0], "x"), numAttr(cBars[1], "x"), 0.01, "C bars at same x position");
            assert.operator(numAttr(cBars[0], "y"), ">", numAttr(cBars[1], "y"), "first dataset C bar under second");
            svg.remove();
        });
    });
});

///<reference path="../../testReference.ts" />
var assert = chai.assert;
describe("Plots", function () {
    describe("Clustered Bar Plot", function () {
        var svg;
        var dataset1;
        var dataset2;
        var xScale;
        var yScale;
        var renderer;
        var SVG_WIDTH = 600;
        var SVG_HEIGHT = 400;
        var axisHeight = 0;
        var bandWidth = 0;
        beforeEach(function () {
            svg = generateSVG(SVG_WIDTH, SVG_HEIGHT);
            xScale = new Plottable.Scale.Ordinal();
            yScale = new Plottable.Scale.Linear().domain([0, 2]);
            var data1 = [
                { x: "A", y: 1 },
                { x: "B", y: 2 }
            ];
            var data2 = [
                { x: "A", y: 2 },
                { x: "B", y: 1 }
            ];
            dataset1 = new Plottable.Dataset(data1);
            dataset2 = new Plottable.Dataset(data2);
            renderer = new Plottable.Plot.ClusteredBar(xScale, yScale);
            renderer.addDataset(data1);
            renderer.addDataset(data2);
            renderer.baseline(0);
            var xAxis = new Plottable.Axis.Category(xScale, "bottom");
            var table = new Plottable.Component.Table([[renderer], [xAxis]]).renderTo(svg);
            axisHeight = xAxis.height();
            bandWidth = xScale.rangeBand();
        });
        it("renders correctly", function () {
            var bars = renderer._renderArea.selectAll("rect");
            var bar0 = d3.select(bars[0][0]);
            var bar1 = d3.select(bars[0][1]);
            var bar2 = d3.select(bars[0][2]);
            var bar3 = d3.select(bars[0][3]);
            var bar0X = bar0.data()[0].x;
            var bar1X = bar1.data()[0].x;
            var bar2X = bar2.data()[0].x;
            var bar3X = bar3.data()[0].x;
            // check widths
            var width = bandWidth / 2 * .518;
            assert.closeTo(numAttr(bar0, "width"), width, 2);
            assert.closeTo(numAttr(bar1, "width"), width, 2);
            assert.closeTo(numAttr(bar2, "width"), width, 2);
            assert.closeTo(numAttr(bar3, "width"), width, 2);
            // check heights
            assert.closeTo(numAttr(bar0, "height"), (400 - axisHeight) / 2, 0.01, "height is correct for bar0");
            assert.closeTo(numAttr(bar1, "height"), (400 - axisHeight), 0.01, "height is correct for bar1");
            assert.closeTo(numAttr(bar2, "height"), (400 - axisHeight), 0.01, "height is correct for bar2");
            assert.closeTo(numAttr(bar3, "height"), (400 - axisHeight) / 2, 0.01, "height is correct for bar3");
            // check that clustering is correct
            var off = renderer.innerScale.scale("_0");
            assert.closeTo(numAttr(bar0, "x") + numAttr(bar0, "width") / 2, xScale.scale(bar0X) + bandWidth / 2 - off, 0.01, "x pos correct for bar0");
            assert.closeTo(numAttr(bar1, "x") + numAttr(bar1, "width") / 2, xScale.scale(bar1X) + bandWidth / 2 - off, 0.01, "x pos correct for bar1");
            assert.closeTo(numAttr(bar2, "x") + numAttr(bar2, "width") / 2, xScale.scale(bar2X) + bandWidth / 2 + off, 0.01, "x pos correct for bar2");
            assert.closeTo(numAttr(bar3, "x") + numAttr(bar3, "width") / 2, xScale.scale(bar3X) + bandWidth / 2 + off, 0.01, "x pos correct for bar3");
            svg.remove();
        });
    });
    describe("Horizontal Clustered Bar Plot", function () {
        var svg;
        var dataset1;
        var dataset2;
        var yScale;
        var xScale;
        var renderer;
        var SVG_WIDTH = 600;
        var SVG_HEIGHT = 400;
        var rendererWidth;
        var bandWidth = 0;
        beforeEach(function () {
            svg = generateSVG(SVG_WIDTH, SVG_HEIGHT);
            yScale = new Plottable.Scale.Ordinal();
            xScale = new Plottable.Scale.Linear().domain([0, 2]);
            var data1 = [
                { y: "A", x: 1 },
                { y: "B", x: 2 }
            ];
            var data2 = [
                { y: "A", x: 2 },
                { y: "B", x: 1 }
            ];
            dataset1 = new Plottable.Dataset(data1);
            dataset2 = new Plottable.Dataset(data2);
            renderer = new Plottable.Plot.ClusteredBar(xScale, yScale, false);
            renderer.addDataset(data1);
            renderer.addDataset(data2);
            renderer.baseline(0);
            var yAxis = new Plottable.Axis.Category(yScale, "left");
            var table = new Plottable.Component.Table([[yAxis, renderer]]).renderTo(svg);
            rendererWidth = renderer.width();
            bandWidth = yScale.rangeBand();
        });
        it("renders correctly", function () {
            var bars = renderer._renderArea.selectAll("rect");
            var bar0 = d3.select(bars[0][0]);
            var bar1 = d3.select(bars[0][1]);
            var bar2 = d3.select(bars[0][2]);
            var bar3 = d3.select(bars[0][3]);
            // check widths
            var width = bandWidth / 2 * .518;
            assert.closeTo(numAttr(bar0, "height"), width, 2, "height is correct for bar0");
            assert.closeTo(numAttr(bar1, "height"), width, 2, "height is correct for bar1");
            assert.closeTo(numAttr(bar2, "height"), width, 2, "height is correct for bar2");
            assert.closeTo(numAttr(bar3, "height"), width, 2, "height is correct for bar3");
            // check heights
            assert.closeTo(numAttr(bar0, "width"), rendererWidth / 2, 0.01, "width is correct for bar0");
            assert.closeTo(numAttr(bar1, "width"), rendererWidth, 0.01, "width is correct for bar1");
            assert.closeTo(numAttr(bar2, "width"), rendererWidth, 0.01, "width is correct for bar2");
            assert.closeTo(numAttr(bar3, "width"), rendererWidth / 2, 0.01, "width is correct for bar3");
            var bar0Y = bar0.data()[0].y;
            var bar1Y = bar1.data()[0].y;
            var bar2Y = bar2.data()[0].y;
            var bar3Y = bar3.data()[0].y;
            // check that clustering is correct
            var off = renderer.innerScale.scale("_0");
            assert.closeTo(numAttr(bar0, "y") + numAttr(bar0, "height") / 2, yScale.scale(bar0Y) + bandWidth / 2 - off, 0.01, "y pos correct for bar0");
            assert.closeTo(numAttr(bar1, "y") + numAttr(bar1, "height") / 2, yScale.scale(bar1Y) + bandWidth / 2 - off, 0.01, "y pos correct for bar1");
            assert.closeTo(numAttr(bar2, "y") + numAttr(bar2, "height") / 2, yScale.scale(bar2Y) + bandWidth / 2 + off, 0.01, "y pos correct for bar2");
            assert.closeTo(numAttr(bar3, "y") + numAttr(bar3, "height") / 2, yScale.scale(bar3Y) + bandWidth / 2 + off, 0.01, "y pos correct for bar3");
            svg.remove();
        });
    });
    describe("Clustered Bar Plot Missing Values", function () {
        var svg;
        var plot;
        var numAttr = function (s, a) { return parseFloat(s.attr(a)); };
        beforeEach(function () {
            var SVG_WIDTH = 600;
            var SVG_HEIGHT = 400;
            svg = generateSVG(SVG_WIDTH, SVG_HEIGHT);
            var xScale = new Plottable.Scale.Ordinal();
            var yScale = new Plottable.Scale.Linear();
            var data1 = [{ x: "A", y: 1 }, { x: "B", y: 2 }, { x: "C", y: 1 }];
            var data2 = [{ x: "A", y: 2 }, { x: "B", y: 4 }];
            var data3 = [{ x: "B", y: 15 }, { x: "C", y: 15 }];
            plot = new Plottable.Plot.ClusteredBar(xScale, yScale);
            plot.addDataset(data1);
            plot.addDataset(data2);
            plot.addDataset(data3);
            plot.baseline(0);
            var xAxis = new Plottable.Axis.Category(xScale, "bottom");
            new Plottable.Component.Table([[plot], [xAxis]]).renderTo(svg);
        });
        it("renders correctly", function () {
            var bars = plot._renderArea.selectAll("rect");
            assert.lengthOf(bars[0], 7, "Number of bars should be equivalent to number of datum");
            var aBar0 = d3.select(bars[0][0]);
            var aBar1 = d3.select(bars[0][3]);
            var bBar0 = d3.select(bars[0][1]);
            var bBar1 = d3.select(bars[0][4]);
            var bBar2 = d3.select(bars[0][5]);
            var cBar0 = d3.select(bars[0][2]);
            var cBar1 = d3.select(bars[0][6]);
            // check bars are in domain order
            assert.operator(numAttr(aBar0, "x"), "<", numAttr(bBar0, "x"), "first dataset bars ordered correctly");
            assert.operator(numAttr(bBar0, "x"), "<", numAttr(cBar0, "x"), "first dataset bars ordered correctly");
            assert.operator(numAttr(aBar1, "x"), "<", numAttr(bBar1, "x"), "second dataset bars ordered correctly");
            assert.operator(numAttr(bBar2, "x"), "<", numAttr(cBar1, "x"), "third dataset bars ordered correctly");
            // check that clustering is correct
            assert.operator(numAttr(aBar0, "x"), "<", numAttr(aBar1, "x"), "A bars clustered in dataset order");
            assert.operator(numAttr(bBar0, "x"), "<", numAttr(bBar1, "x"), "B bars clustered in dataset order");
            assert.operator(numAttr(bBar1, "x"), "<", numAttr(bBar2, "x"), "B bars clustered in dataset order");
            assert.operator(numAttr(cBar0, "x"), "<", numAttr(cBar1, "x"), "C bars clustered in dataset order");
            svg.remove();
        });
    });
});

///<reference path="../testReference.ts" />
var assert = chai.assert;
describe("Broadcasters", function () {
    var b;
    var called;
    var cb;
    var listenable = { broadcaster: null };
    beforeEach(function () {
        b = new Plottable.Core.Broadcaster(listenable);
        listenable.broadcaster = b;
        called = false;
        cb = function () {
            called = true;
        };
    });
    it("listeners are called by the broadcast method", function () {
        b.registerListener(null, cb);
        b.broadcast();
        assert.isTrue(called, "callback was called");
    });
    it("same listener can only be associated with one callback", function () {
        var called2 = false;
        var cb2 = function () {
            called2 = true;
        };
        var listener = {};
        b.registerListener(listener, cb);
        b.registerListener(listener, cb2);
        b.broadcast();
        assert.isFalse(called, "first (overwritten) callback not called");
        assert.isTrue(called2, "second callback was called");
    });
    it("listeners can be deregistered", function () {
        var listener = {};
        b.registerListener(listener, cb);
        b.deregisterListener(listener);
        b.broadcast();
        assert.isFalse(called, "callback was not called after deregistering only listener");
        b.registerListener(5, cb);
        b.registerListener(6, cb);
        b.deregisterAllListeners();
        b.broadcast();
        assert.isFalse(called, "callback was not called after deregistering all listeners");
        b.registerListener(5, cb);
        b.registerListener(6, cb);
        b.deregisterListener(5);
        b.broadcast();
        assert.isTrue(called, "callback was called even after 1/2 listeners were deregistered");
    });
    it("arguments are passed through to callback", function () {
        var g2 = {};
        var g3 = "foo";
        var cb = function (a1, rest) {
            assert.equal(listenable, a1, "broadcaster passed through");
            assert.equal(g2, rest[0], "arg1 passed through");
            assert.equal(g3, rest[1], "arg2 passed through");
            called = true;
        };
        b.registerListener(null, cb);
        b.broadcast(g2, g3);
        assert.isTrue(called, "the cb was called");
    });
    it("deregistering an unregistered listener doesn't throw an error", function () {
        assert.doesNotThrow(function () { return b.deregisterListener({}); });
    });
});

///<reference path="../testReference.ts" />
var assert = chai.assert;
describe("ComponentContainer", function () {
    it("_addComponent()", function () {
        var container = new Plottable.Component.AbstractComponentContainer();
        var c1 = new Plottable.Component.AbstractComponent();
        var c2 = new Plottable.Component.AbstractComponent();
        var c3 = new Plottable.Component.AbstractComponent();
        assert.isTrue(container._addComponent(c1), "returns true on successful adding");
        assert.deepEqual(container.components(), [c1], "component was added");
        container._addComponent(c2);
        assert.deepEqual(container.components(), [c1, c2], "can append components");
        container._addComponent(c3, true);
        assert.deepEqual(container.components(), [c3, c1, c2], "can prepend components");
        assert.isFalse(container._addComponent(null), "returns false for null arguments");
        assert.deepEqual(container.components(), [c3, c1, c2], "component list was unchanged");
        assert.isFalse(container._addComponent(c1), "returns false if adding an already-added component");
        assert.deepEqual(container.components(), [c3, c1, c2], "component list was unchanged");
    });
    it("_removeComponent()", function () {
        var container = new Plottable.Component.AbstractComponentContainer();
        var c1 = new Plottable.Component.AbstractComponent();
        var c2 = new Plottable.Component.AbstractComponent();
        container._addComponent(c1);
        container._addComponent(c2);
        container._removeComponent(c2);
        assert.deepEqual(container.components(), [c1], "component 2 was removed");
        container._removeComponent(c2);
        assert.deepEqual(container.components(), [c1], "there are no side effects from removing already-removed components");
    });
    it("empty()", function () {
        var container = new Plottable.Component.AbstractComponentContainer();
        assert.isTrue(container.empty());
        var c1 = new Plottable.Component.AbstractComponent();
        container._addComponent(c1);
        assert.isFalse(container.empty());
    });
    it("detachAll()", function () {
        var container = new Plottable.Component.AbstractComponentContainer();
        var c1 = new Plottable.Component.AbstractComponent();
        var c2 = new Plottable.Component.AbstractComponent();
        container._addComponent(c1);
        container._addComponent(c2);
        container.detachAll();
        assert.deepEqual(container.components(), [], "container was cleared of components");
    });
    it("components() returns a shallow copy", function () {
        var container = new Plottable.Component.AbstractComponentContainer();
        var c1 = new Plottable.Component.AbstractComponent();
        var c2 = new Plottable.Component.AbstractComponent();
        container._addComponent(c1);
        container._addComponent(c2);
        var componentList = container.components();
        componentList.pop();
        assert.deepEqual(container.components(), [c1, c2], "internal list of components was not changed");
    });
});

///<reference path="../testReference.ts" />
var assert = chai.assert;
describe("ComponentGroups", function () {
    it("components in componentGroups overlap", function () {
        var c1 = makeFixedSizeComponent(10, 10);
        var c2 = new Plottable.Component.AbstractComponent();
        var c3 = new Plottable.Component.AbstractComponent();
        var cg = new Plottable.Component.Group([c1, c2, c3]);
        var svg = generateSVG(400, 400);
        cg._anchor(svg);
        c1.addBox("test-box1");
        c2.addBox("test-box2");
        c3.addBox("test-box3");
        cg._computeLayout()._render();
        var t1 = svg.select(".test-box1");
        var t2 = svg.select(".test-box2");
        var t3 = svg.select(".test-box3");
        assertWidthHeight(t1, 10, 10, "rect1 sized correctly");
        assertWidthHeight(t2, 400, 400, "rect2 sized correctly");
        assertWidthHeight(t3, 400, 400, "rect3 sized correctly");
        svg.remove();
    });
    it("components can be added before and after anchoring", function () {
        var c1 = makeFixedSizeComponent(10, 10);
        var c2 = makeFixedSizeComponent(20, 20);
        var c3 = new Plottable.Component.AbstractComponent();
        var cg = new Plottable.Component.Group([c1]);
        var svg = generateSVG(400, 400);
        cg.merge(c2)._anchor(svg);
        c1.addBox("test-box1");
        c2.addBox("test-box2");
        cg._computeLayout()._render();
        var t1 = svg.select(".test-box1");
        var t2 = svg.select(".test-box2");
        assertWidthHeight(t1, 10, 10, "rect1 sized correctly");
        assertWidthHeight(t2, 20, 20, "rect2 sized correctly");
        cg.merge(c3);
        c3.addBox("test-box3");
        cg._computeLayout()._render();
        var t3 = svg.select(".test-box3");
        assertWidthHeight(t3, 400, 400, "rect3 sized correctly");
        svg.remove();
    });
    it("component fixity is computed appropriately", function () {
        var cg = new Plottable.Component.Group();
        var c1 = new Plottable.Component.AbstractComponent();
        var c2 = new Plottable.Component.AbstractComponent();
        cg.merge(c1).merge(c2);
        assert.isFalse(cg._isFixedHeight(), "height not fixed when both components unfixed");
        assert.isFalse(cg._isFixedWidth(), "width not fixed when both components unfixed");
        fixComponentSize(c1, 10, 10);
        assert.isFalse(cg._isFixedHeight(), "height not fixed when one component unfixed");
        assert.isFalse(cg._isFixedWidth(), "width not fixed when one component unfixed");
        fixComponentSize(c2, null, 10);
        assert.isTrue(cg._isFixedHeight(), "height fixed when both components fixed");
        assert.isFalse(cg._isFixedWidth(), "width unfixed when one component unfixed");
    });
    it("componentGroup subcomponents have xOffset, yOffset of 0", function () {
        var cg = new Plottable.Component.Group();
        var c1 = new Plottable.Component.AbstractComponent();
        var c2 = new Plottable.Component.AbstractComponent();
        cg.merge(c1).merge(c2);
        var svg = generateSVG();
        cg._anchor(svg);
        cg._computeLayout(50, 50, 350, 350);
        var cgTranslate = d3.transform(cg._element.attr("transform")).translate;
        var c1Translate = d3.transform(c1._element.attr("transform")).translate;
        var c2Translate = d3.transform(c2._element.attr("transform")).translate;
        assert.equal(cgTranslate[0], 50, "componentGroup has 50 xOffset");
        assert.equal(cgTranslate[1], 50, "componentGroup has 50 yOffset");
        assert.equal(c1Translate[0], 0, "componentGroup has 0 xOffset");
        assert.equal(c1Translate[1], 0, "componentGroup has 0 yOffset");
        assert.equal(c2Translate[0], 0, "componentGroup has 0 xOffset");
        assert.equal(c2Translate[1], 0, "componentGroup has 0 yOffset");
        svg.remove();
    });
    it("detach() and _removeComponent work correctly for componentGroup", function () {
        var c1 = new Plottable.Component.AbstractComponent().classed("component-1", true);
        var c2 = new Plottable.Component.AbstractComponent().classed("component-2", true);
        var cg = new Plottable.Component.Group([c1, c2]);
        var svg = generateSVG(200, 200);
        cg.renderTo(svg);
        var c1Node = svg.select(".component-1").node();
        var c2Node = svg.select(".component-2").node();
        assert.isNotNull(c1Node, "component 1 was added to the DOM");
        assert.isNotNull(c2Node, "component 2 was added to the DOM");
        c2.detach();
        c1Node = svg.select(".component-1").node();
        c2Node = svg.select(".comopnent-2").node();
        assert.isNotNull(c1Node, "component 1 is still in the DOM");
        assert.isNull(c2Node, "component 2 was removed from the DOM");
        cg.detach();
        var cgNode = svg.select(".component-group").node();
        c1Node = svg.select(".component-1").node();
        assert.isNull(cgNode, "component group was removed from the DOM");
        assert.isNull(c1Node, "componet 1 was also removed from the DOM");
        cg.renderTo(svg);
        cgNode = svg.select(".component-group").node();
        c1Node = svg.select(".component-1").node();
        assert.isNotNull(cgNode, "component group was added back to the DOM");
        assert.isNotNull(c1Node, "componet 1 was also added back to the DOM");
        svg.remove();
    });
    it("detachAll() works as expected", function () {
        var cg = new Plottable.Component.Group();
        var c1 = new Plottable.Component.AbstractComponent();
        var c2 = new Plottable.Component.AbstractComponent();
        var c3 = new Plottable.Component.AbstractComponent();
        assert.isTrue(cg.empty(), "cg initially empty");
        cg.merge(c1).merge(c2).merge(c3);
        assert.isFalse(cg.empty(), "cg not empty after merging components");
        cg.detachAll();
        assert.isTrue(cg.empty(), "cg empty after detachAll()");
        assert.isFalse(c1._isAnchored, "c1 was detached");
        assert.isFalse(c2._isAnchored, "c2 was detached");
        assert.isFalse(c3._isAnchored, "c3 was detached");
        assert.lengthOf(cg.components(), 0, "cg has no components");
    });
    describe("ComponentGroup._requestedSpace works as expected", function () {
        it("_works for an empty ComponentGroup", function () {
            var cg = new Plottable.Component.Group();
            var request = cg._requestedSpace(10, 10);
            verifySpaceRequest(request, 0, 0, false, false, "");
        });
        it("works for a ComponentGroup with only proportional-size components", function () {
            var cg = new Plottable.Component.Group();
            var c1 = new Plottable.Component.AbstractComponent();
            var c2 = new Plottable.Component.AbstractComponent();
            cg.merge(c1).merge(c2);
            var request = cg._requestedSpace(10, 10);
            verifySpaceRequest(request, 0, 0, false, false, "");
        });
        it("works when there are fixed-size components", function () {
            var cg = new Plottable.Component.Group();
            var c1 = new Plottable.Component.AbstractComponent();
            var c2 = new Plottable.Component.AbstractComponent();
            var c3 = new Plottable.Component.AbstractComponent();
            cg.merge(c1).merge(c2).merge(c3);
            fixComponentSize(c1, null, 10);
            fixComponentSize(c2, null, 50);
            var request = cg._requestedSpace(10, 10);
            verifySpaceRequest(request, 0, 50, false, true, "");
        });
    });
    describe("Component.merge works as expected", function () {
        var c1 = new Plottable.Component.AbstractComponent();
        var c2 = new Plottable.Component.AbstractComponent();
        var c3 = new Plottable.Component.AbstractComponent();
        var c4 = new Plottable.Component.AbstractComponent();
        it("Component.merge works as expected (Component.merge Component)", function () {
            var cg = c1.merge(c2);
            var innerComponents = cg._components;
            assert.lengthOf(innerComponents, 2, "There are two components");
            assert.equal(innerComponents[0], c1, "first component correct");
            assert.equal(innerComponents[1], c2, "second component correct");
        });
        it("Component.merge works as expected (Component.merge ComponentGroup)", function () {
            var cg = new Plottable.Component.Group([c2, c3, c4]);
            var cg2 = c1.merge(cg);
            assert.equal(cg, cg2, "c.merge(cg) returns cg");
            var components = cg._components;
            assert.lengthOf(components, 4, "four components");
            assert.equal(components[0], c1, "first component in front");
            assert.equal(components[1], c2, "second component is second");
        });
        it("Component.merge works as expected (ComponentGroup.merge Component)", function () {
            var cg = new Plottable.Component.Group([c1, c2, c3]);
            var cg2 = cg.merge(c4);
            assert.equal(cg, cg2, "cg.merge(c) returns cg");
            var components = cg._components;
            assert.lengthOf(components, 4, "there are four components");
            assert.equal(components[0], c1, "first is first");
            assert.equal(components[3], c4, "fourth is fourth");
        });
        it("Component.merge works as expected (ComponentGroup.merge ComponentGroup)", function () {
            var cg1 = new Plottable.Component.Group([c1, c2]);
            var cg2 = new Plottable.Component.Group([c3, c4]);
            var cg = cg1.merge(cg2);
            assert.equal(cg, cg1, "merged == cg1");
            assert.notEqual(cg, cg2, "merged != cg2");
            var components = cg._components;
            assert.lengthOf(components, 3, "there are three inner components");
            assert.equal(components[0], c1, "components are inside");
            assert.equal(components[1], c2, "components are inside");
            assert.equal(components[2], cg2, "componentGroup2 inside componentGroup1");
        });
    });
});

///<reference path="../testReference.ts" />
var assert = chai.assert;
function assertComponentXY(component, x, y, message) {
    // use <any> to examine the private variables
    var translate = d3.transform(component._element.attr("transform")).translate;
    var xActual = translate[0];
    var yActual = translate[1];
    assert.equal(xActual, x, "X: " + message);
    assert.equal(yActual, y, "Y: " + message);
}
describe("Component behavior", function () {
    var svg;
    var c;
    var SVG_WIDTH = 400;
    var SVG_HEIGHT = 300;
    beforeEach(function () {
        svg = generateSVG(SVG_WIDTH, SVG_HEIGHT);
        c = new Plottable.Component.AbstractComponent();
    });
    describe("anchor", function () {
        it("anchoring works as expected", function () {
            c._anchor(svg);
            assert.equal(c._element.node(), svg.select("g").node(), "the component anchored to a <g> beneath the <svg>");
            assert.isTrue(svg.classed("plottable"), "<svg> was given \"plottable\" CSS class");
            svg.remove();
        });
        it("can re-anchor to a different element", function () {
            c._anchor(svg);
            var svg2 = generateSVG(SVG_WIDTH, SVG_HEIGHT);
            c._anchor(svg2);
            assert.equal(c._element.node(), svg2.select("g").node(), "the component re-achored under the second <svg>");
            assert.isTrue(svg2.classed("plottable"), "second <svg> was given \"plottable\" CSS class");
            svg.remove();
            svg2.remove();
        });
    });
    describe("computeLayout", function () {
        it("computeLayout defaults and updates intelligently", function () {
            c._anchor(svg);
            c._computeLayout();
            assert.equal(c.width(), SVG_WIDTH, "computeLayout defaulted width to svg width");
            assert.equal(c.height(), SVG_HEIGHT, "computeLayout defaulted height to svg height");
            assert.equal(c.xOrigin, 0, "xOrigin defaulted to 0");
            assert.equal(c.yOrigin, 0, "yOrigin defaulted to 0");
            svg.attr("width", 2 * SVG_WIDTH).attr("height", 2 * SVG_HEIGHT);
            c._computeLayout();
            assert.equal(c.width(), 2 * SVG_WIDTH, "computeLayout updated width to new svg width");
            assert.equal(c.height(), 2 * SVG_HEIGHT, "computeLayout updated height to new svg height");
            assert.equal(c.xOrigin, 0, "xOrigin is still 0");
            assert.equal(c.yOrigin, 0, "yOrigin is still 0");
            svg.remove();
        });
        it("computeLayout works with CSS layouts", function () {
            // Manually size parent
            var parent = d3.select(svg.node().parentNode);
            parent.style("width", "400px");
            parent.style("height", "200px");
            // Remove width/height attributes and style with CSS
            svg.attr("width", null).attr("height", null);
            c._anchor(svg);
            c._computeLayout();
            assert.equal(c.width(), 400, "defaults to width of parent if width is not specified on <svg>");
            assert.equal(c.height(), 200, "defaults to height of parent if width is not specified on <svg>");
            assert.equal(c.xOrigin, 0, "xOrigin defaulted to 0");
            assert.equal(c.yOrigin, 0, "yOrigin defaulted to 0");
            svg.style("width", "50%").style("height", "50%");
            c._computeLayout();
            assert.equal(c.width(), 200, "computeLayout defaulted width to svg width");
            assert.equal(c.height(), 100, "computeLayout defaulted height to svg height");
            assert.equal(c.xOrigin, 0, "xOrigin defaulted to 0");
            assert.equal(c.yOrigin, 0, "yOrigin defaulted to 0");
            svg.style("width", "25%").style("height", "25%");
            c._computeLayout();
            assert.equal(c.width(), 100, "computeLayout updated width to new svg width");
            assert.equal(c.height(), 50, "computeLayout updated height to new svg height");
            assert.equal(c.xOrigin, 0, "xOrigin is still 0");
            assert.equal(c.yOrigin, 0, "yOrigin is still 0");
            // reset test page DOM
            parent.style("width", "auto");
            parent.style("height", "auto");
            svg.remove();
        });
        it("computeLayout will not default when attached to non-root node", function () {
            var g = svg.append("g");
            c._anchor(g);
            assert.throws(function () { return c._computeLayout(); }, "null arguments");
            svg.remove();
        });
        it("computeLayout throws an error when called on un-anchored component", function () {
            assert.throws(function () { return c._computeLayout(); }, Error, "anchor must be called before computeLayout");
            svg.remove();
        });
        it("computeLayout uses its arguments apropriately", function () {
            var g = svg.append("g");
            var xOff = 10;
            var yOff = 20;
            var width = 100;
            var height = 200;
            c._anchor(svg);
            c._computeLayout(xOff, yOff, width, height);
            var translate = getTranslate(c._element);
            assert.deepEqual(translate, [xOff, yOff], "the element translated appropriately");
            assert.equal(c.width(), width, "the width set properly");
            assert.equal(c.height(), height, "the height set propery");
            svg.remove();
        });
    });
    it("subelement containers are ordered properly", function () {
        c.renderTo(svg);
        var gs = c._element.selectAll("g");
        var g0 = d3.select(gs[0][0]);
        var g1 = d3.select(gs[0][1]);
        var g2 = d3.select(gs[0][2]);
        var g3 = d3.select(gs[0][3]);
        assert.isTrue(g0.classed("background-container"), "the first g is a background container");
        assert.isTrue(g1.classed("content"), "the second g is a content container");
        assert.isTrue(g2.classed("foreground-container"), "the third g is a foreground container");
        assert.isTrue(g3.classed("box-container"), "the fourth g is a box container");
        svg.remove();
    });
    it("fixed-width component will align to the right spot", function () {
        fixComponentSize(c, 100, 100);
        c._anchor(svg);
        c._computeLayout();
        assertComponentXY(c, 0, 0, "top-left component aligns correctly");
        c.xAlign("CENTER").yAlign("CENTER");
        c._computeLayout();
        assertComponentXY(c, 150, 100, "center component aligns correctly");
        c.xAlign("RIGHT").yAlign("BOTTOM");
        c._computeLayout();
        assertComponentXY(c, 300, 200, "bottom-right component aligns correctly");
        svg.remove();
    });
    it("components can be offset relative to their alignment, and throw errors if there is insufficient space", function () {
        fixComponentSize(c, 100, 100);
        c._anchor(svg);
        c.xOffset(20).yOffset(20);
        c._computeLayout();
        assertComponentXY(c, 20, 20, "top-left component offsets correctly");
        c.xAlign("CENTER").yAlign("CENTER");
        c._computeLayout();
        assertComponentXY(c, 170, 120, "center component offsets correctly");
        c.xAlign("RIGHT").yAlign("BOTTOM");
        c._computeLayout();
        assertComponentXY(c, 320, 220, "bottom-right component offsets correctly");
        c.xOffset(0).yOffset(0);
        c._computeLayout();
        assertComponentXY(c, 300, 200, "bottom-right component offset resets");
        c.xOffset(-20).yOffset(-30);
        c._computeLayout();
        assertComponentXY(c, 280, 170, "negative offsets work properly");
        svg.remove();
    });
    it("component defaults are as expected", function () {
        var layout = c._requestedSpace(1, 1);
        assert.equal(layout.width, 0, "requested width defaults to 0");
        assert.equal(layout.height, 0, "requested height defaults to 0");
        assert.equal(layout.wantsWidth, false, "_requestedSpace().wantsWidth  defaults to false");
        assert.equal(layout.wantsHeight, false, "_requestedSpace().wantsHeight defaults to false");
        assert.equal(c._xAlignProportion, 0, "_xAlignProportion defaults to 0");
        assert.equal(c._yAlignProportion, 0, "_yAlignProportion defaults to 0");
        assert.equal(c._xOffset, 0, "xOffset defaults to 0");
        assert.equal(c._yOffset, 0, "yOffset defaults to 0");
        svg.remove();
    });
    it("clipPath works as expected", function () {
        assert.isFalse(c.clipPathEnabled, "clipPathEnabled defaults to false");
        c.clipPathEnabled = true;
        var expectedClipPathID = c._plottableID;
        c._anchor(svg);
        c._computeLayout(0, 0, 100, 100);
        c._render();
        var expectedPrefix = /MSIE [5-9]/.test(navigator.userAgent) ? "" : document.location.href;
        var expectedClipPathURL = "url(" + expectedPrefix + "#clipPath" + expectedClipPathID + ")";
        // IE 9 has clipPath like 'url("#clipPath")', must accomodate
        var normalizeClipPath = function (s) { return s.replace(/"/g, ""); };
        assert.isTrue(normalizeClipPath(c._element.attr("clip-path")) === expectedClipPathURL, "the element has clip-path url attached");
        var clipRect = c.boxContainer.select(".clip-rect");
        assert.equal(clipRect.attr("width"), 100, "the clipRect has an appropriate width");
        assert.equal(clipRect.attr("height"), 100, "the clipRect has an appropriate height");
        svg.remove();
    });
    it("componentID works as expected", function () {
        var expectedID = Plottable.Core.PlottableObject.nextID;
        var c1 = new Plottable.Component.AbstractComponent();
        assert.equal(c1._plottableID, expectedID, "component id on next component was as expected");
        var c2 = new Plottable.Component.AbstractComponent();
        assert.equal(c2._plottableID, expectedID + 1, "future components increment appropriately");
        svg.remove();
    });
    it("boxes work as expected", function () {
        assert.throws(function () { return c.addBox("pre-anchor"); }, Error, "Adding boxes before anchoring is currently disallowed");
        c.renderTo(svg);
        c.addBox("post-anchor");
        var e = c._element;
        var boxContainer = e.select(".box-container");
        var boxStrings = [".bounding-box", ".post-anchor"];
        boxStrings.forEach(function (s) {
            var box = boxContainer.select(s);
            assert.isNotNull(box.node(), s + " box was created and placed inside boxContainer");
            var bb = Plottable._Util.DOM.getBBox(box);
            assert.equal(bb.width, SVG_WIDTH, s + " width as expected");
            assert.equal(bb.height, SVG_HEIGHT, s + " height as expected");
        });
        svg.remove();
    });
    it("hitboxes are created iff there are registered interactions", function () {
        function verifyHitbox(component) {
            var hitBox = component.hitBox;
            assert.isNotNull(hitBox, "the hitbox was created");
            var hitBoxFill = hitBox.style("fill");
            var hitBoxFilled = hitBoxFill === "#ffffff" || hitBoxFill === "rgb(255, 255, 255)";
            assert.isTrue(hitBoxFilled, hitBoxFill + " <- this should be filled, so the hitbox will detect events");
            assert.equal(hitBox.style("opacity"), "0", "the hitBox is transparent, otherwise it would look weird");
        }
        c._anchor(svg);
        assert.isUndefined(c.hitBox, "no hitBox was created when there were no registered interactions");
        svg.remove();
        svg = generateSVG();
        c = new Plottable.Component.AbstractComponent();
        var i = new Plottable.Interaction.AbstractInteraction();
        c.registerInteraction(i);
        c._anchor(svg);
        verifyHitbox(c);
        svg.remove();
        svg = generateSVG();
        c = new Plottable.Component.AbstractComponent();
        c._anchor(svg);
        i = new Plottable.Interaction.AbstractInteraction();
        c.registerInteraction(i);
        verifyHitbox(c);
        svg.remove();
    });
    it("interaction registration works properly", function () {
        var hitBox1 = null;
        var hitBox2 = null;
        var interaction1 = { _anchor: function (comp, hb) { return hitBox1 = hb.node(); } };
        var interaction2 = { _anchor: function (comp, hb) { return hitBox2 = hb.node(); } };
        c.registerInteraction(interaction1);
        c.renderTo(svg);
        c.registerInteraction(interaction2);
        var hitNode = c.hitBox.node();
        assert.equal(hitBox1, hitNode, "hitBox1 was registerd");
        assert.equal(hitBox2, hitNode, "hitBox2 was registerd");
        svg.remove();
    });
    it("errors are thrown on bad alignments", function () {
        assert.throws(function () { return c.xAlign("foo"); }, Error, "Unsupported alignment");
        assert.throws(function () { return c.yAlign("foo"); }, Error, "Unsupported alignment");
        svg.remove();
    });
    it("css classing works as expected", function () {
        assert.isFalse(c.classed("CSS-PREANCHOR-KEEP"));
        c.classed("CSS-PREANCHOR-KEEP", true);
        assert.isTrue(c.classed("CSS-PREANCHOR-KEEP"));
        c.classed("CSS-PREANCHOR-REMOVE", true);
        assert.isTrue(c.classed("CSS-PREANCHOR-REMOVE"));
        c.classed("CSS-PREANCHOR-REMOVE", false);
        assert.isFalse(c.classed("CSS-PREANCHOR-REMOVE"));
        c._anchor(svg);
        assert.isTrue(c.classed("CSS-PREANCHOR-KEEP"));
        assert.isFalse(c.classed("CSS-PREANCHOR-REMOVE"));
        assert.isFalse(c.classed("CSS-POSTANCHOR"));
        c.classed("CSS-POSTANCHOR", true);
        assert.isTrue(c.classed("CSS-POSTANCHOR"));
        c.classed("CSS-POSTANCHOR", false);
        assert.isFalse(c.classed("CSS-POSTANCHOR"));
        assert.isFalse(c.classed(undefined), "returns false when classed called w/ undefined");
        assert.equal(c.classed(undefined, true), c, "returns this when classed called w/ undefined and true");
        svg.remove();
    });
    it("detach() works as expected", function () {
        var cbCalled = 0;
        var cb = function (b) { return cbCalled++; };
        var b = new Plottable.Core.Broadcaster(null);
        var c1 = new Plottable.Component.AbstractComponent();
        b.registerListener(c1, cb);
        c1.renderTo(svg);
        b.broadcast();
        assert.equal(cbCalled, 1, "the callback was called");
        assert.isTrue(svg.node().hasChildNodes(), "the svg has children");
        c1.detach();
        b.broadcast();
        assert.equal(cbCalled, 2, "the callback is still attached to the component");
        assert.isFalse(svg.node().hasChildNodes(), "the svg has no children");
        svg.remove();
    });
    it("can't reuse component if it's been remove()-ed", function () {
        var c1 = new Plottable.Component.AbstractComponent();
        c1.renderTo(svg);
        c1.remove();
        assert.throws(function () { return c1.renderTo(svg); }, "reuse");
        svg.remove();
    });
    it("_invalidateLayout works as expected", function () {
        var cg = new Plottable.Component.Group();
        var c = makeFixedSizeComponent(10, 10);
        cg._addComponent(c);
        cg.renderTo(svg);
        assert.equal(cg.height(), 10, "height() initially 10 for fixed-size component");
        assert.equal(cg.width(), 10, "width() initially 10 for fixed-size component");
        fixComponentSize(c, 50, 50);
        c._invalidateLayout();
        assert.equal(cg.height(), 50, "invalidateLayout propagated to parent and caused resized height");
        assert.equal(cg.width(), 50, "invalidateLayout propagated to parent and caused resized width");
        svg.remove();
    });
    it("components can be detached even if not anchored", function () {
        var c = new Plottable.Component.AbstractComponent();
        c.detach(); // no error thrown
        svg.remove();
    });
    it("component remains in own cell", function () {
        var horizontalComponent = new Plottable.Component.AbstractComponent();
        var verticalComponent = new Plottable.Component.AbstractComponent();
        var placeHolder = new Plottable.Component.AbstractComponent();
        var t = new Plottable.Component.Table().addComponent(0, 0, verticalComponent).addComponent(0, 1, new Plottable.Component.AbstractComponent()).addComponent(1, 0, placeHolder).addComponent(1, 1, horizontalComponent);
        t.renderTo(svg);
        horizontalComponent.xAlign("center");
        verticalComponent.yAlign("bottom");
        assertBBoxNonIntersection(verticalComponent._element.select(".bounding-box"), placeHolder._element.select(".bounding-box"));
        assertBBoxInclusion(t.boxContainer.select(".bounding-box"), horizontalComponent._element.select(".bounding-box"));
        svg.remove();
    });
    it("Components will not translate if they are fixed width/height and request more space than offered", function () {
        // catches #1188
        var c = new Plottable.Component.AbstractComponent();
        c._requestedSpace = function () {
            return { width: 500, height: 500, wantsWidth: true, wantsHeight: true };
        };
        c._fixedWidthFlag = true;
        c._fixedHeightFlag = true;
        c.xAlign("left");
        var t = new Plottable.Component.Table([[c]]);
        t.renderTo(svg);
        var transform = d3.transform(c._element.attr("transform"));
        assert.deepEqual(transform.translate, [0, 0], "the element was not translated");
        svg.remove();
    });
});

///<reference path="../testReference.ts" />
var assert = chai.assert;
describe("Dataset", function () {
    it("Updates listeners when the data is changed", function () {
        var ds = new Plottable.Dataset();
        var newData = [1, 2, 3];
        var callbackCalled = false;
        var callback = function (listenable) {
            assert.equal(listenable, ds, "Callback received the Dataset as the first argument");
            assert.deepEqual(ds.data(), newData, "Dataset arrives with correct data");
            callbackCalled = true;
        };
        ds.broadcaster.registerListener(null, callback);
        ds.data(newData);
        assert.isTrue(callbackCalled, "callback was called when the data was changed");
    });
    it("Updates listeners when the metadata is changed", function () {
        var ds = new Plottable.Dataset();
        var newMetadata = "blargh";
        var callbackCalled = false;
        var callback = function (listenable) {
            assert.equal(listenable, ds, "Callback received the Dataset as the first argument");
            assert.deepEqual(ds.metadata(), newMetadata, "Dataset arrives with correct metadata");
            callbackCalled = true;
        };
        ds.broadcaster.registerListener(null, callback);
        ds.metadata(newMetadata);
        assert.isTrue(callbackCalled, "callback was called when the metadata was changed");
    });
    it("_getExtent works as expected", function () {
        var data = [1, 2, 3, 4, 1];
        var metadata = { foo: 11 };
        var id = function (d) { return d; };
        var dataset = new Plottable.Dataset(data, metadata);
        var plot = new Plottable.Plot.AbstractPlot().addDataset(dataset);
        var apply = function (a) { return Plottable._Util.Methods._applyAccessor(a, plot); };
        var a1 = function (d, i, m) { return d + i - 2; };
        assert.deepEqual(dataset._getExtent(a1, id), [-1, 5], "extent for numerical data works properly");
        var a2 = function (d, i, m) { return d + m.foo; };
        assert.deepEqual(dataset._getExtent(apply(a2), id), [12, 15], "extent uses metadata appropriately");
        dataset.metadata({ foo: -1 });
        assert.deepEqual(dataset._getExtent(apply(a2), id), [0, 3], "metadata change is reflected in extent results");
        var a3 = function (d, i, m) { return "_" + d; };
        assert.deepEqual(dataset._getExtent(a3, id), ["_1", "_2", "_3", "_4"], "extent works properly on string domains (no repeats)");
        var a_toString = function (d) { return (d + 2).toString(); };
        var coerce = function (d) { return +d; };
        assert.deepEqual(dataset._getExtent(a_toString, coerce), [3, 6], "type coercion works as expected");
    });
});

///<reference path="../testReference.ts" />
var assert = chai.assert;
function generateBasicTable(nRows, nCols) {
    // makes a table with exactly nRows * nCols children in a regular grid, with each
    // child being a basic component
    var table = new Plottable.Component.Table();
    var rows = [];
    var components = [];
    for (var i = 0; i < nRows; i++) {
        for (var j = 0; j < nCols; j++) {
            var r = new Plottable.Component.AbstractComponent();
            table.addComponent(i, j, r);
            components.push(r);
        }
    }
    return { "table": table, "components": components };
}
describe("Tables", function () {
    it("tables are classed properly", function () {
        var table = new Plottable.Component.Table();
        assert.isTrue(table.classed("table"));
    });
    it("padTableToSize works properly", function () {
        var t = new Plottable.Component.Table();
        assert.deepEqual(t.rows, [], "the table rows is an empty list");
        t.padTableToSize(1, 1);
        var rows = t.rows;
        var row = rows[0];
        var firstComponent = row[0];
        assert.lengthOf(rows, 1, "there is one row");
        assert.lengthOf(row, 1, "the row has one element");
        assert.isNull(firstComponent, "the row only has a null component");
        t.padTableToSize(5, 2);
        assert.lengthOf(rows, 5, "there are five rows");
        rows.forEach(function (r) { return assert.lengthOf(r, 2, "there are two columsn per row"); });
        assert.equal(rows[0][0], firstComponent, "the first component is unchanged");
    });
    it("table constructor can take a list of lists of components", function () {
        var c0 = new Plottable.Component.AbstractComponent();
        var row1 = [null, c0];
        var row2 = [new Plottable.Component.AbstractComponent(), null];
        var table = new Plottable.Component.Table([row1, row2]);
        assert.equal(table.rows[0][1], c0, "the component is in the right spot");
        var c1 = new Plottable.Component.AbstractComponent();
        table.addComponent(2, 2, c1);
        assert.equal(table.rows[2][2], c1, "the inserted component went to the right spot");
    });
    it("tables can be constructed by adding components in matrix style", function () {
        var table = new Plottable.Component.Table();
        var c1 = new Plottable.Component.AbstractComponent();
        var c2 = new Plottable.Component.AbstractComponent();
        table.addComponent(0, 0, c1);
        table.addComponent(1, 1, c2);
        var rows = table.rows;
        assert.lengthOf(rows, 2, "there are two rows");
        assert.lengthOf(rows[0], 2, "two cols in first row");
        assert.lengthOf(rows[1], 2, "two cols in second row");
        assert.equal(rows[0][0], c1, "first component added correctly");
        assert.equal(rows[1][1], c2, "second component added correctly");
        assert.isNull(rows[0][1], "component at (0, 1) is null");
        assert.isNull(rows[1][0], "component at (1, 0) is null");
    });
    it("can't add a component where one already exists", function () {
        var c1 = new Plottable.Component.AbstractComponent();
        var c2 = new Plottable.Component.AbstractComponent();
        var c3 = new Plottable.Component.AbstractComponent();
        var t = new Plottable.Component.Table();
        t.addComponent(0, 2, c1);
        t.addComponent(0, 0, c2);
        assert.throws(function () { return t.addComponent(0, 2, c3); }, Error, "component already exists");
    });
    it("addComponent works even if a component is added with a high column and low row index", function () {
        // Solves #180, a weird bug
        var t = new Plottable.Component.Table();
        var svg = generateSVG();
        t.addComponent(1, 0, new Plottable.Component.AbstractComponent());
        t.addComponent(0, 2, new Plottable.Component.AbstractComponent());
        t.renderTo(svg); //would throw an error without the fix (tested);
        svg.remove();
    });
    it("basic table with 2 rows 2 cols lays out properly", function () {
        var tableAndcomponents = generateBasicTable(2, 2);
        var table = tableAndcomponents.table;
        var components = tableAndcomponents.components;
        var svg = generateSVG();
        table.renderTo(svg);
        var elements = components.map(function (r) { return r._element; });
        var translates = elements.map(function (e) { return getTranslate(e); });
        assert.deepEqual(translates[0], [0, 0], "first element is centered at origin");
        assert.deepEqual(translates[1], [200, 0], "second element is located properly");
        assert.deepEqual(translates[2], [0, 200], "third element is located properly");
        assert.deepEqual(translates[3], [200, 200], "fourth element is located properly");
        var bboxes = elements.map(function (e) { return Plottable._Util.DOM.getBBox(e); });
        bboxes.forEach(function (b) {
            assert.equal(b.width, 200, "bbox is 200 pixels wide");
            assert.equal(b.height, 200, "bbox is 200 pixels tall");
        });
        svg.remove();
    });
    it("table with 2 rows 2 cols and margin/padding lays out properly", function () {
        var tableAndcomponents = generateBasicTable(2, 2);
        var table = tableAndcomponents.table;
        var components = tableAndcomponents.components;
        table.padding(5, 5);
        var svg = generateSVG(415, 415);
        table.renderTo(svg);
        var elements = components.map(function (r) { return r._element; });
        var translates = elements.map(function (e) { return getTranslate(e); });
        var bboxes = elements.map(function (e) { return Plottable._Util.DOM.getBBox(e); });
        assert.deepEqual(translates[0], [0, 0], "first element is centered properly");
        assert.deepEqual(translates[1], [210, 0], "second element is located properly");
        assert.deepEqual(translates[2], [0, 210], "third element is located properly");
        assert.deepEqual(translates[3], [210, 210], "fourth element is located properly");
        bboxes.forEach(function (b) {
            assert.equal(b.width, 205, "bbox is 205 pixels wide");
            assert.equal(b.height, 205, "bbox is 205 pixels tall");
        });
        svg.remove();
    });
    it("table with fixed-size objects on every side lays out properly", function () {
        var svg = generateSVG();
        var c4 = new Plottable.Component.AbstractComponent();
        // [0 1 2] \\
        // [3 4 5] \\
        // [6 7 8] \\
        // give the axis-like objects a minimum
        var c1 = makeFixedSizeComponent(null, 30);
        var c7 = makeFixedSizeComponent(null, 30);
        var c3 = makeFixedSizeComponent(50, null);
        var c5 = makeFixedSizeComponent(50, null);
        var table = new Plottable.Component.Table([[null, c1, null], [c3, c4, c5], [null, c7, null]]);
        var components = [c1, c3, c4, c5, c7];
        table.renderTo(svg);
        var elements = components.map(function (r) { return r._element; });
        var translates = elements.map(function (e) { return getTranslate(e); });
        var bboxes = elements.map(function (e) { return Plottable._Util.DOM.getBBox(e); });
        // test the translates
        assert.deepEqual(translates[0], [50, 0], "top axis translate");
        assert.deepEqual(translates[4], [50, 370], "bottom axis translate");
        assert.deepEqual(translates[1], [0, 30], "left axis translate");
        assert.deepEqual(translates[3], [350, 30], "right axis translate");
        assert.deepEqual(translates[2], [50, 30], "plot translate");
        // test the bboxes
        assertBBoxEquivalence(bboxes[0], [300, 30], "top axis bbox");
        assertBBoxEquivalence(bboxes[4], [300, 30], "bottom axis bbox");
        assertBBoxEquivalence(bboxes[1], [50, 340], "left axis bbox");
        assertBBoxEquivalence(bboxes[3], [50, 340], "right axis bbox");
        assertBBoxEquivalence(bboxes[2], [300, 340], "plot bbox");
        svg.remove();
    });
    it("table space fixity calculates properly", function () {
        var tableAndcomponents = generateBasicTable(3, 3);
        var table = tableAndcomponents.table;
        var components = tableAndcomponents.components;
        components.forEach(function (c) { return fixComponentSize(c, 10, 10); });
        assert.isTrue(table._isFixedWidth(), "fixed width when all subcomponents fixed width");
        assert.isTrue(table._isFixedHeight(), "fixedHeight when all subcomponents fixed height");
        fixComponentSize(components[0], null, 10);
        assert.isFalse(table._isFixedWidth(), "width not fixed when some subcomponent width not fixed");
        assert.isTrue(table._isFixedHeight(), "the height is still fixed when some subcomponent width not fixed");
        fixComponentSize(components[8], 10, null);
        fixComponentSize(components[0], 10, 10);
        assert.isTrue(table._isFixedWidth(), "width fixed again once no subcomponent width not fixed");
        assert.isFalse(table._isFixedHeight(), "height unfixed now that a subcomponent has unfixed height");
    });
    it.skip("table._requestedSpace works properly", function () {
        // [0 1]
        // [2 3]
        var c0 = new Plottable.Component.AbstractComponent();
        var c1 = makeFixedSizeComponent(50, 50);
        var c2 = makeFixedSizeComponent(20, 50);
        var c3 = makeFixedSizeComponent(20, 20);
        var table = new Plottable.Component.Table([[c0, c1], [c2, c3]]);
        var spaceRequest = table._requestedSpace(30, 30);
        verifySpaceRequest(spaceRequest, 30, 30, true, true, "1");
        spaceRequest = table._requestedSpace(50, 50);
        verifySpaceRequest(spaceRequest, 50, 50, true, true, "2");
        spaceRequest = table._requestedSpace(90, 90);
        verifySpaceRequest(spaceRequest, 70, 90, false, true, "3");
        spaceRequest = table._requestedSpace(200, 200);
        verifySpaceRequest(spaceRequest, 70, 100, false, false, "4");
    });
    describe("table.iterateLayout works properly", function () {
        // This test battery would have caught #405
        function verifyLayoutResult(result, cPS, rPS, gW, gH, wW, wH, id) {
            assert.deepEqual(result.colProportionalSpace, cPS, "colProportionalSpace:" + id);
            assert.deepEqual(result.rowProportionalSpace, rPS, "rowProportionalSpace:" + id);
            assert.deepEqual(result.guaranteedWidths, gW, "guaranteedWidths:" + id);
            assert.deepEqual(result.guaranteedHeights, gH, "guaranteedHeights:" + id);
            assert.deepEqual(result.wantsWidth, wW, "wantsWidth:" + id);
            assert.deepEqual(result.wantsHeight, wH, "wantsHeight:" + id);
        }
        var c1 = new Plottable.Component.AbstractComponent();
        var c2 = new Plottable.Component.AbstractComponent();
        var c3 = new Plottable.Component.AbstractComponent();
        var c4 = new Plottable.Component.AbstractComponent();
        var table = new Plottable.Component.Table([
            [c1, c2],
            [c3, c4]
        ]);
        it("iterateLayout works in the easy case where there is plenty of space and everything is satisfied on first go", function () {
            fixComponentSize(c1, 50, 50);
            fixComponentSize(c4, 20, 10);
            var result = table.iterateLayout(500, 500);
            verifyLayoutResult(result, [215, 215], [220, 220], [50, 20], [50, 10], false, false, "");
        });
        it.skip("iterateLayout works in the difficult case where there is a shortage of space and layout requires iterations", function () {
            fixComponentSize(c1, 490, 50);
            var result = table.iterateLayout(500, 500);
            verifyLayoutResult(result, [0, 0], [220, 220], [480, 20], [50, 10], true, false, "");
        });
        it("iterateLayout works in the case where all components are fixed-size", function () {
            fixComponentSize(c1, 50, 50);
            fixComponentSize(c2, 50, 50);
            fixComponentSize(c3, 50, 50);
            fixComponentSize(c4, 50, 50);
            var result = table.iterateLayout(100, 100);
            verifyLayoutResult(result, [0, 0], [0, 0], [50, 50], [50, 50], false, false, "..when there's exactly enough space");
            result = table.iterateLayout(80, 80);
            verifyLayoutResult(result, [0, 0], [0, 0], [40, 40], [40, 40], true, true, "..when there's not enough space");
            result = table.iterateLayout(120, 120);
            // If there is extra space in a fixed-size table, the extra space should not be allocated to proportional space
            verifyLayoutResult(result, [0, 0], [0, 0], [50, 50], [50, 50], false, false, "..when there's extra space");
        });
        it.skip("iterateLayout works in the tricky case when components can be unsatisfied but request little space", function () {
            table = new Plottable.Component.Table([[c1, c2]]);
            fixComponentSize(c1, null, null);
            c2._requestedSpace = function (w, h) {
                return {
                    width: w >= 200 ? 200 : 0,
                    height: h >= 200 ? 200 : 0,
                    wantsWidth: w < 200,
                    wantsHeight: h < 200
                };
            };
            var result = table.iterateLayout(200, 200);
            verifyLayoutResult(result, [0, 0], [0], [0, 200], [200], false, false, "when there's sufficient space");
            result = table.iterateLayout(150, 200);
            verifyLayoutResult(result, [150, 0], [0], [0, 0], [200], true, false, "when there's insufficient space");
        });
    });
    describe("table._removeComponent works properly", function () {
        var c1 = new Plottable.Component.AbstractComponent();
        var c2 = new Plottable.Component.AbstractComponent();
        var c3 = new Plottable.Component.AbstractComponent();
        var c4 = new Plottable.Component.AbstractComponent();
        var c5 = new Plottable.Component.AbstractComponent();
        var c6 = new Plottable.Component.AbstractComponent();
        var table;
        it("table._removeComponent works in basic case", function () {
            table = new Plottable.Component.Table([[c1, c2], [c3, c4], [c5, c6]]);
            table._removeComponent(c4);
            assert.deepEqual(table.rows, [[c1, c2], [c3, null], [c5, c6]], "remove one element");
        });
        it("table._removeComponent does nothing when component is not found", function () {
            table = new Plottable.Component.Table([[c1, c2], [c3, c4]]);
            table._removeComponent(c5);
            assert.deepEqual(table.rows, [[c1, c2], [c3, c4]], "remove nonexistent component");
        });
        it("table._removeComponent removing component twice should have same effect as removing it once", function () {
            table = new Plottable.Component.Table([[c1, c2, c3], [c4, c5, c6]]);
            table._removeComponent(c1);
            assert.deepEqual(table.rows, [[null, c2, c3], [c4, c5, c6]], "item twice");
            table._removeComponent(c1);
            assert.deepEqual(table.rows, [[null, c2, c3], [c4, c5, c6]], "item twice");
        });
        it("table._removeComponent doesn't do anything weird when called with null", function () {
            table = new Plottable.Component.Table([[c1, null], [c2, c3]]);
            table._removeComponent(null);
            assert.deepEqual(table.rows, [[c1, null], [c2, c3]]);
        });
    });
});

///<reference path="../testReference.ts" />
var assert = chai.assert;
describe("Domainer", function () {
    var scale;
    var domainer;
    beforeEach(function () {
        scale = new Plottable.Scale.Linear();
        domainer = new Plottable.Domainer();
    });
    it("pad() works in general case", function () {
        scale._updateExtent("1", "x", [100, 200]);
        scale.domainer(new Plottable.Domainer().pad(0.2));
        assert.closeTo(scale.domain()[0], 90, 0.1, "lower bound of domain correct");
        assert.closeTo(scale.domain()[1], 210, 0.1, "upper bound of domain correct");
    });
    it("pad() works for date scales", function () {
        var timeScale = new Plottable.Scale.Time();
        var f = d3.time.format("%x");
        var d1 = f.parse("06/02/2014");
        var d2 = f.parse("06/03/2014");
        timeScale._updateExtent("1", "x", [d1, d2]);
        timeScale.domainer(new Plottable.Domainer().pad());
        var dd1 = timeScale.domain()[0];
        var dd2 = timeScale.domain()[1];
        assert.isDefined(dd1.toDateString, "padDomain produced dates");
        assert.isNotNull(dd1.toDateString, "padDomain produced dates");
        assert.notEqual(d1.valueOf(), dd1.valueOf(), "date1 changed");
        assert.notEqual(d2.valueOf(), dd2.valueOf(), "date2 changed");
        assert.equal(dd1.valueOf(), dd1.valueOf(), "date1 is not NaN");
        assert.equal(dd2.valueOf(), dd2.valueOf(), "date2 is not NaN");
    });
    it("pad() works on log scales", function () {
        var logScale = new Plottable.Scale.Log();
        logScale._updateExtent("1", "x", [10, 100]);
        logScale.range([0, 1]);
        logScale.domainer(domainer.pad(2.0));
        assert.closeTo(logScale.domain()[0], 1, 0.001);
        assert.closeTo(logScale.domain()[1], 1000, 0.001);
        logScale.range([50, 60]);
        logScale.autoDomain();
        assert.closeTo(logScale.domain()[0], 1, 0.001);
        assert.closeTo(logScale.domain()[1], 1000, 0.001);
        logScale.range([-1, -2]);
        logScale.autoDomain();
        assert.closeTo(logScale.domain()[0], 1, 0.001);
        assert.closeTo(logScale.domain()[1], 1000, 0.001);
    });
    it("pad() defaults to [v-1, v+1] if there's only one numeric value", function () {
        domainer.pad();
        var domain = domainer.computeDomain([[5, 5]], scale);
        assert.deepEqual(domain, [4, 6]);
    });
    it("pad() defaults to [v-1 day, v+1 day] if there's only one date value", function () {
        var d = new Date(2000, 5, 5);
        var dayBefore = new Date(2000, 5, 4);
        var dayAfter = new Date(2000, 5, 6);
        var timeScale = new Plottable.Scale.Time();
        // the result of computeDomain() will be number[], but when it
        // gets fed back into timeScale, it will be adjusted back to a Date.
        // That's why I'm using _updateExtent() instead of domainer.computeDomain()
        timeScale._updateExtent("1", "x", [d, d]);
        timeScale.domainer(new Plottable.Domainer().pad());
        assert.deepEqual(timeScale.domain(), [dayBefore, dayAfter]);
    });
    it("pad() only takes the last value", function () {
        domainer.pad(1000).pad(4).pad(0.1);
        var domain = domainer.computeDomain([[100, 200]], scale);
        assert.deepEqual(domain, [95, 205]);
    });
    it("pad() will pad beyond 0 by default", function () {
        domainer.pad(0.1);
        var domain = domainer.computeDomain([[0, 100]], scale);
        assert.deepEqual(domain, [-5, 105]);
    });
    it("pad() works with scales that have 0-size domain", function () {
        scale.domain([5, 5]);
        var domain = domainer.computeDomain([[0, 100]], scale);
        assert.deepEqual(domain, [0, 100]);
        domainer.pad(0.1);
        domain = domainer.computeDomain([[0, 100]], scale);
        assert.deepEqual(domain, [0, 100]);
    });
    it("paddingException(n) will not pad beyond n", function () {
        domainer.pad(0.1).addPaddingException(0, "key").addPaddingException(200);
        var domain = domainer.computeDomain([[0, 100]], scale);
        assert.deepEqual(domain, [0, 105], "padding exceptions can be added by key");
        domain = domainer.computeDomain([[-100, 0]], scale);
        assert.deepEqual(domain, [-105, 0]);
        domain = domainer.computeDomain([[0, 200]], scale);
        assert.deepEqual(domain, [0, 200]);
        domainer.removePaddingException("key");
        domain = domainer.computeDomain([[0, 200]], scale);
        assert.deepEqual(domain, [-10, 200], "paddingExceptions can be removed by key");
        domainer.removePaddingException(200);
        domain = domainer.computeDomain([[0, 200]], scale);
        assert.notEqual(domain[1], 200, "unregistered paddingExceptions can be removed using boolean argument");
    });
    it("paddingException(n) works on dates", function () {
        var a = new Date(2000, 5, 5);
        var b = new Date(2003, 0, 1);
        domainer.pad().addPaddingException(a);
        var timeScale = new Plottable.Scale.Time();
        timeScale._updateExtent("1", "x", [a, b]);
        timeScale.domainer(domainer);
        var domain = timeScale.domain();
        assert.deepEqual(domain[0], a);
        assert.isTrue(b < domain[1]);
    });
    it("include(n) works an expected", function () {
        domainer.addIncludedValue(5);
        var domain = domainer.computeDomain([[0, 10]], scale);
        assert.deepEqual(domain, [0, 10]);
        domain = domainer.computeDomain([[0, 3]], scale);
        assert.deepEqual(domain, [0, 5]);
        domain = domainer.computeDomain([[100, 200]], scale);
        assert.deepEqual(domain, [5, 200]);
        domainer.addIncludedValue(-3).addIncludedValue(0).addIncludedValue(10, "key");
        domain = domainer.computeDomain([[100, 200]], scale);
        assert.deepEqual(domain, [-3, 200]);
        domain = domainer.computeDomain([[0, 0]], scale);
        assert.deepEqual(domain, [-3, 10]);
        domainer.removeIncludedValue("key");
        domain = domainer.computeDomain([[100, 200]], scale);
        assert.deepEqual(domain, [-3, 200]);
        domain = domainer.computeDomain([[-100, -50]], scale);
        assert.deepEqual(domain, [-100, 5]);
        domainer.addIncludedValue(10);
        domain = domainer.computeDomain([[-100, -50]], scale);
        assert.deepEqual(domain, [-100, 10], "unregistered includedValues can be added");
        domainer.removeIncludedValue(10);
        domain = domainer.computeDomain([[-100, -50]], scale);
        assert.deepEqual(domain, [-100, 5], "unregistered includedValues can be removed with addOrRemove argument");
    });
    it("include(n) works on dates", function () {
        var a = new Date(2000, 5, 4);
        var b = new Date(2000, 5, 5);
        var c = new Date(2000, 5, 6);
        var d = new Date(2003, 0, 1);
        domainer.addIncludedValue(b);
        var timeScale = new Plottable.Scale.Time();
        timeScale._updateExtent("1", "x", [c, d]);
        timeScale.domainer(domainer);
        assert.deepEqual(timeScale.domain(), [b, d]);
    });
    it("exceptions are setup properly on an area plot", function () {
        var xScale = new Plottable.Scale.Linear();
        var yScale = new Plottable.Scale.Linear();
        var domainer = yScale.domainer();
        var data = [{ x: 0, y: 0, y0: 0 }, { x: 5, y: 5, y0: 5 }];
        var dataset = new Plottable.Dataset(data);
        var r = new Plottable.Plot.Area(xScale, yScale);
        r.addDataset(dataset);
        var svg = generateSVG();
        r.project("x", "x", xScale);
        r.project("y", "y", yScale);
        r.renderTo(svg);
        function getExceptions() {
            yScale.autoDomain();
            var yDomain = yScale.domain();
            var exceptions = [];
            if (yDomain[0] === 0) {
                exceptions.push(0);
            }
            if (yDomain[1] === 5) {
                exceptions.push(5);
            }
            return exceptions;
        }
        assert.deepEqual(getExceptions(), [0], "initializing the plot adds a padding exception at 0");
        // assert.deepEqual(getExceptions(), [], "Initially there are no padding exceptions");
        r.project("y0", "y0", yScale);
        assert.deepEqual(getExceptions(), [], "projecting a non-constant y0 removes the padding exception");
        r.project("y0", 0, yScale);
        assert.deepEqual(getExceptions(), [0], "projecting constant y0 adds the exception back");
        r.project("y0", function () { return 5; }, yScale);
        assert.deepEqual(getExceptions(), [5], "projecting a different constant y0 removed the old exception and added a new one");
        r.project("y0", "y0", yScale);
        assert.deepEqual(getExceptions(), [], "projecting a non-constant y0 removes the padding exception");
        dataset.data([{ x: 0, y: 0, y0: 0 }, { x: 5, y: 5, y0: 0 }]);
        assert.deepEqual(getExceptions(), [0], "changing to constant values via change in datasource adds exception");
        svg.remove();
    });
});

///<reference path="../testReference.ts" />
var assert = chai.assert;
describe("Coordinators", function () {
    describe("ScaleDomainCoordinator", function () {
        it("domains are coordinated", function () {
            var s1 = new Plottable.Scale.Linear();
            var s2 = new Plottable.Scale.Linear();
            var s3 = new Plottable.Scale.Linear();
            var dc = new Plottable._Util.ScaleDomainCoordinator([s1, s2, s3]);
            s1.domain([0, 100]);
            assert.deepEqual(s1.domain(), [0, 100]);
            assert.deepEqual(s1.domain(), s2.domain());
            assert.deepEqual(s1.domain(), s3.domain());
            s1.domain([-100, 5000]);
            assert.deepEqual(s1.domain(), [-100, 5000]);
            assert.deepEqual(s1.domain(), s2.domain());
            assert.deepEqual(s1.domain(), s3.domain());
        });
    });
});

///<reference path="../testReference.ts" />
var assert = chai.assert;
describe("Scales", function () {
    it("Scale's copy() works correctly", function () {
        var testCallback = function (broadcaster) {
            return true; // doesn't do anything
        };
        var scale = new Plottable.Scale.Linear();
        scale.broadcaster.registerListener(null, testCallback);
        var scaleCopy = scale.copy();
        assert.deepEqual(scale.domain(), scaleCopy.domain(), "Copied scale has the same domain as the original.");
        assert.deepEqual(scale.range(), scaleCopy.range(), "Copied scale has the same range as the original.");
        assert.notDeepEqual(scale.broadcaster, scaleCopy.broadcaster, "Broadcasters are not copied over");
    });
    it("Scale alerts listeners when its domain is updated", function () {
        var scale = new Plottable.Scale.Linear();
        var callbackWasCalled = false;
        var testCallback = function (listenable) {
            assert.equal(listenable, scale, "Callback received the calling scale as the first argument");
            callbackWasCalled = true;
        };
        scale.broadcaster.registerListener(null, testCallback);
        scale.domain([0, 10]);
        assert.isTrue(callbackWasCalled, "The registered callback was called");
        scale._autoDomainAutomatically = true;
        scale._updateExtent("1", "x", [0.08, 9.92]);
        callbackWasCalled = false;
        scale.domainer(new Plottable.Domainer().nice());
        assert.isTrue(callbackWasCalled, "The registered callback was called when nice() is used to set the domain");
        callbackWasCalled = false;
        scale.domainer(new Plottable.Domainer().pad());
        assert.isTrue(callbackWasCalled, "The registered callback was called when padDomain() is used to set the domain");
    });
    describe("autoranging behavior", function () {
        var data;
        var dataset;
        var scale;
        beforeEach(function () {
            data = [{ foo: 2, bar: 1 }, { foo: 5, bar: -20 }, { foo: 0, bar: 0 }];
            dataset = new Plottable.Dataset(data);
            scale = new Plottable.Scale.Linear();
        });
        it("scale autoDomain flag is not overwritten without explicitly setting the domain", function () {
            scale._updateExtent("1", "x", d3.extent(data, function (e) { return e.foo; }));
            scale.domainer(new Plottable.Domainer().pad().nice());
            assert.isTrue(scale._autoDomainAutomatically, "the autoDomain flag is still set after autoranginging and padding and nice-ing");
            scale.domain([0, 5]);
            assert.isFalse(scale._autoDomainAutomatically, "the autoDomain flag is false after domain explicitly set");
        });
        it("scale autorange works as expected with single dataset", function () {
            var svg = generateSVG(100, 100);
            var renderer = new Plottable.Plot.AbstractPlot().addDataset(dataset).project("x", "foo", scale).renderTo(svg);
            assert.deepEqual(scale.domain(), [0, 5], "scale domain was autoranged properly");
            data.push({ foo: 100, bar: 200 });
            dataset.data(data);
            assert.deepEqual(scale.domain(), [0, 100], "scale domain was autoranged properly");
            svg.remove();
        });
        it("scale reference counting works as expected", function () {
            var svg1 = generateSVG(100, 100);
            var svg2 = generateSVG(100, 100);
            var renderer1 = new Plottable.Plot.AbstractPlot().addDataset(dataset).project("x", "foo", scale);
            renderer1.renderTo(svg1);
            var renderer2 = new Plottable.Plot.AbstractPlot().addDataset(dataset).project("x", "foo", scale);
            renderer2.renderTo(svg2);
            var otherScale = new Plottable.Scale.Linear();
            renderer1.project("x", "foo", otherScale);
            dataset.data([{ foo: 10 }, { foo: 11 }]);
            assert.deepEqual(scale.domain(), [10, 11], "scale was still listening to dataset after one perspective deregistered");
            renderer2.project("x", "foo", otherScale);
            // "scale not listening to the dataset after all perspectives removed"
            dataset.data([{ foo: 99 }, { foo: 100 }]);
            assert.deepEqual(scale.domain(), [0, 1], "scale shows default values when all perspectives removed");
            svg1.remove();
            svg2.remove();
        });
        it("scale perspectives can be removed appropriately", function () {
            assert.isTrue(scale._autoDomainAutomatically, "autoDomain enabled1");
            scale._updateExtent("1", "x", d3.extent(data, function (e) { return e.foo; }));
            scale._updateExtent("2", "x", d3.extent(data, function (e) { return e.bar; }));
            assert.isTrue(scale._autoDomainAutomatically, "autoDomain enabled2");
            assert.deepEqual(scale.domain(), [-20, 5], "scale domain includes both perspectives");
            assert.isTrue(scale._autoDomainAutomatically, "autoDomain enabled3");
            scale._removeExtent("1", "x");
            assert.isTrue(scale._autoDomainAutomatically, "autoDomain enabled4");
            assert.closeTo(scale.domain()[0], -20, 0.1, "only the bar accessor is active");
            assert.closeTo(scale.domain()[1], 1, 0.1, "only the bar accessor is active");
            scale._updateExtent("2", "x", d3.extent(data, function (e) { return e.foo; }));
            assert.isTrue(scale._autoDomainAutomatically, "autoDomain enabled5");
            assert.closeTo(scale.domain()[0], 0, 0.1, "the bar accessor was overwritten");
            assert.closeTo(scale.domain()[1], 5, 0.1, "the bar accessor was overwritten");
        });
        it("should resize when a plot is removed", function () {
            var svg = generateSVG(400, 400);
            var ds1 = [{ x: 0, y: 0 }, { x: 1, y: 1 }];
            var ds2 = [{ x: 1, y: 1 }, { x: 2, y: 2 }];
            var xScale = new Plottable.Scale.Linear();
            var yScale = new Plottable.Scale.Linear();
            xScale.domainer(new Plottable.Domainer());
            var xAxis = new Plottable.Axis.Numeric(xScale, "bottom");
            var yAxis = new Plottable.Axis.Numeric(yScale, "left");
            var renderAreaD1 = new Plottable.Plot.Line(xScale, yScale);
            renderAreaD1.addDataset(ds1);
            var renderAreaD2 = new Plottable.Plot.Line(xScale, yScale);
            renderAreaD2.addDataset(ds2);
            var renderAreas = renderAreaD1.merge(renderAreaD2);
            renderAreas.renderTo(svg);
            assert.deepEqual(xScale.domain(), [0, 2]);
            renderAreaD1.detach();
            assert.deepEqual(xScale.domain(), [1, 2], "resize on plot.detach()");
            renderAreas.merge(renderAreaD1);
            assert.deepEqual(xScale.domain(), [0, 2], "resize on plot.merge()");
            svg.remove();
        });
    });
    describe("Quantitative Scales", function () {
        it("autorange defaults to [0, 1] if no perspectives set", function () {
            var scale = new Plottable.Scale.Linear();
            scale.autoDomain();
            var d = scale.domain();
            assert.equal(d[0], 0);
            assert.equal(d[1], 1);
        });
        it("can change the number of ticks generated", function () {
            var scale = new Plottable.Scale.Linear();
            var ticks10 = scale.ticks();
            assert.closeTo(ticks10.length, 10, 1, "defaults to (about) 10 ticks");
            scale.numTicks(20);
            var ticks20 = scale.ticks();
            assert.closeTo(ticks20.length, 20, 1, "can request a different number of ticks");
        });
        it("autorange defaults to [1, 10] on log scale", function () {
            var scale = new Plottable.Scale.Log();
            scale.autoDomain();
            assert.deepEqual(scale.domain(), [1, 10]);
        });
        it("domain can't include NaN or Infinity", function () {
            var scale = new Plottable.Scale.Linear();
            scale.domain([0, 1]);
            scale.domain([5, Infinity]);
            assert.deepEqual(scale.domain(), [0, 1], "Infinity containing domain was ignored");
            scale.domain([5, -Infinity]);
            assert.deepEqual(scale.domain(), [0, 1], "-Infinity containing domain was ignored");
            scale.domain([NaN, 7]);
            assert.deepEqual(scale.domain(), [0, 1], "NaN containing domain was ignored");
            scale.domain([-1, 5]);
            assert.deepEqual(scale.domain(), [-1, 5], "Regular domains still accepted");
        });
        it("autoranges appropriately even if stringy numbers are projected", function () {
            var sadTimesData = ["999", "10", "100", "1000", "2", "999"];
            var xScale = new Plottable.Scale.Linear();
            var yScale = new Plottable.Scale.Linear();
            var plot = new Plottable.Plot.Scatter(xScale, yScale);
            plot.addDataset(sadTimesData);
            var id = function (d) { return d; };
            xScale.domainer(new Plottable.Domainer()); // to disable padding, etc
            plot.project("x", id, xScale);
            plot.project("y", id, yScale);
            var svg = generateSVG();
            plot.renderTo(svg);
            assert.deepEqual(xScale.domain(), [2, 1000], "the domain was calculated appropriately");
            svg.remove();
        });
        it("custom tick generator", function () {
            var scale = new Plottable.Scale.Linear();
            scale.domain([0, 10]);
            var ticks = scale.ticks();
            assert.closeTo(ticks.length, 10, 1, "ticks were generated correctly with default generator");
            scale.tickGenerator(function (scale) { return scale.getDefaultTicks().filter(function (tick) { return tick % 3 === 0; }); });
            ticks = scale.ticks();
            assert.deepEqual(ticks, [0, 3, 6, 9], "ticks were generated correctly with custom generator");
        });
    });
    describe("Ordinal Scales", function () {
        it("defaults to \"bands\" range type", function () {
            var scale = new Plottable.Scale.Ordinal();
            assert.deepEqual(scale.rangeType(), "bands");
        });
        it("rangeBand returns 0 when in \"points\" mode", function () {
            var scale = new Plottable.Scale.Ordinal().rangeType("points");
            assert.deepEqual(scale.rangeType(), "points");
            assert.deepEqual(scale.rangeBand(), 0);
        });
        it("rangeBand is updated when domain changes in \"bands\" mode", function () {
            var scale = new Plottable.Scale.Ordinal();
            scale.rangeType("bands");
            assert.deepEqual(scale.rangeType(), "bands");
            scale.range([0, 2679]);
            scale.domain(["1", "2", "3", "4"]);
            assert.deepEqual(scale.rangeBand(), 399);
            scale.domain(["1", "2", "3", "4", "5"]);
            assert.deepEqual(scale.rangeBand(), 329);
        });
        it("rangeBand is updated when mode is changed", function () {
            var scale = new Plottable.Scale.Ordinal();
            scale.rangeType("bands");
            assert.deepEqual(scale.rangeType(), "bands");
            scale.range([0, 2679]);
            scale.domain(["1", "2", "3", "4"]);
            assert.deepEqual(scale.rangeBand(), 399);
            scale.rangeType("points");
            assert.deepEqual(scale.rangeBand(), 0, "Band width should be 0 in points mode");
        });
        it("rangeType triggers broadcast", function () {
            var scale = new Plottable.Scale.Ordinal();
            var callbackWasCalled = false;
            var testCallback = function (listenable) {
                assert.equal(listenable, scale, "Callback received the calling scale as the first argument");
                callbackWasCalled = true;
            };
            scale.broadcaster.registerListener(null, testCallback);
            scale.rangeType("points");
            assert.isTrue(callbackWasCalled, "The registered callback was called");
        });
    });
    it("OrdinalScale + BarPlot combo works as expected when the data is swapped", function () {
        // This unit test taken from SLATE, see SLATE-163 a fix for SLATE-102
        var xScale = new Plottable.Scale.Ordinal();
        var yScale = new Plottable.Scale.Linear();
        var dA = { x: "A", y: 2 };
        var dB = { x: "B", y: 2 };
        var dC = { x: "C", y: 2 };
        var dataset = new Plottable.Dataset([dA, dB]);
        var barPlot = new Plottable.Plot.VerticalBar(xScale, yScale).addDataset(dataset);
        var svg = generateSVG();
        assert.deepEqual(xScale.domain(), [], "before anchoring, the bar plot doesn't proxy data to the scale");
        barPlot.renderTo(svg);
        assert.deepEqual(xScale.domain(), ["A", "B"], "after anchoring, the bar plot's data is on the scale");
        function iterateDataChanges() {
            var dataChanges = [];
            for (var _i = 0; _i < arguments.length; _i++) {
                dataChanges[_i - 0] = arguments[_i];
            }
            dataChanges.forEach(function (dataChange) {
                dataset.data(dataChange);
            });
        }
        iterateDataChanges([], [dA, dB, dC], []);
        assert.lengthOf(xScale.domain(), 0);
        iterateDataChanges([dA], [dB]);
        assert.lengthOf(xScale.domain(), 1);
        iterateDataChanges([], [dA, dB, dC]);
        assert.lengthOf(xScale.domain(), 3);
        svg.remove();
    });
    describe("Color Scales", function () {
        it("accepts categorical string types and ordinal domain", function () {
            var scale = new Plottable.Scale.Color("10");
            scale.domain(["yes", "no", "maybe"]);
            assert.equal("#1f77b4", scale.scale("yes"));
            assert.equal("#ff7f0e", scale.scale("no"));
            assert.equal("#2ca02c", scale.scale("maybe"));
        });
    });
    describe("Interpolated Color Scales", function () {
        it("default scale uses reds and a linear scale type", function () {
            var scale = new Plottable.Scale.InterpolatedColor();
            scale.domain([0, 16]);
            assert.equal("#ffffff", scale.scale(0));
            assert.equal("#feb24c", scale.scale(8));
            assert.equal("#b10026", scale.scale(16));
        });
        it("linearly interpolates colors in L*a*b color space", function () {
            var scale = new Plottable.Scale.InterpolatedColor("reds");
            scale.domain([0, 1]);
            assert.equal("#b10026", scale.scale(1));
            assert.equal("#d9151f", scale.scale(0.9));
        });
        it("accepts array types with color hex values", function () {
            var scale = new Plottable.Scale.InterpolatedColor(["#000", "#FFF"]);
            scale.domain([0, 16]);
            assert.equal("#000000", scale.scale(0));
            assert.equal("#ffffff", scale.scale(16));
            assert.equal("#777777", scale.scale(8));
        });
        it("accepts array types with color names", function () {
            var scale = new Plottable.Scale.InterpolatedColor(["black", "white"]);
            scale.domain([0, 16]);
            assert.equal("#000000", scale.scale(0));
            assert.equal("#ffffff", scale.scale(16));
            assert.equal("#777777", scale.scale(8));
        });
        it("overflow scale values clamp to range", function () {
            var scale = new Plottable.Scale.InterpolatedColor(["black", "white"]);
            scale.domain([0, 16]);
            assert.equal("#000000", scale.scale(0));
            assert.equal("#ffffff", scale.scale(16));
            assert.equal("#000000", scale.scale(-100));
            assert.equal("#ffffff", scale.scale(100));
        });
        it("can be converted to a different range", function () {
            var scale = new Plottable.Scale.InterpolatedColor(["black", "white"]);
            scale.domain([0, 16]);
            assert.equal("#000000", scale.scale(0));
            assert.equal("#ffffff", scale.scale(16));
            scale.colorRange("reds");
            assert.equal("#b10026", scale.scale(16));
        });
        it("can be converted to a different scale type", function () {
            var scale = new Plottable.Scale.InterpolatedColor(["black", "white"]);
            scale.domain([0, 16]);
            assert.equal("#000000", scale.scale(0));
            assert.equal("#ffffff", scale.scale(16));
            assert.equal("#777777", scale.scale(8));
            scale.scaleType("log");
            assert.equal("#000000", scale.scale(0));
            assert.equal("#ffffff", scale.scale(16));
            assert.equal("#e3e3e3", scale.scale(8));
        });
    });
    describe("Modified Log Scale", function () {
        var scale;
        var base = 10;
        var epsilon = 0.00001;
        beforeEach(function () {
            scale = new Plottable.Scale.ModifiedLog(base);
        });
        it("is an increasing, continuous function that can go negative", function () {
            d3.range(-base * 2, base * 2, base / 20).forEach(function (x) {
                // increasing
                assert.operator(scale.scale(x - epsilon), "<", scale.scale(x));
                assert.operator(scale.scale(x), "<", scale.scale(x + epsilon));
                // continuous
                assert.closeTo(scale.scale(x - epsilon), scale.scale(x), epsilon);
                assert.closeTo(scale.scale(x), scale.scale(x + epsilon), epsilon);
            });
            assert.closeTo(scale.scale(0), 0, epsilon);
        });
        it("is close to log() for large values", function () {
            [10, 100, 23103.4, 5].forEach(function (x) {
                assert.closeTo(scale.scale(x), Math.log(x) / Math.log(10), 0.1);
            });
        });
        it("x = invert(scale(x))", function () {
            [0, 1, base, 100, 0.001, -1, -0.3, -base, base - 0.001].forEach(function (x) {
                assert.closeTo(x, scale.invert(scale.scale(x)), epsilon);
                assert.closeTo(x, scale.scale(scale.invert(x)), epsilon);
            });
        });
        it("domain defaults to [0, 1]", function () {
            scale = new Plottable.Scale.ModifiedLog(base);
            assert.deepEqual(scale.domain(), [0, 1]);
        });
        it("works with a domainer", function () {
            scale._updateExtent("1", "x", [0, base * 2]);
            var domain = scale.domain();
            scale.domainer(new Plottable.Domainer().pad(0.1));
            assert.operator(scale.domain()[0], "<", domain[0]);
            assert.operator(domain[1], "<", scale.domain()[1]);
            scale.domainer(new Plottable.Domainer().nice());
            assert.operator(scale.domain()[0], "<=", domain[0]);
            assert.operator(domain[1], "<=", scale.domain()[1]);
            scale = new Plottable.Scale.ModifiedLog(base);
            scale.domainer(new Plottable.Domainer());
            assert.deepEqual(scale.domain(), [0, 1]);
        });
        it("gives reasonable values for ticks()", function () {
            scale._updateExtent("1", "x", [0, base / 2]);
            var ticks = scale.ticks();
            assert.operator(ticks.length, ">", 0);
            scale._updateExtent("1", "x", [-base * 2, base * 2]);
            ticks = scale.ticks();
            var beforePivot = ticks.filter(function (x) { return x <= -base; });
            var afterPivot = ticks.filter(function (x) { return base <= x; });
            var betweenPivots = ticks.filter(function (x) { return -base < x && x < base; });
            assert.operator(beforePivot.length, ">", 0, "should be ticks before -base");
            assert.operator(afterPivot.length, ">", 0, "should be ticks after base");
            assert.operator(betweenPivots.length, ">", 0, "should be ticks between -base and base");
        });
        it("works on inverted domain", function () {
            scale._updateExtent("1", "x", [200, -100]);
            var range = scale.range();
            assert.closeTo(scale.scale(-100), range[1], epsilon);
            assert.closeTo(scale.scale(200), range[0], epsilon);
            var a = [-100, -10, -3, 0, 1, 3.64, 50, 60, 200];
            var b = a.map(function (x) { return scale.scale(x); });
            // should be decreasing function; reverse is sorted
            assert.deepEqual(b.slice().reverse(), b.slice().sort(function (x, y) { return x - y; }));
            var ticks = scale.ticks();
            assert.deepEqual(ticks, ticks.slice().sort(function (x, y) { return x - y; }), "ticks should be sorted");
            assert.deepEqual(ticks, Plottable._Util.Methods.uniq(ticks), "ticks should not be repeated");
            var beforePivot = ticks.filter(function (x) { return x <= -base; });
            var afterPivot = ticks.filter(function (x) { return base <= x; });
            var betweenPivots = ticks.filter(function (x) { return -base < x && x < base; });
            assert.operator(beforePivot.length, ">", 0, "should be ticks before -base");
            assert.operator(afterPivot.length, ">", 0, "should be ticks after base");
            assert.operator(betweenPivots.length, ">", 0, "should be ticks between -base and base");
        });
        it("ticks() is always non-empty", function () {
            [[2, 9], [0, 1], [1, 2], [0.001, 0.01], [-0.1, 0.1], [-3, -2]].forEach(function (domain) {
                scale._updateExtent("1", "x", domain);
                var ticks = scale.ticks();
                assert.operator(ticks.length, ">", 0);
            });
        });
    });
});

///<reference path="../testReference.ts" />
var assert = chai.assert;
describe("TimeScale tests", function () {
    it("parses reasonable formats for dates", function () {
        var scale = new Plottable.Scale.Time();
        var firstDate = new Date(2014, 9, 1, 0, 0, 0, 0).valueOf();
        var secondDate = new Date(2014, 10, 1, 0, 0, 0).valueOf();
        function checkDomain(domain) {
            scale.domain(domain);
            var time1 = scale.domain()[0].valueOf();
            assert.equal(time1, firstDate, "first value of domain set correctly");
            var time2 = scale.domain()[1].valueOf();
            assert.equal(time2, secondDate, "first value of domain set correctly");
        }
        checkDomain(["10/1/2014", "11/1/2014"]);
        checkDomain(["October 1, 2014", "November 1, 2014"]);
        checkDomain(["Oct 1, 2014", "Nov 1, 2014"]);
    });
    it("time coercer works as intended", function () {
        var tc = new Plottable.Scale.Time()._typeCoercer;
        assert.equal(tc(null).getMilliseconds(), 0, "null converted to Date(0)");
        // converting null to Date(0) is the correct behavior as it mirror's d3's semantics
        assert.equal(tc("Wed Dec 31 1969 16:00:00 GMT-0800 (PST)").getMilliseconds(), 0, "string parsed to date");
        assert.equal(tc(0).getMilliseconds(), 0, "number parsed to date");
        var d = new Date(0);
        assert.equal(tc(d), d, "date passed thru unchanged");
    });
    it("_tickInterval produces correct number of ticks", function () {
        var scale = new Plottable.Scale.Time();
        // 100 year span
        scale.domain([new Date(2000, 0, 1, 0, 0, 0, 0), new Date(2100, 0, 1, 0, 0, 0, 0)]);
        var ticks = scale._tickInterval(d3.time.year);
        assert.equal(ticks.length, 101, "generated correct number of ticks");
        // 1 year span
        scale.domain([new Date(2000, 0, 1, 0, 0, 0, 0), new Date(2000, 11, 31, 0, 0, 0, 0)]);
        ticks = scale._tickInterval(d3.time.month);
        assert.equal(ticks.length, 12, "generated correct number of ticks");
        ticks = scale._tickInterval(d3.time.month, 3);
        assert.equal(ticks.length, 4, "generated correct number of ticks");
        // 1 month span
        scale.domain([new Date(2000, 0, 1, 0, 0, 0, 0), new Date(2000, 1, 1, 0, 0, 0, 0)]);
        ticks = scale._tickInterval(d3.time.day);
        assert.equal(ticks.length, 32, "generated correct number of ticks");
        // 1 day span
        scale.domain([new Date(2000, 0, 1, 0, 0, 0, 0), new Date(2000, 0, 1, 23, 0, 0, 0)]);
        ticks = scale._tickInterval(d3.time.hour);
        assert.equal(ticks.length, 24, "generated correct number of ticks");
        // 1 hour span
        scale.domain([new Date(2000, 0, 1, 0, 0, 0, 0), new Date(2000, 0, 1, 1, 0, 0, 0)]);
        ticks = scale._tickInterval(d3.time.minute);
        assert.equal(ticks.length, 61, "generated correct number of ticks");
        ticks = scale._tickInterval(d3.time.minute, 10);
        assert.equal(ticks.length, 7, "generated correct number of ticks");
        // 1 minute span
        scale.domain([new Date(2000, 0, 1, 0, 0, 0, 0), new Date(2000, 0, 1, 0, 1, 0, 0)]);
        ticks = scale._tickInterval(d3.time.second);
        assert.equal(ticks.length, 61, "generated correct number of ticks");
    });
});

///<reference path="../testReference.ts" />
var assert = chai.assert;
describe("Tick generators", function () {
    describe("interval", function () {
        it("generate ticks within domain", function () {
            var start = 0.5, end = 4.01, interval = 1;
            var scale = new Plottable.Scale.Linear().domain([start, end]);
            var ticks = Plottable.Scale.TickGenerators.intervalTickGenerator(interval)(scale);
            assert.deepEqual(ticks, [0.5, 1, 2, 3, 4, 4.01], "generated ticks contains all possible ticks within range");
        });
        it("domain crossing 0", function () {
            var start = -1.5, end = 1, interval = 0.5;
            var scale = new Plottable.Scale.Linear().domain([start, end]);
            var ticks = Plottable.Scale.TickGenerators.intervalTickGenerator(interval)(scale);
            assert.deepEqual(ticks, [-1.5, -1, -0.5, 0, 0.5, 1], "generated all number divisible by 0.5 in domain");
        });
        it("generate ticks with reversed domain", function () {
            var start = -2.2, end = -7.6, interval = 2.5;
            var scale = new Plottable.Scale.Linear().domain([start, end]);
            var ticks = Plottable.Scale.TickGenerators.intervalTickGenerator(interval)(scale);
            assert.deepEqual(ticks, [-7.6, -7.5, -5, -2.5, -2.2], "generated all ticks between lower and higher value");
        });
        it("passing big interval", function () {
            var start = 0.5, end = 10.01, interval = 11;
            var scale = new Plottable.Scale.Linear().domain([start, end]);
            var ticks = Plottable.Scale.TickGenerators.intervalTickGenerator(interval)(scale);
            assert.deepEqual(ticks, [0.5, 10.01], "no middle ticks were added");
        });
        it("passing non positive interval", function () {
            var scale = new Plottable.Scale.Linear().domain([0, 1]);
            assert.throws(function () { return Plottable.Scale.TickGenerators.intervalTickGenerator(0); }, "interval must be positive number");
            assert.throws(function () { return Plottable.Scale.TickGenerators.intervalTickGenerator(-2); }, "interval must be positive number");
        });
    });
});

///<reference path="../testReference.ts" />
var assert = chai.assert;
describe("_Util.DOM", function () {
    it("getBBox works properly", function () {
        var svg = generateSVG();
        var expectedBox = {
            x: 0,
            y: 0,
            width: 40,
            height: 20
        };
        var rect = svg.append("rect").attr(expectedBox);
        var measuredBox = Plottable._Util.DOM.getBBox(rect);
        assert.deepEqual(measuredBox, expectedBox, "getBBox measures correctly");
        svg.remove();
    });
    it("getBBox does not fail on disconnected and display:none nodes", function () {
        var expectedBox = {
            x: 0,
            y: 0,
            width: 40,
            height: 20
        };
        var removedSVG = generateSVG().remove();
        var rect = removedSVG.append("rect").attr(expectedBox);
        Plottable._Util.DOM.getBBox(rect); // could throw NS_ERROR on FF
        var noneSVG = generateSVG().style("display", "none");
        rect = noneSVG.append("rect").attr(expectedBox);
        Plottable._Util.DOM.getBBox(rect); // could throw NS_ERROR on FF
        noneSVG.remove();
    });
    describe("getElementWidth, getElementHeight", function () {
        it("can get a plain element's size", function () {
            var parent = getSVGParent();
            parent.style("width", "300px");
            parent.style("height", "200px");
            var parentElem = parent[0][0];
            var width = Plottable._Util.DOM.getElementWidth(parentElem);
            assert.equal(width, 300, "measured width matches set width");
            var height = Plottable._Util.DOM.getElementHeight(parentElem);
            assert.equal(height, 200, "measured height matches set height");
        });
        it("can get the svg's size", function () {
            var svg = generateSVG(450, 120);
            var svgElem = svg[0][0];
            var width = Plottable._Util.DOM.getElementWidth(svgElem);
            assert.equal(width, 450, "measured width matches set width");
            var height = Plottable._Util.DOM.getElementHeight(svgElem);
            assert.equal(height, 120, "measured height matches set height");
            svg.remove();
        });
        it("can accept multiple units and convert to pixels", function () {
            var parent = getSVGParent();
            var parentElem = parent[0][0];
            var child = parent.append("div");
            var childElem = child[0][0];
            parent.style("width", "200px");
            parent.style("height", "50px");
            assert.equal(Plottable._Util.DOM.getElementWidth(parentElem), 200, "width is correct");
            assert.equal(Plottable._Util.DOM.getElementHeight(parentElem), 50, "height is correct");
            child.style("width", "20px");
            child.style("height", "10px");
            assert.equal(Plottable._Util.DOM.getElementWidth(childElem), 20, "width is correct");
            assert.equal(Plottable._Util.DOM.getElementHeight(childElem), 10, "height is correct");
            child.style("width", "100%");
            child.style("height", "100%");
            assert.equal(Plottable._Util.DOM.getElementWidth(childElem), 200, "width is correct");
            assert.equal(Plottable._Util.DOM.getElementHeight(childElem), 50, "height is correct");
            child.style("width", "50%");
            child.style("height", "50%");
            assert.equal(Plottable._Util.DOM.getElementWidth(childElem), 100, "width is correct");
            assert.equal(Plottable._Util.DOM.getElementHeight(childElem), 25, "height is correct");
            // reset test page DOM
            parent.style("width", "auto");
            parent.style("height", "auto");
            child.remove();
        });
    });
});

///<reference path="../testReference.ts" />
var assert = chai.assert;
describe("Formatters", function () {
    describe("fixed", function () {
        it("shows exactly [precision] digits", function () {
            var fixed3 = Plottable.Formatters.fixed();
            var result = fixed3(1);
            assert.strictEqual(result, "1.000", "defaults to three decimal places");
            result = fixed3(1.234);
            assert.strictEqual(result, "1.234", "shows three decimal places");
            result = fixed3(1.2345);
            assert.strictEqual(result, "", "changed values are not shown (get turned into empty strings)");
        });
        it("precision can be changed", function () {
            var fixed2 = Plottable.Formatters.fixed(2);
            var result = fixed2(1);
            assert.strictEqual(result, "1.00", "formatter was changed to show only two decimal places");
        });
        it("can be set to show rounded values", function () {
            var fixed3 = Plottable.Formatters.fixed(3, false);
            var result = fixed3(1.2349);
            assert.strictEqual(result, "1.235", "long values are rounded correctly");
        });
    });
    describe("general", function () {
        it("formats number to show at most [precision] digits", function () {
            var general = Plottable.Formatters.general();
            var result = general(1);
            assert.strictEqual(result, "1", "shows no decimals if formatting an integer");
            result = general(1.234);
            assert.strictEqual(result, "1.234", "shows up to three decimal places");
            result = general(1.2345);
            assert.strictEqual(result, "", "(changed) values with more than three decimal places are not shown");
        });
        it("stringifies non-number values", function () {
            var general = Plottable.Formatters.general();
            var result = general("blargh");
            assert.strictEqual(result, "blargh", "string values are passed through unchanged");
            result = general(null);
            assert.strictEqual(result, "null", "non-number inputs are stringified");
        });
        it("throws an error on strange precision", function () {
            assert.throws(function () {
                var general = Plottable.Formatters.general(-1);
                var result = general(5);
            });
            assert.throws(function () {
                var general = Plottable.Formatters.general(100);
                var result = general(5);
            });
        });
    });
    describe("identity", function () {
        it("stringifies inputs", function () {
            var identity = Plottable.Formatters.identity();
            var result = identity(1);
            assert.strictEqual(result, "1", "numbers are stringified");
            result = identity(0.999999);
            assert.strictEqual(result, "0.999999", "long numbers are stringified");
            result = identity(null);
            assert.strictEqual(result, "null", "formats null");
            result = identity(undefined);
            assert.strictEqual(result, "undefined", "formats undefined");
        });
    });
    describe("currency", function () {
        it("uses reasonable defaults", function () {
            var currencyFormatter = Plottable.Formatters.currency();
            var result = currencyFormatter(1);
            assert.strictEqual(result.charAt(0), "$", "defaults to $ for currency symbol");
            var decimals = result.substring(result.indexOf(".") + 1, result.length);
            assert.strictEqual(decimals.length, 2, "defaults to 2 decimal places");
            result = currencyFormatter(-1);
            assert.strictEqual(result.charAt(0), "-", "prefixes negative values with \"-\"");
            assert.strictEqual(result.charAt(1), "$", "places the currency symbol after the negative sign");
        });
        it("can change the type and position of the currency symbol", function () {
            var centsFormatter = Plottable.Formatters.currency(0, "c", false);
            var result = centsFormatter(1);
            assert.strictEqual(result.charAt(result.length - 1), "c", "The specified currency symbol was appended");
        });
    });
    describe("time", function () {
        it("uses reasonable defaults", function () {
            var timeFormatter = Plottable.Formatters.time();
            // year, month, day, hours, minutes, seconds, milliseconds
            var result = timeFormatter(new Date(2000, 0, 1, 0, 0, 0, 0));
            assert.strictEqual(result, "2000", "only the year was displayed");
            result = timeFormatter(new Date(2000, 2, 1, 0, 0, 0, 0));
            assert.strictEqual(result, "Mar", "only the month was displayed");
            result = timeFormatter(new Date(2000, 2, 2, 0, 0, 0, 0));
            assert.strictEqual(result, "Thu 02", "month and date displayed");
            result = timeFormatter(new Date(2000, 2, 1, 20, 0, 0, 0));
            assert.strictEqual(result, "08 PM", "only hour was displayed");
            result = timeFormatter(new Date(2000, 2, 1, 20, 34, 0, 0));
            assert.strictEqual(result, "08:34", "hour and minute was displayed");
            result = timeFormatter(new Date(2000, 2, 1, 20, 34, 53, 0));
            assert.strictEqual(result, ":53", "seconds was displayed");
            result = timeFormatter(new Date(2000, 0, 1, 0, 0, 0, 950));
            assert.strictEqual(result, ".950", "milliseconds was displayed");
        });
    });
    describe("percentage", function () {
        it("uses reasonable defaults", function () {
            var percentFormatter = Plottable.Formatters.percentage();
            var result = percentFormatter(1);
            assert.strictEqual(result, "100%", "the value was multiplied by 100, a percent sign was appended, and no decimal places are shown by default");
        });
        it("can handle float imprecision", function () {
            var percentFormatter = Plottable.Formatters.percentage();
            var result = percentFormatter(0.07);
            assert.strictEqual(result, "7%", "does not have trailing zeros and is not empty string");
            percentFormatter = Plottable.Formatters.percentage(2);
            var result2 = percentFormatter(0.0035);
            assert.strictEqual(result2, "0.35%", "works even if multiplying by 100 does not make it an integer");
        });
        it("onlyShowUnchanged set to false", function () {
            var percentFormatter = Plottable.Formatters.percentage(0, false);
            var result = percentFormatter(0.075);
            assert.strictEqual(result, "8%", "shows formatter changed value");
        });
    });
    describe("time", function () {
        it("uses reasonable defaults", function () {
            var timeFormatter = Plottable.Formatters.time();
            // year, month, day, hours, minutes, seconds, milliseconds
            var result = timeFormatter(new Date(2000, 0, 1, 0, 0, 0, 0));
            assert.strictEqual(result, "2000", "only the year was displayed");
            result = timeFormatter(new Date(2000, 2, 1, 0, 0, 0, 0));
            assert.strictEqual(result, "Mar", "only the month was displayed");
            result = timeFormatter(new Date(2000, 2, 2, 0, 0, 0, 0));
            assert.strictEqual(result, "Thu 02", "month and date displayed");
            result = timeFormatter(new Date(2000, 2, 1, 20, 0, 0, 0));
            assert.strictEqual(result, "08 PM", "only hour was displayed");
            result = timeFormatter(new Date(2000, 2, 1, 20, 34, 0, 0));
            assert.strictEqual(result, "08:34", "hour and minute was displayed");
            result = timeFormatter(new Date(2000, 2, 1, 20, 34, 53, 0));
            assert.strictEqual(result, ":53", "seconds was displayed");
            result = timeFormatter(new Date(2000, 0, 1, 0, 0, 0, 950));
            assert.strictEqual(result, ".950", "milliseconds was displayed");
        });
    });
    describe("SISuffix", function () {
        it("shortens long numbers", function () {
            var lnFormatter = Plottable.Formatters.siSuffix();
            var result = lnFormatter(1);
            assert.strictEqual(result, "1.00", "shows 3 signifigicant figures by default");
            result = lnFormatter(Math.pow(10, 12));
            assert.operator(result.length, "<=", 5, "large number was formatted to a short string");
            result = lnFormatter(Math.pow(10, -12));
            assert.operator(result.length, "<=", 5, "small number was formatted to a short string");
        });
    });
    describe("relativeDate", function () {
        it("uses reasonable defaults", function () {
            var relativeDateFormatter = Plottable.Formatters.relativeDate();
            var result = relativeDateFormatter(7 * Plottable.MILLISECONDS_IN_ONE_DAY);
            assert.strictEqual(result, "7", "7 day difference from epoch, incremented by days, no suffix");
        });
        it("resulting value is difference from base value", function () {
            var relativeDateFormatter = Plottable.Formatters.relativeDate(5 * Plottable.MILLISECONDS_IN_ONE_DAY);
            var result = relativeDateFormatter(9 * Plottable.MILLISECONDS_IN_ONE_DAY);
            assert.strictEqual(result, "4", "4 days greater from base value");
            result = relativeDateFormatter(Plottable.MILLISECONDS_IN_ONE_DAY);
            assert.strictEqual(result, "-4", "4 days less from base value");
        });
        it("can increment by different time types (hours, minutes)", function () {
            var hoursRelativeDateFormatter = Plottable.Formatters.relativeDate(0, Plottable.MILLISECONDS_IN_ONE_DAY / 24);
            var result = hoursRelativeDateFormatter(3 * Plottable.MILLISECONDS_IN_ONE_DAY);
            assert.strictEqual(result, "72", "72 hour difference from epoch");
            var minutesRelativeDateFormatter = Plottable.Formatters.relativeDate(0, Plottable.MILLISECONDS_IN_ONE_DAY / (24 * 60));
            result = minutesRelativeDateFormatter(3 * Plottable.MILLISECONDS_IN_ONE_DAY);
            assert.strictEqual(result, "4320", "4320 minute difference from epoch");
        });
        it("can append a suffix", function () {
            var relativeDateFormatter = Plottable.Formatters.relativeDate(0, Plottable.MILLISECONDS_IN_ONE_DAY, "days");
            var result = relativeDateFormatter(7 * Plottable.MILLISECONDS_IN_ONE_DAY);
            assert.strictEqual(result, "7days", "days appended to the end");
        });
    });
});

///<reference path="../testReference.ts" />
var assert = chai.assert;
describe("IDCounter", function () {
    it("IDCounter works as expected", function () {
        var i = new Plottable._Util.IDCounter();
        assert.equal(i.get("f"), 0);
        assert.equal(i.increment("f"), 1);
        assert.equal(i.increment("g"), 1);
        assert.equal(i.increment("f"), 2);
        assert.equal(i.decrement("f"), 1);
        assert.equal(i.get("f"), 1);
        assert.equal(i.get("f"), 1);
        assert.equal(i.decrement(2), -1);
    });
});

///<reference path="../testReference.ts" />
var assert = chai.assert;
describe("StrictEqualityAssociativeArray", function () {
    it("StrictEqualityAssociativeArray works as expected", function () {
        var s = new Plottable._Util.StrictEqualityAssociativeArray();
        var o1 = {};
        var o2 = {};
        assert.isFalse(s.has(o1));
        assert.isFalse(s.delete(o1));
        assert.isUndefined(s.get(o1));
        assert.isFalse(s.set(o1, "foo"));
        assert.equal(s.get(o1), "foo");
        assert.isTrue(s.set(o1, "bar"));
        assert.equal(s.get(o1), "bar");
        s.set(o2, "baz");
        s.set(3, "bam");
        s.set("3", "ball");
        assert.equal(s.get(o1), "bar");
        assert.equal(s.get(o2), "baz");
        assert.equal(s.get(3), "bam");
        assert.equal(s.get("3"), "ball");
        assert.isTrue(s.delete(3));
        assert.isUndefined(s.get(3));
        assert.equal(s.get(o2), "baz");
        assert.equal(s.get("3"), "ball");
    });
    it("Array-level operations (retrieve keys, vals, and map)", function () {
        var s = new Plottable._Util.StrictEqualityAssociativeArray();
        s.set(2, "foo");
        s.set(3, "bar");
        s.set(4, "baz");
        assert.deepEqual(s.values(), ["foo", "bar", "baz"]);
        assert.deepEqual(s.keys(), [2, 3, 4]);
        assert.deepEqual(s.map(function (k, v, i) { return [k, v, i]; }), [[2, "foo", 0], [3, "bar", 1], [4, "baz", 2]]);
    });
});

///<reference path="../testReference.ts" />
var assert = chai.assert;
describe("CachingCharacterMeasurer", function () {
    var g;
    var measurer;
    var svg;
    beforeEach(function () {
        svg = generateSVG(100, 100);
        g = svg.append("g");
        measurer = new Plottable._Util.Text.CachingCharacterMeasurer(g.append("text"));
    });
    afterEach(function () {
        svg.remove();
    });
    it("empty string has non-zero size", function () {
        var a = measurer.measure("x x").width;
        var b = measurer.measure("xx").width;
        assert.operator(a, ">", b, "'x x' is longer than 'xx'");
    });
    it("should repopulate cache if it changes size and clear() is called", function () {
        var a = measurer.measure("x").width;
        g.style("font-size", "40px");
        var b = measurer.measure("x").width;
        assert.equal(a, b, "cached result doesn't reflect changes");
        measurer.clear();
        var c = measurer.measure("x").width;
        assert.operator(a, "<", c, "cache reset after font size changed");
    });
    it("multiple spaces take up same area as one space", function () {
        var a = measurer.measure("x x").width;
        var b = measurer.measure("x  \t \n x").width;
        assert.equal(a, b);
    });
});

///<reference path="../testReference.ts" />
var assert = chai.assert;
describe("Cache", function () {
    var callbackCalled = false;
    var f = function (s) {
        callbackCalled = true;
        return s + s;
    };
    var cache;
    beforeEach(function () {
        callbackCalled = false;
        cache = new Plottable._Util.Cache(f);
    });
    it("Doesn't call its function if it already called", function () {
        assert.equal(cache.get("hello"), "hellohello");
        assert.isTrue(callbackCalled);
        callbackCalled = false;
        assert.equal(cache.get("hello"), "hellohello");
        assert.isFalse(callbackCalled);
    });
    it("Clears its cache when .clear() is called", function () {
        var prefix = "hello";
        cache = new Plottable._Util.Cache(function (s) {
            callbackCalled = true;
            return prefix + s;
        });
        assert.equal(cache.get("world"), "helloworld");
        assert.isTrue(callbackCalled);
        callbackCalled = false;
        assert.equal(cache.get("world"), "helloworld");
        assert.isFalse(callbackCalled);
        prefix = "hola";
        cache.clear();
        assert.equal(cache.get("world"), "holaworld");
        assert.isTrue(callbackCalled);
    });
    it("Doesn't clear the cache when canonicalKey doesn't change", function () {
        cache = new Plottable._Util.Cache(f, "x");
        assert.equal(cache.get("hello"), "hellohello");
        assert.isTrue(callbackCalled);
        cache.clear();
        callbackCalled = false;
        assert.equal(cache.get("hello"), "hellohello");
        assert.isFalse(callbackCalled);
    });
    it("Clears the cache when canonicalKey changes", function () {
        var prefix = "hello";
        cache = new Plottable._Util.Cache(function (s) {
            callbackCalled = true;
            return prefix + s;
        });
        cache.get("world");
        assert.isTrue(callbackCalled);
        prefix = "hola";
        cache.clear();
        callbackCalled = false;
        cache.get("world");
        assert.isTrue(callbackCalled);
    });
    it("uses valueEq to check if it should clear", function () {
        var decider = true;
        cache = new Plottable._Util.Cache(f, "x", function (a, b) { return decider; });
        cache.get("hello");
        assert.isTrue(callbackCalled);
        cache.clear();
        callbackCalled = false;
        cache.get("hello");
        assert.isFalse(callbackCalled);
        decider = false;
        cache.clear();
        cache.get("hello");
        assert.isTrue(callbackCalled);
    });
});

///<reference path="../testReference.ts" />
var assert = chai.assert;
describe("_Util.Text", function () {
    it("getTruncatedText works properly", function () {
        var svg = generateSVG();
        var textEl = svg.append("text").attr("x", 20).attr("y", 50);
        textEl.text("foobar");
        var measure = Plottable._Util.Text.getTextMeasurer(textEl);
        var fullText = Plottable._Util.Text.getTruncatedText("hellom world!", 200, measure);
        assert.equal(fullText, "hellom world!", "text untruncated");
        var partialText = Plottable._Util.Text.getTruncatedText("hellom world!", 70, measure);
        assert.equal(partialText, "hello...", "text truncated");
        var tinyText = Plottable._Util.Text.getTruncatedText("hellom world!", 5, measure);
        assert.equal(tinyText, "", "empty string for tiny text");
        svg.remove();
    });
    describe("addEllipsesToLine", function () {
        var svg;
        var measure;
        var e;
        var textSelection;
        before(function () {
            svg = generateSVG();
            textSelection = svg.append("text");
            measure = Plottable._Util.Text.getTextMeasurer(textSelection);
            e = function (text, width) { return Plottable._Util.Text.addEllipsesToLine(text, width, measure); };
        });
        it("works on an empty string", function () {
            assert.equal(e("", 200), "...", "produced \"...\" with plenty of space");
        });
        it("works as expected when given no width", function () {
            assert.equal(e("this wont fit", 0), "", "returned empty string when width is 0");
        });
        it("works as expected when given only one periods worth of space", function () {
            var w = measure(".").width;
            assert.equal(e("this won't fit", w), ".", "returned a single period");
        });
        it("works as expected with plenty of space", function () {
            assert.equal(e("this will fit", 400), "this will fit...");
        });
        it("works as expected with insufficient space", function () {
            var w = measure("this won't fit").width;
            assert.equal(e("this won't fit", w), "this won't...");
        });
        it("handles spaces intelligently", function () {
            var spacey = "this            xx";
            var w = measure(spacey).width - 1;
            assert.equal(e(spacey, w), "this...");
        });
        after(function () {
            assert.lengthOf(svg.node().childNodes, 0, "this was all without side-effects");
            svg.remove();
        });
    });
    describe("writeText", function () {
        it("behaves appropriately when there is too little height and width to fit any text", function () {
            var svg = generateSVG();
            var width = 1;
            var height = 1;
            var textSelection = svg.append("text");
            var measure = Plottable._Util.Text.getTextMeasurer(textSelection);
            var results = Plottable._Util.Text.writeText("hello world", width, height, measure, "horizontal");
            assert.isFalse(results.textFits, "measurement mode: text doesn't fit");
            assert.equal(0, results.usedWidth, "measurement mode: no width used");
            assert.equal(0, results.usedHeight, "measurement mode: no height used");
            var writeOptions = { g: svg, xAlign: "center", yAlign: "center" };
            results = Plottable._Util.Text.writeText("hello world", width, height, measure, "horizontal", writeOptions);
            assert.isFalse(results.textFits, "write mode: text doesn't fit");
            assert.equal(0, results.usedWidth, "write mode: no width used");
            assert.equal(0, results.usedHeight, "write mode: no height used");
            textSelection.remove();
            assert.lengthOf(svg.selectAll("text")[0], 0, "no text was written");
            svg.remove();
        });
        it("behaves appropriately when there is plenty of width but too little height to fit text", function () {
            var svg = generateSVG();
            var width = 500;
            var height = 1;
            var textSelection = svg.append("text");
            var measure = Plottable._Util.Text.getTextMeasurer(textSelection);
            var results = Plottable._Util.Text.writeText("abc", width, height, measure, "horizontal");
            assert.isFalse(results.textFits, "measurement mode: text doesn't fit");
            assert.equal(0, results.usedWidth, "measurement mode: no width used");
            assert.equal(0, results.usedHeight, "measurement mode: no height used");
            var writeOptions = { g: svg, xAlign: "center", yAlign: "center" };
            results = Plottable._Util.Text.writeText("abc", width, height, measure, "horizontal", writeOptions);
            assert.isFalse(results.textFits, "write mode: text doesn't fit");
            assert.equal(0, results.usedWidth, "write mode: no width used");
            assert.equal(0, results.usedHeight, "write mode: no height used");
            textSelection.remove();
            assert.lengthOf(svg.selectAll("text")[0], 0, "no text was written");
            svg.remove();
        });
        it("behaves appropriately when text is in horizontal position", function () {
            var svg = generateSVG();
            var width = 100;
            var height = 50;
            var textSelection = svg.append("text");
            var measure = Plottable._Util.Text.getTextMeasurer(textSelection);
            var measureResults = Plottable._Util.Text.writeText("abc", width, height, measure, "horizontal");
            assert.isTrue(measureResults.textFits, "mesurement mode: text fits");
            assert.operator(measureResults.usedHeight, "<=", measureResults.usedWidth, "mesurement mode: used more width than height");
            var writeOptions = { g: svg, xAlign: "left", yAlign: "top" };
            var writeResults = Plottable._Util.Text.writeText("abc", width, height, measure, "horizontal", writeOptions);
            assert.isTrue(writeResults.textFits, "write mode: text fits");
            assert.equal(measureResults.usedWidth, writeResults.usedWidth, "write mode: used the same width as measurement");
            assert.equal(measureResults.usedHeight, writeResults.usedHeight, "write mode: used the same height as measurement");
            svg.remove();
        });
        it("behaves appropriately when text is in vertical position", function () {
            var svg = generateSVG();
            var width = 100;
            var height = 50;
            var textSelection = svg.append("text");
            var measure = Plottable._Util.Text.getTextMeasurer(textSelection);
            var measureResults = Plottable._Util.Text.writeText("abc", width, height, measure, "left");
            assert.isTrue(measureResults.textFits, "mesurement mode: text fits");
            assert.operator(measureResults.usedHeight, ">=", measureResults.usedWidth, "mesurement mode: used more height than width");
            var writeOptions = { g: svg, xAlign: "left", yAlign: "top" };
            var writeResults = Plottable._Util.Text.writeText("abc", width, height, measure, "left", writeOptions);
            assert.isTrue(writeResults.textFits, "write mode: text fits");
            assert.equal(measureResults.usedWidth, writeResults.usedWidth, "write mode: used the same width as measurement");
            assert.equal(measureResults.usedHeight, writeResults.usedHeight, "write mode: used the same height as measurement");
            svg.remove();
        });
    });
    describe("getTextMeasurer", function () {
        var svg;
        var measurer;
        var canonicalBB;
        var canonicalResult;
        before(function () {
            svg = generateSVG(200, 200);
            var t = svg.append("text");
            t.text("hi there");
            canonicalBB = Plottable._Util.DOM.getBBox(t);
            canonicalResult = { width: canonicalBB.width, height: canonicalBB.height };
            t.text("bla bla bla");
            measurer = Plottable._Util.Text.getTextMeasurer(t);
        });
        it("works on empty string", function () {
            var result = measurer("");
            assert.deepEqual(result, { width: 0, height: 0 }, "empty string has 0 width and height");
        });
        it("works on non-empty string and has no side effects", function () {
            var result2 = measurer("hi there");
            assert.deepEqual(result2, canonicalResult, "measurement is as expected");
        });
        after(function () {
            svg.remove();
        });
    });
    describe("writeLine", function () {
        var svg;
        var g;
        var text = "hello world ARE YOU THERE?";
        var hideResults = true;
        describe("writeLineHorizontally", function () {
            it("writes no text if there is insufficient space", function () {
                svg = generateSVG(20, 20);
                g = svg.append("g");
                var wh = Plottable._Util.Text.writeLineHorizontally(text, g, 20, 20);
                assert.equal(wh.width, 0, "no width used");
                assert.equal(wh.height, 0, "no height used");
                var textEl = g.select("text");
                assert.equal(g.text(), "", "no text written");
                svg.remove();
            });
            it("performs basic functionality and defaults to left, top", function () {
                svg = generateSVG(400, 400);
                g = svg.append("g");
                var wh = Plottable._Util.Text.writeLineHorizontally(text, g, 400, 400);
                var textEl = g.select("text");
                var bb = Plottable._Util.DOM.getBBox(textEl);
                var x = bb.x + Plottable._Util.DOM.translate(g.select("g"))[0];
                var y = bb.y + Plottable._Util.DOM.translate(g.select("g"))[1];
                if (hideResults) {
                    svg.remove();
                }
                ;
            });
            it("center, center alignment works", function () {
                svg = generateSVG(400, 400);
                g = svg.append("g");
                var wh = Plottable._Util.Text.writeLineHorizontally(text, g, 400, 400, "center", "center");
                svg.append("circle").attr({ cx: 200, cy: 200, r: 5 });
                var textEl = g.select("text");
                var bb = Plottable._Util.DOM.getBBox(textEl);
                var x = bb.x + Plottable._Util.DOM.translate(g.select("g"))[0] + bb.width / 2;
                var y = bb.y + Plottable._Util.DOM.translate(g.select("g"))[1] + bb.height / 2;
                if (hideResults) {
                    svg.remove();
                }
                ;
            });
            it("right, bottom alignment works", function () {
                svg = generateSVG(400, 400);
                g = svg.append("g");
                var wh = Plottable._Util.Text.writeLineHorizontally(text, g, 400, 400, "right", "bottom");
                var textEl = g.select("text");
                var bb = Plottable._Util.DOM.getBBox(textEl);
                var x = bb.x + Plottable._Util.DOM.translate(g.select("g"))[0] + bb.width;
                var y = bb.y + Plottable._Util.DOM.translate(g.select("g"))[1] + bb.height;
                if (hideResults) {
                    svg.remove();
                }
                ;
            });
            it("throws an error if there's too little space", function () {
                svg = generateSVG(20, 20);
                g = svg.append("g");
                if (hideResults) {
                    svg.remove();
                }
                ;
            });
        });
        describe("writeLineVertically", function () {
            it("performs basic functionality and defaults to right, left, top", function () {
                svg = generateSVG(60, 400);
                g = svg.append("g");
                var wh = Plottable._Util.Text.writeLineVertically(text, g, 60, 400);
                var bb = Plottable._Util.DOM.getBBox(g.select("g"));
                if (hideResults) {
                    svg.remove();
                }
                ;
            });
            it("right, center, center", function () {
                svg = generateSVG(60, 400);
                g = svg.append("g");
                var wh = Plottable._Util.Text.writeLineVertically("x", g, 60, 400, "center", "center", "right");
                var bb = Plottable._Util.DOM.getBBox(g.select("g"));
                if (hideResults) {
                    svg.remove();
                }
                ;
            });
            it("right, right, bottom", function () {
                svg = generateSVG(60, 400);
                g = svg.append("g");
                var wh = Plottable._Util.Text.writeLineVertically(text, g, 60, 400, "right", "bottom", "right");
                var bb = Plottable._Util.DOM.getBBox(g.select("g"));
                if (hideResults) {
                    svg.remove();
                }
                ;
            });
            it("left, left, top", function () {
                svg = generateSVG(60, 400);
                g = svg.append("g");
                var wh = Plottable._Util.Text.writeLineVertically(text, g, 60, 400, "left", "top", "left");
                var bb = Plottable._Util.DOM.getBBox(g.select("g"));
                if (hideResults) {
                    svg.remove();
                }
                ;
            });
            it("left, center, center", function () {
                svg = generateSVG(60, 400);
                g = svg.append("g");
                var wh = Plottable._Util.Text.writeLineVertically(text, g, 60, 400, "center", "center", "left");
                if (hideResults) {
                    svg.remove();
                }
                ;
            });
            it("left, right, bottom", function () {
                svg = generateSVG(60, 400);
                g = svg.append("g");
                var wh = Plottable._Util.Text.writeLineVertically(text, g, 60, 400, "right", "bottom", "left");
                if (hideResults) {
                    svg.remove();
                }
                ;
            });
        });
    });
});

///<reference path="../testReference.ts" />
var assert = chai.assert;
describe("_Util.Methods", function () {
    it("inRange works correct", function () {
        assert.isTrue(Plottable._Util.Methods.inRange(0, -1, 1), "basic functionality works");
        assert.isTrue(Plottable._Util.Methods.inRange(0, 0, 1), "it is a closed interval");
        assert.isTrue(!Plottable._Util.Methods.inRange(0, 1, 2), "returns false when false");
    });
    it("sortedIndex works properly", function () {
        var a = [1, 2, 3, 4, 5];
        var si = Plottable._Util.OpenSource.sortedIndex;
        assert.equal(si(0, a), 0, "return 0 when val is <= arr[0]");
        assert.equal(si(6, a), a.length, "returns a.length when val >= arr[arr.length-1]");
        assert.equal(si(1.5, a), 1, "returns 1 when val is between the first and second elements");
    });
    it("accessorize works properly", function () {
        var datum = { "foo": 2, "bar": 3, "key": 4 };
        var f = function (d, i, m) { return d + i; };
        var a1 = Plottable._Util.Methods.accessorize(f);
        assert.equal(f, a1, "function passes through accessorize unchanged");
        var a2 = Plottable._Util.Methods.accessorize("key");
        assert.equal(a2(datum, 0, null), 4, "key accessor works appropriately");
        var a3 = Plottable._Util.Methods.accessorize("#aaaa");
        assert.equal(a3(datum, 0, null), "#aaaa", "strings beginning with # are returned as final value");
        var a4 = Plottable._Util.Methods.accessorize(33);
        assert.equal(a4(datum, 0, null), 33, "numbers are return as final value");
        var a5 = Plottable._Util.Methods.accessorize(datum);
        assert.equal(a5(datum, 0, null), datum, "objects are return as final value");
    });
    it("uniq works as expected", function () {
        var strings = ["foo", "bar", "foo", "foo", "baz", "bam"];
        assert.deepEqual(Plottable._Util.Methods.uniq(strings), ["foo", "bar", "baz", "bam"]);
    });
    describe("min/max", function () {
        var max = Plottable._Util.Methods.max;
        var min = Plottable._Util.Methods.min;
        var today = new Date();
        it("max/min work as expected", function () {
            var alist = [1, 2, 3, 4, 5];
            var dbl = function (x) { return x * 2; };
            var dblIndexOffset = function (x, i) { return x * 2 - i; };
            var numToDate = function (x) {
                var t = new Date(today.getTime());
                t.setDate(today.getDate() + x);
                return t;
            };
            assert.deepEqual(max(alist, 99), 5, "max ignores default on non-empty array");
            assert.deepEqual(max(alist, dbl, 0), 10, "max applies function appropriately");
            assert.deepEqual(max(alist, dblIndexOffset, 5), 6, "max applies function with index");
            assert.deepEqual(max(alist, numToDate, today), numToDate(5), "max applies non-numeric function appropriately");
            assert.deepEqual(max([], 10), 10, "works as intended with default value");
            assert.deepEqual(max([], dbl, 5), 5, "default value works with function");
            assert.deepEqual(max([], numToDate, today), today, "default non-numeric value works with non-numeric function");
            assert.deepEqual(min(alist, 0), 1, "min works for basic list");
            assert.deepEqual(min(alist, dbl, 0), 2, "min works with function arg");
            assert.deepEqual(min(alist, dblIndexOffset, 0), 2, "min works with function index arg");
            assert.deepEqual(min(alist, numToDate, today), numToDate(1), "min works with non-numeric function arg");
            assert.deepEqual(min([], dbl, 5), 5, "min accepts custom default and function");
            assert.deepEqual(min([], numToDate, today), today, "min accepts non-numeric default and function");
        });
        it("max/min works as expected on non-numeric values (strings)", function () {
            var strings = ["a", "bb", "ccc", "ddd"];
            assert.deepEqual(max(strings, function (s) { return s.length; }, 0), 3, "works on arrays of non-numbers with a function");
            assert.deepEqual(max([], function (s) { return s.length; }, 5), 5, "defaults work even with non-number function type");
        });
        it("max/min works as expected on non-numeric values (dates)", function () {
            var tomorrow = new Date(today.getTime());
            tomorrow.setDate(today.getDate() + 1);
            var dayAfterTomorrow = new Date(today.getTime());
            dayAfterTomorrow.setDate(today.getDate() + 2);
            var dates = [today, tomorrow, dayAfterTomorrow, null];
            assert.deepEqual(min(dates, dayAfterTomorrow), today, "works on arrays of non-numeric values but comparable");
            assert.deepEqual(max(dates, today), dayAfterTomorrow, "works on arrays of non-number values but comparable");
            assert.deepEqual(max([null], today), undefined, "returns undefined from array of null values");
            assert.deepEqual(max([], today), today, "correct default non-numeric value returned");
        });
    });
    it("objEq works as expected", function () {
        assert.isTrue(Plottable._Util.Methods.objEq({}, {}));
        assert.isTrue(Plottable._Util.Methods.objEq({ a: 5 }, { a: 5 }));
        assert.isFalse(Plottable._Util.Methods.objEq({ a: 5, b: 6 }, { a: 5 }));
        assert.isFalse(Plottable._Util.Methods.objEq({ a: 5 }, { a: 5, b: 6 }));
        assert.isTrue(Plottable._Util.Methods.objEq({ a: "hello" }, { a: "hello" }));
        assert.isFalse(Plottable._Util.Methods.objEq({ constructor: {}.constructor }, {}), "using \"constructor\" isn't hidden");
    });
    it("populateMap works as expected", function () {
        var keys = ["a", "b", "c"];
        var map = Plottable._Util.Methods.populateMap(keys, function (key) { return key + "Value"; });
        assert.strictEqual(map.get("a"), "aValue", "key properly goes through map function");
        assert.strictEqual(map.get("b"), "bValue", "key properly goes through map function");
        assert.strictEqual(map.get("c"), "cValue", "key properly goes through map function");
        var indexMap = Plottable._Util.Methods.populateMap(keys, function (key, i) { return key + i + "Value"; });
        assert.strictEqual(indexMap.get("a"), "a0Value", "key and index properly goes through map function");
        assert.strictEqual(indexMap.get("b"), "b1Value", "key and index properly goes through map function");
        assert.strictEqual(indexMap.get("c"), "c2Value", "key and index properly goes through map function");
        var emptyKeys = [];
        var emptyMap = Plottable._Util.Methods.populateMap(emptyKeys, function (key) { return key + "Value"; });
        assert.isTrue(emptyMap.empty(), "no entries in map if no keys in input array");
    });
    it("copyMap works as expected", function () {
        var oldMap = {};
        oldMap["a"] = 1;
        oldMap["b"] = 2;
        oldMap["c"] = 3;
        oldMap["undefined"] = undefined;
        oldMap["null"] = null;
        oldMap["fun"] = function (d) { return d; };
        oldMap["NaN"] = 0 / 0;
        oldMap["inf"] = 1 / 0;
        var map = Plottable._Util.Methods.copyMap(oldMap);
        assert.deepEqual(map, oldMap, "All values were copied.");
        map = Plottable._Util.Methods.copyMap({});
        assert.deepEqual(map, {}, "No values were added.");
    });
    it("range works as expected", function () {
        var start = 0;
        var end = 6;
        var range = Plottable._Util.Methods.range(start, end);
        assert.deepEqual(range, [0, 1, 2, 3, 4, 5], "all entries has been generated");
        range = Plottable._Util.Methods.range(start, end, 2);
        assert.deepEqual(range, [0, 2, 4], "all entries has been generated");
        range = Plottable._Util.Methods.range(start, end, 11);
        assert.deepEqual(range, [0], "all entries has been generated");
        assert.throws(function () { return Plottable._Util.Methods.range(start, end, 0); }, "step cannot be 0");
        range = Plottable._Util.Methods.range(start, end, -1);
        assert.lengthOf(range, 0, "no entries because of invalid step");
        range = Plottable._Util.Methods.range(end, start, -1);
        assert.deepEqual(range, [6, 5, 4, 3, 2, 1], "all entries has been generated");
        range = Plottable._Util.Methods.range(-2, 2);
        assert.deepEqual(range, [-2, -1, 0, 1], "all entries has been generated range crossing 0");
        range = Plottable._Util.Methods.range(0.2, 4);
        assert.deepEqual(range, [0.2, 1.2, 2.2, 3.2], "all entries has been generated with float start");
        range = Plottable._Util.Methods.range(0.6, 2.2, 0.5);
        assert.deepEqual(range, [0.6, 1.1, 1.6, 2.1], "all entries has been generated with float step");
    });
});

///<reference path="../testReference.ts" />
var assert = chai.assert;
function makeFakeEvent(x, y) {
    return {
        dx: 0,
        dy: 0,
        clientX: x,
        clientY: y,
        translate: [x, y],
        scale: 1,
        sourceEvent: null,
        x: x,
        y: y,
        keyCode: 0,
        altKey: false
    };
}
function fakeDragSequence(anyedInteraction, startX, startY, endX, endY) {
    anyedInteraction._dragstart();
    d3.event = makeFakeEvent(startX, startY);
    anyedInteraction._drag();
    d3.event = makeFakeEvent(endX, endY);
    anyedInteraction._drag();
    anyedInteraction._dragend();
    d3.event = null;
}
describe("Interactions", function () {
    describe("PanZoomInteraction", function () {
        it("Pans properly", function () {
            // The only difference between pan and zoom is internal to d3
            // Simulating zoom events is painful, so panning will suffice here
            var xScale = new Plottable.Scale.Linear().domain([0, 11]);
            var yScale = new Plottable.Scale.Linear().domain([11, 0]);
            var svg = generateSVG();
            var dataset = makeLinearSeries(11);
            var plot = new Plottable.Plot.Scatter(xScale, yScale).addDataset(dataset);
            plot.renderTo(svg);
            var xDomainBefore = xScale.domain();
            var yDomainBefore = yScale.domain();
            var interaction = new Plottable.Interaction.PanZoom(xScale, yScale);
            plot.registerInteraction(interaction);
            var hb = plot._element.select(".hit-box").node();
            var dragDistancePixelX = 10;
            var dragDistancePixelY = 20;
            $(hb).simulate("drag", {
                dx: dragDistancePixelX,
                dy: dragDistancePixelY
            });
            var xDomainAfter = xScale.domain();
            var yDomainAfter = yScale.domain();
            assert.notDeepEqual(xDomainAfter, xDomainBefore, "x domain was changed by panning");
            assert.notDeepEqual(yDomainAfter, yDomainBefore, "y domain was changed by panning");
            function getSlope(scale) {
                var range = scale.range();
                var domain = scale.domain();
                return (domain[1] - domain[0]) / (range[1] - range[0]);
            }
            ;
            var expectedXDragChange = -dragDistancePixelX * getSlope(xScale);
            var expectedYDragChange = -dragDistancePixelY * getSlope(yScale);
            assert.closeTo(xDomainAfter[0] - xDomainBefore[0], expectedXDragChange, 1, "x domain changed by the correct amount");
            assert.closeTo(yDomainAfter[0] - yDomainBefore[0], expectedYDragChange, 1, "y domain changed by the correct amount");
            svg.remove();
        });
    });
    describe("XYDragBoxInteraction", function () {
        var svgWidth = 400;
        var svgHeight = 400;
        var svg;
        var dataset;
        var xScale;
        var yScale;
        var plot;
        var interaction;
        var dragstartX = 20;
        var dragstartY = svgHeight - 100;
        var dragendX = 100;
        var dragendY = svgHeight - 20;
        before(function () {
            svg = generateSVG(svgWidth, svgHeight);
            dataset = new Plottable.Dataset(makeLinearSeries(10));
            xScale = new Plottable.Scale.Linear();
            yScale = new Plottable.Scale.Linear();
            plot = new Plottable.Plot.Scatter(xScale, yScale);
            plot.addDataset(dataset);
            plot.renderTo(svg);
            interaction = new Plottable.Interaction.XYDragBox();
            plot.registerInteraction(interaction);
        });
        afterEach(function () {
            interaction.dragstart(null);
            interaction.drag(null);
            interaction.dragend(null);
            interaction.clearBox();
        });
        it("All callbacks are notified with appropriate data on drag", function () {
            var timesCalled = 0;
            interaction.dragstart(function (a) {
                timesCalled++;
                var expectedStartLocation = { x: dragstartX, y: dragstartY };
                assert.deepEqual(a, expectedStartLocation, "areaCallback called with null arg on dragstart");
            });
            interaction.dragend(function (a, b) {
                timesCalled++;
                var expectedStart = {
                    x: dragstartX,
                    y: dragstartY
                };
                var expectedEnd = {
                    x: dragendX,
                    y: dragendY
                };
                assert.deepEqual(a, expectedStart, "areaCallback was passed the correct starting point");
                assert.deepEqual(b, expectedEnd, "areaCallback was passed the correct ending point");
            });
            // fake a drag event
            fakeDragSequence(interaction, dragstartX, dragstartY, dragendX, dragendY);
            assert.equal(timesCalled, 2, "drag callbacks are called twice");
        });
        it("Highlights and un-highlights areas appropriately", function () {
            fakeDragSequence(interaction, dragstartX, dragstartY, dragendX, dragendY);
            var dragBoxClass = "." + Plottable.Interaction.XYDragBox.CLASS_DRAG_BOX;
            var dragBox = plot._backgroundContainer.select(dragBoxClass);
            assert.isNotNull(dragBox, "the dragbox was created");
            var actualStartPosition = { x: parseFloat(dragBox.attr("x")), y: parseFloat(dragBox.attr("y")) };
            var expectedStartPosition = { x: Math.min(dragstartX, dragendX), y: Math.min(dragstartY, dragendY) };
            assert.deepEqual(actualStartPosition, expectedStartPosition, "highlighted box is positioned correctly");
            assert.equal(parseFloat(dragBox.attr("width")), Math.abs(dragstartX - dragendX), "highlighted box has correct width");
            assert.equal(parseFloat(dragBox.attr("height")), Math.abs(dragstartY - dragendY), "highlighted box has correct height");
            interaction.clearBox();
            var boxGone = dragBox.attr("width") === "0" && dragBox.attr("height") === "0";
            assert.isTrue(boxGone, "highlighted box disappears when clearBox is called");
        });
        after(function () {
            svg.remove();
        });
    });
    describe("YDragBoxInteraction", function () {
        var svgWidth = 400;
        var svgHeight = 400;
        var svg;
        var dataset;
        var xScale;
        var yScale;
        var plot;
        var interaction;
        var dragstartX = 20;
        var dragstartY = svgHeight - 100;
        var dragendX = 100;
        var dragendY = svgHeight - 20;
        before(function () {
            svg = generateSVG(svgWidth, svgHeight);
            dataset = new Plottable.Dataset(makeLinearSeries(10));
            xScale = new Plottable.Scale.Linear();
            yScale = new Plottable.Scale.Linear();
            plot = new Plottable.Plot.Scatter(xScale, yScale);
            plot.addDataset(dataset);
            plot.renderTo(svg);
            interaction = new Plottable.Interaction.YDragBox();
            plot.registerInteraction(interaction);
        });
        afterEach(function () {
            interaction.dragstart(null);
            interaction.drag(null);
            interaction.dragend(null);
            interaction.clearBox();
        });
        it("All callbacks are notified with appropriate data when a drag finishes", function () {
            var timesCalled = 0;
            interaction.dragstart(function (a) {
                timesCalled++;
                var expectedY = dragstartY;
                assert.deepEqual(a.y, expectedY, "areaCallback called with null arg on dragstart");
            });
            interaction.dragend(function (a, b) {
                timesCalled++;
                var expectedStartY = dragstartY;
                var expectedEndY = dragendY;
                assert.deepEqual(a.y, expectedStartY);
                assert.deepEqual(b.y, expectedEndY);
            });
            // fake a drag event
            fakeDragSequence(interaction, dragstartX, dragstartY, dragendX, dragendY);
            assert.equal(timesCalled, 2, "drag callbacks area called twice");
        });
        it("Highlights and un-highlights areas appropriately", function () {
            fakeDragSequence(interaction, dragstartX, dragstartY, dragendX, dragendY);
            var dragBoxClass = "." + Plottable.Interaction.XYDragBox.CLASS_DRAG_BOX;
            var dragBox = plot._backgroundContainer.select(dragBoxClass);
            assert.isNotNull(dragBox, "the dragbox was created");
            var actualStartPosition = { x: parseFloat(dragBox.attr("x")), y: parseFloat(dragBox.attr("y")) };
            var expectedStartPosition = { x: 0, y: Math.min(dragstartY, dragendY) };
            assert.deepEqual(actualStartPosition, expectedStartPosition, "highlighted box is positioned correctly");
            assert.equal(parseFloat(dragBox.attr("width")), svgWidth, "highlighted box has correct width");
            assert.equal(parseFloat(dragBox.attr("height")), Math.abs(dragstartY - dragendY), "highlighted box has correct height");
            interaction.clearBox();
            var boxGone = dragBox.attr("width") === "0" && dragBox.attr("height") === "0";
            assert.isTrue(boxGone, "highlighted box disappears when clearBox is called");
        });
        after(function () {
            svg.remove();
        });
    });
    describe("KeyInteraction", function () {
        it("Triggers the callback only when the Component is moused over and appropriate key is pressed", function () {
            var svg = generateSVG(400, 400);
            // svg.attr("id", "key-interaction-test");
            var component = new Plottable.Component.AbstractComponent();
            component.renderTo(svg);
            var code = 65; // "a" key
            var ki = new Plottable.Interaction.Key(code);
            var callbackCalled = false;
            var callback = function () {
                callbackCalled = true;
            };
            ki.callback(callback);
            component.registerInteraction(ki);
            var $hitbox = $(component.hitBox.node());
            $hitbox.simulate("keydown", { keyCode: code });
            assert.isFalse(callbackCalled, "callback is not called if component does not have mouse focus (before mouseover)");
            $hitbox.simulate("mouseover");
            $hitbox.simulate("keydown", { keyCode: code });
            assert.isTrue(callbackCalled, "callback gets called if the appropriate key is pressed while the component has mouse focus");
            callbackCalled = false;
            $hitbox.simulate("keydown", { keyCode: (code + 1) });
            assert.isFalse(callbackCalled, "callback is not called if the wrong key is pressed");
            $hitbox.simulate("mouseout");
            $hitbox.simulate("keydown", { keyCode: code });
            assert.isFalse(callbackCalled, "callback is not called if component does not have mouse focus (after mouseout)");
            svg.remove();
        });
    });
    describe("BarHover", function () {
        var dataset;
        var ordinalScale;
        var linearScale;
        before(function () {
            dataset = [
                { name: "A", value: 3 },
                { name: "B", value: 5 }
            ];
            ordinalScale = new Plottable.Scale.Ordinal();
            linearScale = new Plottable.Scale.Linear();
        });
        it("hoverMode()", function () {
            var barPlot = new Plottable.Plot.VerticalBar(ordinalScale, linearScale).addDataset(dataset);
            var bhi = new Plottable.Interaction.BarHover();
            bhi.hoverMode("line");
            bhi.hoverMode("POINT");
            assert.throws(function () { return bhi.hoverMode("derp"); }, "not a valid");
        });
        it("correctly triggers callbacks (vertical)", function () {
            var svg = generateSVG(400, 400);
            var barPlot = new Plottable.Plot.VerticalBar(ordinalScale, linearScale).addDataset(dataset);
            barPlot.project("x", "name", ordinalScale).project("y", "value", linearScale);
            var bhi = new Plottable.Interaction.BarHover();
            var barDatum = null;
            bhi.onHover(function (datum, bar) {
                barDatum = datum;
            });
            var unhoverCalled = false;
            bhi.onUnhover(function (datum, bar) {
                barDatum = datum;
                unhoverCalled = true;
            });
            barPlot.renderTo(svg);
            barPlot.registerInteraction(bhi);
            var hitbox = barPlot._element.select(".hit-box");
            triggerFakeMouseEvent("mousemove", hitbox, 100, 200);
            assert.deepEqual(barDatum, dataset[0], "the first bar was selected (point mode)");
            barDatum = null;
            triggerFakeMouseEvent("mousemove", hitbox, 100, 201);
            assert.isNull(barDatum, "hover callback isn't called if the hovered bar didn't change");
            barDatum = null;
            triggerFakeMouseEvent("mousemove", hitbox, 10, 10);
            assert.isTrue(unhoverCalled, "unhover callback is triggered on mousing away from a bar");
            assert.deepEqual(barDatum, dataset[0], "the unhover callback was passed the last-hovered bar");
            unhoverCalled = false;
            triggerFakeMouseEvent("mousemove", hitbox, 11, 11);
            assert.isFalse(unhoverCalled, "unhover callback isn't triggered multiple times in succession");
            triggerFakeMouseEvent("mousemove", hitbox, 100, 200);
            triggerFakeMouseEvent("mouseout", hitbox, 100, 9999);
            assert.isTrue(unhoverCalled, "unhover callback is triggered on mousing out of the chart");
            triggerFakeMouseEvent("mousemove", hitbox, 100, 200);
            unhoverCalled = false;
            triggerFakeMouseEvent("mousemove", hitbox, 250, 200);
            assert.isTrue(unhoverCalled, "unhover callback is triggered on mousing from one bar to another");
            bhi.hoverMode("line");
            barDatum = null;
            triggerFakeMouseEvent("mousemove", hitbox, 100, 1);
            assert.deepEqual(barDatum, dataset[0], "the first bar was selected (line mode)");
            svg.remove();
        });
        it("correctly triggers callbacks (hoizontal)", function () {
            var svg = generateSVG(400, 400);
            var barPlot = new Plottable.Plot.HorizontalBar(linearScale, ordinalScale).addDataset(dataset);
            barPlot.project("y", "name", ordinalScale).project("x", "value", linearScale);
            var bhi = new Plottable.Interaction.BarHover();
            var barDatum = null;
            bhi.onHover(function (datum, bar) {
                barDatum = datum;
            });
            var unhoverCalled = false;
            bhi.onUnhover(function () {
                unhoverCalled = true;
            });
            barPlot.renderTo(svg);
            barPlot.registerInteraction(bhi);
            var hitbox = barPlot._element.select(".hit-box");
            triggerFakeMouseEvent("mousemove", hitbox, 200, 250);
            assert.deepEqual(barDatum, dataset[0], "the first bar was selected (point mode)");
            barDatum = null;
            triggerFakeMouseEvent("mousemove", hitbox, 201, 250);
            assert.isNull(barDatum, "hover callback isn't called if the hovered bar didn't change");
            triggerFakeMouseEvent("mousemove", hitbox, 10, 10);
            assert.isTrue(unhoverCalled, "unhover callback is triggered on mousing away from a bar");
            unhoverCalled = false;
            triggerFakeMouseEvent("mousemove", hitbox, 11, 11);
            assert.isFalse(unhoverCalled, "unhover callback isn't triggered multiple times in succession");
            triggerFakeMouseEvent("mousemove", hitbox, 200, 250);
            triggerFakeMouseEvent("mouseout", hitbox, -999, 250);
            assert.isTrue(unhoverCalled, "unhover callback is triggered on mousing out of the chart");
            triggerFakeMouseEvent("mousemove", hitbox, 200, 250);
            unhoverCalled = false;
            triggerFakeMouseEvent("mousemove", hitbox, 200, 100);
            assert.isTrue(unhoverCalled, "unhover callback is triggered on mousing from one bar to another");
            bhi.hoverMode("line");
            triggerFakeMouseEvent("mousemove", hitbox, 399, 250);
            assert.deepEqual(barDatum, dataset[0], "the first bar was selected (line mode)");
            svg.remove();
        });
    });
});

///<reference path="../testReference.ts" />
var __extends = this.__extends || function (d, b) {
    for (var p in b) if (b.hasOwnProperty(p)) d[p] = b[p];
    function __() { this.constructor = d; }
    __.prototype = b.prototype;
    d.prototype = new __();
};
var assert = chai.assert;
var TestHoverable = (function (_super) {
    __extends(TestHoverable, _super);
    function TestHoverable() {
        _super.apply(this, arguments);
    }
    TestHoverable.prototype._hoverOverComponent = function (p) {
        // cast-override
    };
    TestHoverable.prototype._hoverOutComponent = function (p) {
        // cast-override
    };
    TestHoverable.prototype._doHover = function (p) {
        var data = [];
        if (p.x < 250) {
            data.push("left");
        }
        if (p.x > 150) {
            data.push("right");
        }
        return {
            data: data,
            selection: this._element
        };
    };
    return TestHoverable;
})(Plottable.Component.AbstractComponent);
describe("Interactions", function () {
    describe("Hover", function () {
        var svg;
        var testTarget;
        var hitbox;
        var hoverInteraction;
        var overData;
        var overCallbackCalled = false;
        var outData;
        var outCallbackCalled = false;
        beforeEach(function () {
            svg = generateSVG();
            testTarget = new TestHoverable();
            testTarget.classed("test-hoverable", true);
            testTarget.renderTo(svg);
            hoverInteraction = new Plottable.Interaction.Hover();
            overCallbackCalled = false;
            hoverInteraction.onHoverOver(function (hd) {
                overCallbackCalled = true;
                overData = hd;
            });
            outCallbackCalled = false;
            hoverInteraction.onHoverOut(function (hd) {
                outCallbackCalled = true;
                outData = hd;
            });
            testTarget.registerInteraction(hoverInteraction);
            hitbox = testTarget._element.select(".hit-box");
        });
        it("correctly triggers onHoverOver() callbacks", function () {
            overCallbackCalled = false;
            triggerFakeMouseEvent("mouseover", hitbox, 100, 200);
            assert.isTrue(overCallbackCalled, "onHoverOver was called on mousing over a target area");
            assert.deepEqual(overData.data, ["left"], "onHoverOver was called with the correct data (mouse onto left)");
            overCallbackCalled = false;
            triggerFakeMouseEvent("mousemove", hitbox, 100, 200);
            assert.isFalse(overCallbackCalled, "onHoverOver isn't called if the hover data didn't change");
            overCallbackCalled = false;
            triggerFakeMouseEvent("mousemove", hitbox, 200, 200);
            assert.isTrue(overCallbackCalled, "onHoverOver was called when mousing into a new region");
            assert.deepEqual(overData.data, ["right"], "onHoverOver was called with the new data only (left --> center)");
            triggerFakeMouseEvent("mouseout", hitbox, 400, 200);
            overCallbackCalled = false;
            triggerFakeMouseEvent("mouseover", hitbox, 200, 200);
            assert.deepEqual(overData.data, ["left", "right"], "onHoverOver is called with the correct data");
            svg.remove();
        });
        it("correctly triggers onHoverOut() callbacks", function () {
            triggerFakeMouseEvent("mouseover", hitbox, 100, 200);
            outCallbackCalled = false;
            triggerFakeMouseEvent("mousemove", hitbox, 200, 200);
            assert.isFalse(outCallbackCalled, "onHoverOut isn't called when mousing into a new region without leaving the old one");
            outCallbackCalled = false;
            triggerFakeMouseEvent("mousemove", hitbox, 300, 200);
            assert.isTrue(outCallbackCalled, "onHoverOut was called when the hover data changes");
            assert.deepEqual(outData.data, ["left"], "onHoverOut was called with the correct data (center --> right)");
            outCallbackCalled = false;
            triggerFakeMouseEvent("mouseout", hitbox, 400, 200);
            assert.isTrue(outCallbackCalled, "onHoverOut is called on mousing out of the Component");
            assert.deepEqual(outData.data, ["right"], "onHoverOut was called with the correct data");
            outCallbackCalled = false;
            triggerFakeMouseEvent("mouseover", hitbox, 200, 200);
            triggerFakeMouseEvent("mouseout", hitbox, 200, 400);
            assert.deepEqual(outData.data, ["left", "right"], "onHoverOut is called with the correct data");
            svg.remove();
        });
        it("getCurrentHoverData()", function () {
            triggerFakeMouseEvent("mouseover", hitbox, 100, 200);
            var currentlyHovered = hoverInteraction.getCurrentHoverData();
            assert.deepEqual(currentlyHovered.data, ["left"], "retrieves data corresponding to the current position");
            triggerFakeMouseEvent("mousemove", hitbox, 200, 200);
            currentlyHovered = hoverInteraction.getCurrentHoverData();
            assert.deepEqual(currentlyHovered.data, ["left", "right"], "retrieves data corresponding to the current position");
            triggerFakeMouseEvent("mouseout", hitbox, 400, 200);
            currentlyHovered = hoverInteraction.getCurrentHoverData();
            assert.isNull(currentlyHovered.data, "returns null if not currently hovering");
            svg.remove();
        });
    });
});

///<reference path="../testReference.ts" />
var assert = chai.assert;
describe("Dispatchers", function () {
    it("correctly registers for and deregisters from events", function () {
        var target = generateSVG();
        var dispatcher = new Plottable.Dispatcher.AbstractDispatcher(target);
        var callbackWasCalled = false;
        dispatcher._event2Callback["click"] = function () {
            callbackWasCalled = true;
        };
        triggerFakeUIEvent("click", target);
        assert.isFalse(callbackWasCalled, "The callback is not called before the dispatcher connect()s");
        dispatcher.connect();
        triggerFakeUIEvent("click", target);
        assert.isTrue(callbackWasCalled, "The dispatcher called its callback");
        callbackWasCalled = false;
        dispatcher.disconnect();
        triggerFakeUIEvent("click", target);
        assert.isFalse(callbackWasCalled, "The callback is not called after the dispatcher disconnect()s");
        target.remove();
    });
    it("target can be changed", function () {
        var target1 = generateSVG();
        var target2 = generateSVG();
        var dispatcher = new Plottable.Dispatcher.AbstractDispatcher(target1);
        var callbackWasCalled = false;
        dispatcher._event2Callback["click"] = function () { return callbackWasCalled = true; };
        dispatcher.connect();
        triggerFakeUIEvent("click", target1);
        assert.isTrue(callbackWasCalled, "The dispatcher received the event on the target");
        dispatcher.target(target2);
        callbackWasCalled = false;
        triggerFakeUIEvent("click", target1);
        assert.isFalse(callbackWasCalled, "The dispatcher did not receive the event on the old target");
        triggerFakeUIEvent("click", target2);
        assert.isTrue(callbackWasCalled, "The dispatcher received the event on the new target");
        target1.remove();
        target2.remove();
    });
    it("multiple dispatchers can be attached to the same target", function () {
        var target = generateSVG();
        var dispatcher1 = new Plottable.Dispatcher.AbstractDispatcher(target);
        var called1 = false;
        dispatcher1._event2Callback["click"] = function () { return called1 = true; };
        dispatcher1.connect();
        var dispatcher2 = new Plottable.Dispatcher.AbstractDispatcher(target);
        var called2 = false;
        dispatcher2._event2Callback["click"] = function () { return called2 = true; };
        dispatcher2.connect();
        triggerFakeUIEvent("click", target);
        assert.isTrue(called1, "The first dispatcher called its callback");
        assert.isTrue(called2, "The second dispatcher also called its callback");
        target.remove();
    });
    it("can't double-connect", function () {
        var target = generateSVG();
        var dispatcher = new Plottable.Dispatcher.AbstractDispatcher(target);
        dispatcher.connect();
        assert.throws(function () { return dispatcher.connect(); }, "connect");
        target.remove();
    });
    describe("Mouse Dispatcher", function () {
        it("passes event position to mouseover, mousemove, and mouseout callbacks", function () {
            var target = generateSVG();
            var targetX = 17;
            var targetY = 76;
            var expectedPoint = {
                x: targetX,
                y: targetY
            };
            function assertPointsClose(actual, expected, epsilon, message) {
                assert.closeTo(actual.x, expected.x, epsilon, message + " (x)");
                assert.closeTo(actual.y, expected.y, epsilon, message + " (y)");
            }
            ;
            var md = new Plottable.Dispatcher.Mouse(target);
            var mouseoverCalled = false;
            md.mouseover(function (p) {
                mouseoverCalled = true;
                assertPointsClose(p, expectedPoint, 0.5, "the mouse position was passed to the callback");
            });
            var mousemoveCalled = false;
            md.mousemove(function (p) {
                mousemoveCalled = true;
                assertPointsClose(p, expectedPoint, 0.5, "the mouse position was passed to the callback");
            });
            var mouseoutCalled = false;
            md.mouseout(function (p) {
                mouseoutCalled = true;
                assertPointsClose(p, expectedPoint, 0.5, "the mouse position was passed to the callback");
            });
            md.connect();
            triggerFakeMouseEvent("mouseover", target, targetX, targetY);
            assert.isTrue(mouseoverCalled, "mouseover callback was called");
            triggerFakeMouseEvent("mousemove", target, targetX, targetY);
            assert.isTrue(mousemoveCalled, "mousemove callback was called");
            triggerFakeMouseEvent("mouseout", target, targetX, targetY);
            assert.isTrue(mouseoutCalled, "mouseout callback was called");
            target.remove();
        });
    });
});<|MERGE_RESOLUTION|>--- conflicted
+++ resolved
@@ -2245,13 +2245,8 @@
                 assert.equal(numAttr(bar1, "width"), 150, "bar1 width is correct");
                 assert.equal(bar0.attr("height"), "100", "bar0 height is correct");
                 assert.equal(bar1.attr("height"), "150", "bar1 height is correct");
-<<<<<<< HEAD
                 assert.equal(bar0.attr("x"), "75", "bar0 x is correct");
                 assert.equal(bar1.attr("x"), "375", "bar1 x is correct");
-=======
-                assert.equal(bar0.attr("x"), "145", "bar0 x is correct");
-                assert.equal(bar1.attr("x"), "445", "bar1 x is correct");
->>>>>>> eb907dde
                 assert.equal(bar0.attr("y"), "100", "bar0 y is correct");
                 assert.equal(bar1.attr("y"), "200", "bar1 y is correct");
                 var baseline = renderArea.select(".baseline");
@@ -2503,13 +2498,8 @@
                 assert.equal(numAttr(bar1, "height"), 100, "bar1 height is correct");
                 assert.equal(bar0.attr("width"), "100", "bar0 width is correct");
                 assert.equal(bar1.attr("width"), "150", "bar1 width is correct");
-<<<<<<< HEAD
                 assert.equal(bar0.attr("y"), "250", "bar0 y is correct");
                 assert.equal(bar1.attr("y"), "50", "bar1 y is correct");
-=======
-                assert.equal(bar0.attr("y"), "295", "bar0 y is correct");
-                assert.equal(bar1.attr("y"), "95", "bar1 y is correct");
->>>>>>> eb907dde
                 assert.equal(bar0.attr("x"), "300", "bar0 x is correct");
                 assert.equal(bar1.attr("x"), "150", "bar1 x is correct");
                 var baseline = renderArea.select(".baseline");
