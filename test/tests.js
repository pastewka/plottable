--- conflicted
+++ resolved
@@ -89,14 +89,11 @@
     };
     return MultiTestVerifier;
 })();
-
-<<<<<<< HEAD
 function triggerFakeUIEvent(type, target) {
     var e = document.createEvent("UIEvents");
     e.initUIEvent(type, true, true, window, 1);
     target.node().dispatchEvent(e);
 }
-
 function triggerFakeMouseEvent(type, target, relativeX, relativeY) {
     var clientRect = target.node().getBoundingClientRect();
     var xPos = clientRect.left + relativeX;
@@ -106,10 +103,6 @@
     target.node().dispatchEvent(e);
 }
 
-///<reference path="testReference.ts" />
-
-=======
->>>>>>> 7ac859fa
 before(function () {
     Plottable.Core.RenderController.setRenderPolicy(new Plottable.Core.RenderController.RenderPolicy.Immediate());
     window.Pixel_CloseTo_Requirement = window.PHANTOMJS ? 2 : 0.5;
@@ -4158,113 +4151,86 @@
     });
 });
 
-///<reference path="../testReference.ts" />
 var assert = chai.assert;
-
 describe("Dispatchers", function () {
     it("correctly registers for and deregisters from events", function () {
         var target = generateSVG();
-
         var dispatcher = new Plottable.Abstract.Dispatcher(target);
         var callbackWasCalled = false;
         dispatcher._event2Callback["click"] = function () {
             callbackWasCalled = true;
         };
-
         triggerFakeUIEvent("click", target);
         assert.isFalse(callbackWasCalled, "The callback is not called before the dispatcher connect()s");
-
         dispatcher.connect();
         triggerFakeUIEvent("click", target);
         assert.isTrue(callbackWasCalled, "The dispatcher called its callback");
-
         callbackWasCalled = false;
         dispatcher.disconnect();
         triggerFakeUIEvent("click", target);
         assert.isFalse(callbackWasCalled, "The callback is not called after the dispatcher disconnect()s");
-
         target.remove();
     });
-
     it("target can be changed", function () {
         var target1 = generateSVG();
         var target2 = generateSVG();
-
         var dispatcher = new Plottable.Abstract.Dispatcher(target1);
         var callbackWasCalled = false;
         dispatcher._event2Callback["click"] = function () {
             callbackWasCalled = true;
         };
-
         dispatcher.connect();
         triggerFakeUIEvent("click", target1);
         assert.isTrue(callbackWasCalled, "The dispatcher received the event on the target");
-
         dispatcher.target(target2);
         callbackWasCalled = false;
-
         triggerFakeUIEvent("click", target1);
         assert.isFalse(callbackWasCalled, "The dispatcher did not receive the event on the old target");
         triggerFakeUIEvent("click", target2);
         assert.isTrue(callbackWasCalled, "The dispatcher received the event on the new target");
-
         target1.remove();
         target2.remove();
     });
-
     it("multiple dispatchers can be attached to the same target", function () {
         var target = generateSVG();
-
         var dispatcher1 = new Plottable.Abstract.Dispatcher(target);
         var called1 = false;
         dispatcher1._event2Callback["click"] = function () {
             called1 = true;
         };
         dispatcher1.connect();
-
         var dispatcher2 = new Plottable.Abstract.Dispatcher(target);
         var called2 = false;
         dispatcher2._event2Callback["click"] = function () {
             called2 = true;
         };
         dispatcher2.connect();
-
         triggerFakeUIEvent("click", target);
         assert.isTrue(called1, "The first dispatcher called its callback");
         assert.isTrue(called2, "The second dispatcher also called its callback");
-
         target.remove();
     });
-
     it("can't double-connect", function () {
         var target = generateSVG();
-
         var dispatcher = new Plottable.Abstract.Dispatcher(target);
         dispatcher.connect();
-        assert.throws(function () {
-            return dispatcher.connect();
-        }, "connect");
-
+        assert.throws(function () { return dispatcher.connect(); }, "connect");
         target.remove();
     });
-
     describe("Mouse Dispatcher", function () {
         it("passes event position to mouseover, mousemove, and mouseout callbacks", function () {
             var target = generateSVG();
-
             var targetX = 17;
             var targetY = 76;
             var expectedPoint = {
                 x: targetX,
                 y: targetY
             };
-
             function assertPointsClose(actual, expected, epsilon, message) {
                 assert.closeTo(actual.x, expected.x, epsilon, message + " (x)");
                 assert.closeTo(actual.y, expected.y, epsilon, message + " (y)");
             }
             ;
-
             var md = new Plottable.Dispatcher.Mouse(target);
             var mouseoverCalled = false;
             md.mouseover(function (p) {
@@ -4281,7 +4247,6 @@
                 mouseoutCalled = true;
                 assertPointsClose(p, expectedPoint, 0.5, "the mouse position was passed to the callback");
             });
-
             md.connect();
             triggerFakeMouseEvent("mouseover", target, targetX, targetY);
             assert.isTrue(mouseoverCalled, "mouseover callback was called");
@@ -4289,7 +4254,6 @@
             assert.isTrue(mousemoveCalled, "mousemove callback was called");
             triggerFakeMouseEvent("mouseout", target, targetX, targetY);
             assert.isTrue(mouseoutCalled, "mouseout callback was called");
-
             target.remove();
         });
     });
