--- conflicted
+++ resolved
@@ -34,170 +34,6 @@
     scale.offUpdate(testCallback);
     scale.domain([11, 19]);
     assert.isFalse(callbackWasCalled, "The registered callback was not called because the callback was removed");
-  });
-
-<<<<<<< HEAD
-  describe("Category Scales", () => {
-    it("rangeBand is updated when domain changes", () => {
-      let scale = new Plottable.Scales.Category();
-      scale.range([0, 2679]);
-
-      scale.domain(["1", "2", "3", "4"]);
-      assert.closeTo(scale.rangeBand(), 399, 1);
-
-      scale.domain(["1", "2", "3", "4", "5"]);
-      assert.closeTo(scale.rangeBand(), 329, 1);
-    });
-
-    it("stepWidth operates normally", () => {
-      let scale = new Plottable.Scales.Category();
-      scale.range([0, 3000]);
-
-      scale.domain(["1", "2", "3", "4"]);
-      let widthSum = scale.rangeBand() * (1 + scale.innerPadding());
-      assert.strictEqual(scale.stepWidth(), widthSum, "step width is the sum of innerPadding width and band width");
-    });
-  });
-
-  it("CategoryScale + BarPlot combo works as expected when the data is swapped", () => {
-    // This unit test taken from SLATE, see SLATE-163 a fix for SLATE-102
-    let xScale = new Plottable.Scales.Category();
-    let yScale = new Plottable.Scales.Linear();
-    let dA = {x: "A", y: 2};
-    let dB = {x: "B", y: 2};
-    let dC = {x: "C", y: 2};
-    let dataset = new Plottable.Dataset([dA, dB]);
-    let barPlot = new Plottable.Plots.Bar();
-    barPlot.addDataset(dataset);
-    barPlot.x((d: any) => d.x, xScale);
-    barPlot.y((d: any) => d.y, yScale);
-    let svg = TestMethods.generateSVG();
-    assert.deepEqual(xScale.domain(), [], "before anchoring, the bar plot doesn't proxy data to the scale");
-    barPlot.renderTo(svg);
-    assert.deepEqual(xScale.domain(), ["A", "B"], "after anchoring, the bar plot's data is on the scale");
-
-    function iterateDataChanges(...dataChanges: any[]) {
-      dataChanges.forEach((dataChange) => {
-        dataset.data(dataChange);
-      });
-    }
-
-    iterateDataChanges([], [dA, dB, dC], []);
-    assert.lengthOf(xScale.domain(), 0);
-
-    iterateDataChanges([dA], [dB]);
-    assert.lengthOf(xScale.domain(), 1);
-    iterateDataChanges([], [dA, dB, dC]);
-    assert.lengthOf(xScale.domain(), 3);
-    svg.remove();
-=======
-  describe("Color Scales", () => {
-    it("accepts categorical string types and Category domain", () => {
-      let scale = new Plottable.Scales.Color("10");
-      scale.domain(["yes", "no", "maybe"]);
-      assert.strictEqual("#1f77b4", scale.scale("yes"));
-      assert.strictEqual("#ff7f0e", scale.scale("no"));
-      assert.strictEqual("#2ca02c", scale.scale("maybe"));
-    });
-
-    it("default colors are generated", () => {
-      let scale = new Plottable.Scales.Color();
-      let colorArray = ["#5279c7", "#fd373e", "#63c261",
-                        "#fad419", "#2c2b6f", "#ff7939",
-                        "#db2e65", "#99ce50", "#962565", "#06cccc"];
-      assert.deepEqual(scale.range(), colorArray);
-    });
-
-    it("uses altered colors if size of domain exceeds size of range", () => {
-      let scale = new Plottable.Scales.Color();
-      scale.range(["#5279c7", "#fd373e"]);
-      scale.domain(["a", "b", "c"]);
-      assert.notEqual(scale.scale("c"), "#5279c7");
-    });
-
-    it("interprets named color values correctly", () => {
-      let scale = new Plottable.Scales.Color();
-      scale.range(["red", "blue"]);
-      scale.domain(["a", "b"]);
-      assert.strictEqual(scale.scale("a"), "#ff0000");
-      assert.strictEqual(scale.scale("b"), "#0000ff");
-    });
-
-    it("accepts CSS specified colors", () => {
-      let style = d3.select("body").append("style");
-      style.html(".plottable-colors-0 {background-color: #ff0000 !important; }");
-      Plottable.Scales.Color.invalidateColorCache();
-      let scale = new Plottable.Scales.Color();
-      style.remove();
-      Plottable.Scales.Color.invalidateColorCache();
-      assert.strictEqual(scale.range()[0], "#ff0000", "User has specified red color for first color scale color");
-      assert.strictEqual(scale.range()[1], "#fd373e", "The second color of the color scale should be the same");
-
-      let defaultScale = new Plottable.Scales.Color();
-      assert.strictEqual(scale.range()[0], "#ff0000",
-        "Unloading the CSS should not modify the first scale color (this will not be the case if we support dynamic CSS");
-      assert.strictEqual(defaultScale.range()[0], "#5279c7",
-        "Unloading the CSS should cause color scales fallback to default colors");
-    });
-
-     it("caches CSS specified colors unless the cache is invalidated", () => {
-      let style = d3.select("body").append("style");
-      style.html(".plottable-colors-0 {background-color: #ff0000 !important; }");
-      Plottable.Scales.Color.invalidateColorCache();
-      let scale = new Plottable.Scales.Color();
-      style.remove();
-
-      assert.strictEqual(scale.range()[0], "#ff0000", "User has specified red color for first color scale color");
-
-      let scaleCached = new Plottable.Scales.Color();
-      assert.strictEqual(scaleCached.range()[0], "#ff0000", "The red color should still be cached");
-
-      Plottable.Scales.Color.invalidateColorCache();
-      let scaleFresh = new Plottable.Scales.Color();
-      assert.strictEqual(scaleFresh.range()[0], "#5279c7", "Invalidating the cache should reset the red color to the default");
-    });
-
-    it("should try to recover from malicious CSS styleseets", () => {
-      let defaultNumberOfColors = 10;
-
-      let initialScale = new Plottable.Scales.Color();
-      assert.strictEqual(initialScale.range().length, defaultNumberOfColors,
-        "there should initially be " + defaultNumberOfColors + " default colors");
-
-      let maliciousStyle = d3.select("body").append("style");
-      maliciousStyle.html("* {background-color: #fff000;}");
-      Plottable.Scales.Color.invalidateColorCache();
-      let affectedScale = new Plottable.Scales.Color();
-      maliciousStyle.remove();
-      Plottable.Scales.Color.invalidateColorCache();
-      let colorRange = affectedScale.range();
-      assert.strictEqual(colorRange.length, defaultNumberOfColors + 1,
-        "it should detect the end of the given colors and the fallback to the * selector, " +
-        "but should still include the last occurance of the * selector color");
-
-      assert.strictEqual(colorRange[colorRange.length - 1], "#fff000",
-        "the * selector background color should be added at least once at the end");
-
-      assert.notStrictEqual(colorRange[colorRange.length - 2], "#fff000",
-        "the * selector background color should be added at most once at the end");
-    });
-
-    it("does not crash by malicious CSS stylesheets", () => {
-      let initialScale = new Plottable.Scales.Color();
-      assert.strictEqual(initialScale.range().length, 10, "there should initially be 10 default colors");
-
-      let maliciousStyle = d3.select("body").append("style");
-      maliciousStyle.html("[class^='plottable-'] {background-color: pink;}");
-      Plottable.Scales.Color.invalidateColorCache();
-      let affectedScale = new Plottable.Scales.Color();
-      maliciousStyle.remove();
-      Plottable.Scales.Color.invalidateColorCache();
-      let maximumColorsFromCss = (<any> Plottable.Scales.Color)._MAXIMUM_COLORS_FROM_CSS;
-      assert.strictEqual(affectedScale.range().length, maximumColorsFromCss,
-        "current malicious CSS countermeasure is to cap maximum number of colors to 256");
-    });
-
->>>>>>> 90e4334d
   });
 
   describe("Interpolated Color Scales", () => {
