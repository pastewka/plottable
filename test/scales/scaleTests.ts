///<reference path="../testReference.ts" />

var assert = chai.assert;

describe("Scales", () => {
  it("Scale alerts listeners when its domain is updated", () => {
    var scale = new Plottable.Scale();
    (<any> scale)._d3Scale = d3.scale.identity();

    var callbackWasCalled = false;
    var testCallback = (listenable: Plottable.Scale<any, any>) => {
      assert.strictEqual(listenable, scale, "Callback received the calling scale as the first argument");
      callbackWasCalled = true;
    };
    scale.onUpdate(testCallback);
    (<any> scale)._setBackingScaleDomain = () => null;
    scale.domain([0, 10]);
    assert.isTrue(callbackWasCalled, "The registered callback was called");
  });

  it("Scale update listeners can be turned off", () => {
    var scale = new Plottable.Scale();
    (<any> scale)._d3Scale = d3.scale.identity();
    (<any> scale)._setBackingScaleDomain = () => null;

    var callbackWasCalled = false;
    var testCallback = (listenable: Plottable.Scale<any, any>) => {
      assert.strictEqual(listenable, scale, "Callback received the calling scale as the first argument");
      callbackWasCalled = true;
    };
    scale.onUpdate(testCallback);
    scale.domain([0, 10]);
    assert.isTrue(callbackWasCalled, "The registered callback was called");

    callbackWasCalled = false;
    scale.offUpdate(testCallback);
    scale.domain([11, 19]);
    assert.isFalse(callbackWasCalled, "The registered callback was not called because the callback was removed");
  });

<<<<<<< HEAD
=======
  describe("autoranging behavior", () => {
    var data: any[];
    var dataset: Plottable.Dataset;
    var scale: Plottable.Scales.Linear;
    beforeEach(() => {
      data = [{foo: 2, bar: 1}, {foo: 5, bar: -20}, {foo: 0, bar: 0}];
      dataset = new Plottable.Dataset(data);
      scale = new Plottable.Scales.Linear();
    });

    it("scale autoDomain flag is not overwritten without explicitly setting the domain", () => {
      scale.addExtentsProvider((scale: Plottable.Scale<number, number>) => [d3.extent(data, (e) => e.foo)]);
      scale.domainer(new Plottable.Domainer().pad().nice());
      assert.isTrue((<any> scale)._autoDomainAutomatically,
                          "the autoDomain flag is still set after autoranginging and padding and nice-ing");
      scale.domain([0, 5]);
      assert.isFalse((<any> scale)._autoDomainAutomatically, "the autoDomain flag is false after domain explicitly set");
    });

    it("scale autorange works as expected with single dataset", () => {
      var svg = TestMethods.generateSVG(100, 100);
      new Plottable.Plot()
        .addDataset(dataset)
        .attr("x", (d) => d.foo, scale)
        .renderTo(svg);
      assert.deepEqual(scale.domain(), [0, 5], "scale domain was autoranged properly");
      data.push({foo: 100, bar: 200});
      dataset.data(data);
      assert.deepEqual(scale.domain(), [0, 100], "scale domain was autoranged properly");
      svg.remove();
    });

    it("scale reference counting works as expected", () => {
      var svg1 = TestMethods.generateSVG(100, 100);
      var svg2 = TestMethods.generateSVG(100, 100);
      var renderer1 = new Plottable.Plot()
                          .addDataset(dataset)
                          .attr("x", (d) => d.foo, scale);
      renderer1.renderTo(svg1);
      var renderer2 = new Plottable.Plot()
                          .addDataset(dataset)
                          .attr("x", (d) => d.foo, scale);
      renderer2.renderTo(svg2);
      var otherScale = new Plottable.Scales.Linear();
      renderer1.attr("x", (d) => d.foo, otherScale);
      dataset.data([{foo: 10}, {foo: 11}]);
      assert.deepEqual(scale.domain(), [10, 11], "scale was still listening to dataset after one perspective deregistered");
      renderer2.attr("x", (d) => d.foo, otherScale);
      // "scale not listening to the dataset after all perspectives removed"
      dataset.data([{foo: 99}, {foo: 100}]);
      assert.deepEqual(scale.domain(), [0, 1], "scale shows default values when all perspectives removed");
      svg1.remove();
      svg2.remove();
    });

    it("addExtentsProvider()", () => {
      scale.addExtentsProvider((scale: Plottable.Scale<number, number>) => [[0, 10]]);
      scale.autoDomain();
      assert.deepEqual(scale.domain(), [0, 10], "scale domain accounts for first provider");

      scale.addExtentsProvider((scale: Plottable.Scale<number, number>) => [[-10, 0]]);
      scale.autoDomain();
      assert.deepEqual(scale.domain(), [-10, 10], "scale domain accounts for second provider");
    });

    it("removeExtentsProvider()", () => {
      var posProvider = (scale: Plottable.Scale<number, number>) => [[0, 10]];
      scale.addExtentsProvider(posProvider);
      var negProvider = (scale: Plottable.Scale<number, number>) => [[-10, 0]];
      scale.addExtentsProvider(negProvider);
      scale.autoDomain();
      assert.deepEqual(scale.domain(), [-10, 10], "scale domain accounts for both providers");

      scale.removeExtentsProvider(negProvider);
      scale.autoDomain();
      assert.deepEqual(scale.domain(), [0, 10], "scale domain only accounts for remaining provider");
    });

    it("should resize when a plot is removed", () => {
      var svg = TestMethods.generateSVG(400, 400);
      var ds1 = new Plottable.Dataset([{x: 0, y: 0}, {x: 1, y: 1}]);
      var ds2 = new Plottable.Dataset([{x: 1, y: 1}, {x: 2, y: 2}]);
      var xScale = new Plottable.Scales.Linear();
      var yScale = new Plottable.Scales.Linear();
      xScale.domainer(new Plottable.Domainer());
      var renderAreaD1 = new Plottable.Plots.Line(xScale, yScale);
      renderAreaD1.addDataset(ds1);
      renderAreaD1.x((d: any) => d.x, xScale);
      renderAreaD1.y((d: any) => d.y, yScale);
      var renderAreaD2 = new Plottable.Plots.Line(xScale, yScale);
      renderAreaD2.addDataset(ds2);
      renderAreaD2.x((d: any) => d.x, xScale);
      renderAreaD2.y((d: any) => d.y, yScale);
      var renderAreas = new Plottable.Components.Group([renderAreaD1, renderAreaD2]);
      renderAreas.renderTo(svg);
      assert.deepEqual(xScale.domain(), [0, 2]);
      renderAreaD1.detach();
      assert.deepEqual(xScale.domain(), [1, 2], "resize on plot.detach()");
      renderAreas.append(renderAreaD1);
      assert.deepEqual(xScale.domain(), [0, 2], "resize on plot.merge()");
      svg.remove();
    });
  });

  describe("Quantitative Scales", () => {
    it("autorange defaults to [0, 1] if no perspectives set", () => {
      var scale = new Plottable.Scales.Linear();
      scale.autoDomain();
      var d = scale.domain();
      assert.strictEqual(d[0], 0);
      assert.strictEqual(d[1], 1);
    });

    it("domain can't include NaN or Infinity", () => {
      var scale = new Plottable.Scales.Linear();
      scale.domain([0, 1]);
      scale.domain([5, Infinity]);
      assert.deepEqual(scale.domain(), [0, 1], "Infinity containing domain was ignored");
      scale.domain([5, -Infinity]);
      assert.deepEqual(scale.domain(), [0, 1], "-Infinity containing domain was ignored");
      scale.domain([NaN, 7]);
      assert.deepEqual(scale.domain(), [0, 1], "NaN containing domain was ignored");
      scale.domain([-1, 5]);
      assert.deepEqual(scale.domain(), [-1, 5], "Regular domains still accepted");
    });

    it("custom tick generator", () => {
      var scale = new Plottable.Scales.Linear();
      scale.domain([0, 10]);
      var ticks = scale.ticks();
      assert.closeTo(ticks.length, 10, 1, "ticks were generated correctly with default generator");
      scale.tickGenerator((scale) => scale.getDefaultTicks().filter(tick => tick % 3 === 0));
      ticks = scale.ticks();
      assert.deepEqual(ticks, [0, 3, 6, 9], "ticks were generated correctly with custom generator");
    });
  });

>>>>>>> ed97da6a
  describe("Category Scales", () => {
    it("rangeBand is updated when domain changes", () => {
      var scale = new Plottable.Scales.Category();
      scale.range([0, 2679]);

      scale.domain(["1", "2", "3", "4"]);
      assert.closeTo(scale.rangeBand(), 399, 1);

      scale.domain(["1", "2", "3", "4", "5"]);
      assert.closeTo(scale.rangeBand(), 329, 1);
    });

    it("stepWidth operates normally", () => {
      var scale = new Plottable.Scales.Category();
      scale.range([0, 3000]);

      scale.domain(["1", "2", "3", "4"]);
      var widthSum = scale.rangeBand() * (1 + scale.innerPadding());
      assert.strictEqual(scale.stepWidth(), widthSum, "step width is the sum of innerPadding width and band width");
    });
  });

  it("CategoryScale + BarPlot combo works as expected when the data is swapped", () => {
    // This unit test taken from SLATE, see SLATE-163 a fix for SLATE-102
    var xScale = new Plottable.Scales.Category();
    var yScale = new Plottable.Scales.Linear();
    var dA = {x: "A", y: 2};
    var dB = {x: "B", y: 2};
    var dC = {x: "C", y: 2};
    var dataset = new Plottable.Dataset([dA, dB]);
    var barPlot = new Plottable.Plots.Bar(xScale, yScale);
    barPlot.addDataset(dataset);
    barPlot.x((d: any) => d.x, xScale);
    barPlot.y((d: any) => d.y, yScale);
    var svg = TestMethods.generateSVG();
    assert.deepEqual(xScale.domain(), [], "before anchoring, the bar plot doesn't proxy data to the scale");
    barPlot.renderTo(svg);
    assert.deepEqual(xScale.domain(), ["A", "B"], "after anchoring, the bar plot's data is on the scale");

    function iterateDataChanges(...dataChanges: any[]) {
      dataChanges.forEach((dataChange) => {
        dataset.data(dataChange);
      });
    }

    iterateDataChanges([], [dA, dB, dC], []);
    assert.lengthOf(xScale.domain(), 0);

    iterateDataChanges([dA], [dB]);
    assert.lengthOf(xScale.domain(), 1);
    iterateDataChanges([], [dA, dB, dC]);
    assert.lengthOf(xScale.domain(), 3);
    svg.remove();
  });

  describe("Color Scales", () => {
    it("accepts categorical string types and Category domain", () => {
      var scale = new Plottable.Scales.Color("10");
      scale.domain(["yes", "no", "maybe"]);
      assert.strictEqual("#1f77b4", scale.scale("yes"));
      assert.strictEqual("#ff7f0e", scale.scale("no"));
      assert.strictEqual("#2ca02c", scale.scale("maybe"));
    });

    it("default colors are generated", () => {
      var scale = new Plottable.Scales.Color();
      var colorArray = ["#5279c7", "#fd373e", "#63c261",
                        "#fad419", "#2c2b6f", "#ff7939",
                        "#db2e65", "#99ce50", "#962565", "#06cccc"];
      assert.deepEqual(scale.range(), colorArray);
    });

    it("uses altered colors if size of domain exceeds size of range", () => {
      var scale = new Plottable.Scales.Color();
      scale.range(["#5279c7", "#fd373e"]);
      scale.domain(["a", "b", "c"]);
      assert.notEqual(scale.scale("c"), "#5279c7");
    });

    it("interprets named color values correctly", () => {
      var scale = new Plottable.Scales.Color();
      scale.range(["red", "blue"]);
      scale.domain(["a", "b"]);
      assert.strictEqual(scale.scale("a"), "#ff0000");
      assert.strictEqual(scale.scale("b"), "#0000ff");
    });

    it("accepts CSS specified colors", () => {
      var style = d3.select("body").append("style");
      style.html(".plottable-colors-0 {background-color: #ff0000 !important; }");
      var scale = new Plottable.Scales.Color();
      style.remove();
      assert.strictEqual(scale.range()[0], "#ff0000", "User has specified red color for first color scale color");
      assert.strictEqual(scale.range()[1], "#fd373e", "The second color of the color scale should be the same");

      var defaultScale = new Plottable.Scales.Color();
      assert.strictEqual(scale.range()[0], "#ff0000",
        "Unloading the CSS should not modify the first scale color (this will not be the case if we support dynamic CSS");
      assert.strictEqual(defaultScale.range()[0], "#5279c7",
        "Unloading the CSS should cause color scales fallback to default colors");
    });

    it("should try to recover from malicious CSS styleseets", () => {
      var defaultNumberOfColors = 10;

      var initialScale = new Plottable.Scales.Color();
      assert.strictEqual(initialScale.range().length, defaultNumberOfColors,
        "there should initially be " + defaultNumberOfColors + " default colors");

      var maliciousStyle = d3.select("body").append("style");
      maliciousStyle.html("* {background-color: #fff000;}");
      var affectedScale = new Plottable.Scales.Color();
      maliciousStyle.remove();
      var colorRange = affectedScale.range();
      assert.strictEqual(colorRange.length, defaultNumberOfColors + 1,
        "it should detect the end of the given colors and the fallback to the * selector, " +
        "but should still include the last occurance of the * selector color");

      assert.strictEqual(colorRange[colorRange.length - 1], "#fff000",
        "the * selector background color should be added at least once at the end");

      assert.notStrictEqual(colorRange[colorRange.length - 2], "#fff000",
        "the * selector background color should be added at most once at the end");
    });

    it("does not crash by malicious CSS stylesheets", () => {
      var initialScale = new Plottable.Scales.Color();
      assert.strictEqual(initialScale.range().length, 10, "there should initially be 10 default colors");

      var maliciousStyle = d3.select("body").append("style");
      maliciousStyle.html("[class^='plottable-'] {background-color: pink;}");
      var affectedScale = new Plottable.Scales.Color();
      maliciousStyle.remove();
      var maximumColorsFromCss = (<any> Plottable.Scales.Color).MAXIMUM_COLORS_FROM_CSS;
      assert.strictEqual(affectedScale.range().length, maximumColorsFromCss,
        "current malicious CSS countermeasure is to cap maximum number of colors to 256");
    });

  });

  describe("Interpolated Color Scales", () => {
    it("default scale uses reds and a linear scale type", () => {
      var scale = new Plottable.Scales.InterpolatedColor();
      scale.domain([0, 16]);
      assert.strictEqual("#ffffff", scale.scale(0));
      assert.strictEqual("#feb24c", scale.scale(8));
      assert.strictEqual("#b10026", scale.scale(16));
    });

    it("linearly interpolates colors in L*a*b color space", () => {
      var scale = new Plottable.Scales.InterpolatedColor();
      scale.domain([0, 1]);
      assert.strictEqual("#b10026", scale.scale(1));
      assert.strictEqual("#d9151f", scale.scale(0.9));
    });

    it("accepts array types with color hex values", () => {
      var scale = new Plottable.Scales.InterpolatedColor(["#000", "#FFF"]);
      scale.domain([0, 16]);
      assert.strictEqual("#000000", scale.scale(0));
      assert.strictEqual("#ffffff", scale.scale(16));
      assert.strictEqual("#777777", scale.scale(8));
    });

    it("accepts array types with color names", () => {
      var scale = new Plottable.Scales.InterpolatedColor(["black", "white"]);
      scale.domain([0, 16]);
      assert.strictEqual("#000000", scale.scale(0));
      assert.strictEqual("#ffffff", scale.scale(16));
      assert.strictEqual("#777777", scale.scale(8));
    });

    it("overflow scale values clamp to range", () => {
      var scale = new Plottable.Scales.InterpolatedColor(["black", "white"]);
      scale.domain([0, 16]);
      assert.strictEqual("#000000", scale.scale(0));
      assert.strictEqual("#ffffff", scale.scale(16));
      assert.strictEqual("#000000", scale.scale(-100));
      assert.strictEqual("#ffffff", scale.scale(100));
    });

    it("can be converted to a different range", () => {
      var scale = new Plottable.Scales.InterpolatedColor(["black", "white"]);
      scale.domain([0, 16]);
      assert.strictEqual("#000000", scale.scale(0));
      assert.strictEqual("#ffffff", scale.scale(16));
      scale.colorRange(Plottable.Scales.InterpolatedColor.REDS);
      assert.strictEqual("#b10026", scale.scale(16));
    });
  });
});<|MERGE_RESOLUTION|>--- conflicted
+++ resolved
@@ -38,146 +38,6 @@
     assert.isFalse(callbackWasCalled, "The registered callback was not called because the callback was removed");
   });
 
-<<<<<<< HEAD
-=======
-  describe("autoranging behavior", () => {
-    var data: any[];
-    var dataset: Plottable.Dataset;
-    var scale: Plottable.Scales.Linear;
-    beforeEach(() => {
-      data = [{foo: 2, bar: 1}, {foo: 5, bar: -20}, {foo: 0, bar: 0}];
-      dataset = new Plottable.Dataset(data);
-      scale = new Plottable.Scales.Linear();
-    });
-
-    it("scale autoDomain flag is not overwritten without explicitly setting the domain", () => {
-      scale.addExtentsProvider((scale: Plottable.Scale<number, number>) => [d3.extent(data, (e) => e.foo)]);
-      scale.domainer(new Plottable.Domainer().pad().nice());
-      assert.isTrue((<any> scale)._autoDomainAutomatically,
-                          "the autoDomain flag is still set after autoranginging and padding and nice-ing");
-      scale.domain([0, 5]);
-      assert.isFalse((<any> scale)._autoDomainAutomatically, "the autoDomain flag is false after domain explicitly set");
-    });
-
-    it("scale autorange works as expected with single dataset", () => {
-      var svg = TestMethods.generateSVG(100, 100);
-      new Plottable.Plot()
-        .addDataset(dataset)
-        .attr("x", (d) => d.foo, scale)
-        .renderTo(svg);
-      assert.deepEqual(scale.domain(), [0, 5], "scale domain was autoranged properly");
-      data.push({foo: 100, bar: 200});
-      dataset.data(data);
-      assert.deepEqual(scale.domain(), [0, 100], "scale domain was autoranged properly");
-      svg.remove();
-    });
-
-    it("scale reference counting works as expected", () => {
-      var svg1 = TestMethods.generateSVG(100, 100);
-      var svg2 = TestMethods.generateSVG(100, 100);
-      var renderer1 = new Plottable.Plot()
-                          .addDataset(dataset)
-                          .attr("x", (d) => d.foo, scale);
-      renderer1.renderTo(svg1);
-      var renderer2 = new Plottable.Plot()
-                          .addDataset(dataset)
-                          .attr("x", (d) => d.foo, scale);
-      renderer2.renderTo(svg2);
-      var otherScale = new Plottable.Scales.Linear();
-      renderer1.attr("x", (d) => d.foo, otherScale);
-      dataset.data([{foo: 10}, {foo: 11}]);
-      assert.deepEqual(scale.domain(), [10, 11], "scale was still listening to dataset after one perspective deregistered");
-      renderer2.attr("x", (d) => d.foo, otherScale);
-      // "scale not listening to the dataset after all perspectives removed"
-      dataset.data([{foo: 99}, {foo: 100}]);
-      assert.deepEqual(scale.domain(), [0, 1], "scale shows default values when all perspectives removed");
-      svg1.remove();
-      svg2.remove();
-    });
-
-    it("addExtentsProvider()", () => {
-      scale.addExtentsProvider((scale: Plottable.Scale<number, number>) => [[0, 10]]);
-      scale.autoDomain();
-      assert.deepEqual(scale.domain(), [0, 10], "scale domain accounts for first provider");
-
-      scale.addExtentsProvider((scale: Plottable.Scale<number, number>) => [[-10, 0]]);
-      scale.autoDomain();
-      assert.deepEqual(scale.domain(), [-10, 10], "scale domain accounts for second provider");
-    });
-
-    it("removeExtentsProvider()", () => {
-      var posProvider = (scale: Plottable.Scale<number, number>) => [[0, 10]];
-      scale.addExtentsProvider(posProvider);
-      var negProvider = (scale: Plottable.Scale<number, number>) => [[-10, 0]];
-      scale.addExtentsProvider(negProvider);
-      scale.autoDomain();
-      assert.deepEqual(scale.domain(), [-10, 10], "scale domain accounts for both providers");
-
-      scale.removeExtentsProvider(negProvider);
-      scale.autoDomain();
-      assert.deepEqual(scale.domain(), [0, 10], "scale domain only accounts for remaining provider");
-    });
-
-    it("should resize when a plot is removed", () => {
-      var svg = TestMethods.generateSVG(400, 400);
-      var ds1 = new Plottable.Dataset([{x: 0, y: 0}, {x: 1, y: 1}]);
-      var ds2 = new Plottable.Dataset([{x: 1, y: 1}, {x: 2, y: 2}]);
-      var xScale = new Plottable.Scales.Linear();
-      var yScale = new Plottable.Scales.Linear();
-      xScale.domainer(new Plottable.Domainer());
-      var renderAreaD1 = new Plottable.Plots.Line(xScale, yScale);
-      renderAreaD1.addDataset(ds1);
-      renderAreaD1.x((d: any) => d.x, xScale);
-      renderAreaD1.y((d: any) => d.y, yScale);
-      var renderAreaD2 = new Plottable.Plots.Line(xScale, yScale);
-      renderAreaD2.addDataset(ds2);
-      renderAreaD2.x((d: any) => d.x, xScale);
-      renderAreaD2.y((d: any) => d.y, yScale);
-      var renderAreas = new Plottable.Components.Group([renderAreaD1, renderAreaD2]);
-      renderAreas.renderTo(svg);
-      assert.deepEqual(xScale.domain(), [0, 2]);
-      renderAreaD1.detach();
-      assert.deepEqual(xScale.domain(), [1, 2], "resize on plot.detach()");
-      renderAreas.append(renderAreaD1);
-      assert.deepEqual(xScale.domain(), [0, 2], "resize on plot.merge()");
-      svg.remove();
-    });
-  });
-
-  describe("Quantitative Scales", () => {
-    it("autorange defaults to [0, 1] if no perspectives set", () => {
-      var scale = new Plottable.Scales.Linear();
-      scale.autoDomain();
-      var d = scale.domain();
-      assert.strictEqual(d[0], 0);
-      assert.strictEqual(d[1], 1);
-    });
-
-    it("domain can't include NaN or Infinity", () => {
-      var scale = new Plottable.Scales.Linear();
-      scale.domain([0, 1]);
-      scale.domain([5, Infinity]);
-      assert.deepEqual(scale.domain(), [0, 1], "Infinity containing domain was ignored");
-      scale.domain([5, -Infinity]);
-      assert.deepEqual(scale.domain(), [0, 1], "-Infinity containing domain was ignored");
-      scale.domain([NaN, 7]);
-      assert.deepEqual(scale.domain(), [0, 1], "NaN containing domain was ignored");
-      scale.domain([-1, 5]);
-      assert.deepEqual(scale.domain(), [-1, 5], "Regular domains still accepted");
-    });
-
-    it("custom tick generator", () => {
-      var scale = new Plottable.Scales.Linear();
-      scale.domain([0, 10]);
-      var ticks = scale.ticks();
-      assert.closeTo(ticks.length, 10, 1, "ticks were generated correctly with default generator");
-      scale.tickGenerator((scale) => scale.getDefaultTicks().filter(tick => tick % 3 === 0));
-      ticks = scale.ticks();
-      assert.deepEqual(ticks, [0, 3, 6, 9], "ticks were generated correctly with custom generator");
-    });
-  });
-
->>>>>>> ed97da6a
   describe("Category Scales", () => {
     it("rangeBand is updated when domain changes", () => {
       var scale = new Plottable.Scales.Category();
