--- conflicted
+++ resolved
@@ -3,83 +3,6 @@
 var assert = chai.assert;
 
 describe("Interactions", () => {
-<<<<<<< HEAD
-  describe("PanZoomInteraction", () => {
-    it("Pans properly", () => {
-      // The only difference between pan and zoom is internal to d3
-      // Simulating zoom events is painful, so panning will suffice here
-      var xScale = new Plottable.Scale.Linear().domain([0, 11]);
-      var yScale = new Plottable.Scale.Linear().domain([11, 0]);
-
-      var svg = TestMethods.generateSVG();
-      var dataset = TestMethods.makeLinearSeries(11);
-      var plot = new Plottable.Plot.Scatter(xScale, yScale).addDataset(dataset);
-      plot.project("x", "x", xScale);
-      plot.project("y", "y", yScale);
-      plot.renderTo(svg);
-
-      var xDomainBefore = xScale.domain();
-      var yDomainBefore = yScale.domain();
-
-      var interaction = new Plottable.Interaction.PanZoom(xScale, yScale);
-      plot.registerInteraction(interaction);
-
-      var hb = plot.hitBox().node();
-      var dragDistancePixelX = 10;
-      var dragDistancePixelY = 20;
-      $(hb).simulate("drag", {
-        dx: dragDistancePixelX,
-        dy: dragDistancePixelY
-      });
-
-      var xDomainAfter = xScale.domain();
-      var yDomainAfter = yScale.domain();
-
-      assert.notDeepEqual(xDomainAfter, xDomainBefore, "x domain was changed by panning");
-      assert.notDeepEqual(yDomainAfter, yDomainBefore, "y domain was changed by panning");
-
-      function getSlope(scale: Plottable.Scale.Linear) {
-        var range = scale.range();
-        var domain = scale.domain();
-        return (domain[1] - domain[0]) / (range[1] - range[0]);
-      };
-
-      var expectedXDragChange = -dragDistancePixelX * getSlope(xScale);
-      var expectedYDragChange = -dragDistancePixelY * getSlope(yScale);
-
-      assert.closeTo(xDomainAfter[0] - xDomainBefore[0], expectedXDragChange, 1, "x domain changed by the correct amount");
-      assert.closeTo(yDomainAfter[0] - yDomainBefore[0], expectedYDragChange, 1, "y domain changed by the correct amount");
-
-      svg.remove();
-    });
-
-    it("Resets zoom when the scale domain changes", () => {
-      var xScale = new Plottable.Scale.Linear();
-      var yScale = new Plottable.Scale.Linear();
-
-      var svg = TestMethods.generateSVG();
-      var c = new Plottable.Component.AbstractComponent();
-      c.renderTo(svg);
-
-      var pzi = new Plottable.Interaction.PanZoom(xScale, yScale);
-      c.registerInteraction(pzi);
-
-      var zoomBeforeX = (<any> pzi)._zoom;
-      xScale.domain([10, 1000]);
-      var zoomAfterX = (<any> pzi)._zoom;
-      assert.notStrictEqual(zoomBeforeX, zoomAfterX, "D3 Zoom was regenerated after x scale domain changed");
-
-      var zoomBeforeY = (<any> pzi)._zoom;
-      yScale.domain([10, 1000]);
-      var zoomAfterY = (<any> pzi)._zoom;
-      assert.notStrictEqual(zoomBeforeY, zoomAfterY, "D3 Zoom was regenerated after y scale domain changed");
-
-      svg.remove();
-    });
-  });
-
-=======
->>>>>>> bd3d6e5c
   describe("KeyInteraction", () => {
     it("Triggers appropriate callback for the key pressed", () => {
       var svg = TestMethods.generateSVG(400, 400);
