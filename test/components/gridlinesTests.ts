--- conflicted
+++ resolved
@@ -46,13 +46,8 @@
   });
 
   it("Unanchored Gridlines don't throw an error when scale updates", () => {
-<<<<<<< HEAD
-    var xScale = new Plottable.Scale.Linear();
+    var xScale = new Plottable.Scales.Linear();
     var gridlines = new Plottable.Components.Gridlines(xScale, null);
-=======
-    var xScale = new Plottable.Scales.Linear();
-    var gridlines = new Plottable.Component.Gridlines(xScale, null);
->>>>>>> 08fb4697
     xScale.domain([0, 1]);
     // test passes if error is not thrown.
   });
