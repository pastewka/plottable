///<reference path="../../testReference.ts" />

var assert = chai.assert;

describe("Plots", () => {
  describe("Clustered Bar Plot", () => {
    var svg: D3.Selection;
    var dataset1: Plottable.Dataset;
    var dataset2: Plottable.Dataset;
<<<<<<< HEAD
    var xScale: Plottable.Scale.Category;
    var yScale: Plottable.Scale.Linear;
    var renderer: Plottable.Plots.ClusteredBar<string, number>;
=======
    var xScale: Plottable.Scales.Category;
    var yScale: Plottable.Scales.Linear;
    var renderer: Plottable.Plot.ClusteredBar<string, number>;
>>>>>>> 08fb4697
    var SVG_WIDTH = 600;
    var SVG_HEIGHT = 400;
    var axisHeight = 0;
    var bandWidth = 0;
    var originalData1: any[];
    var originalData2: any[];

    beforeEach(() => {
      svg = generateSVG(SVG_WIDTH, SVG_HEIGHT);
      xScale = new Plottable.Scales.Category();
      yScale = new Plottable.Scales.Linear().domain([0, 2]);

      originalData1 = [
        {x: "A", y: 1},
        {x: "B", y: 2}
      ];
      originalData2 = [
        {x: "A", y: 2},
        {x: "B", y: 1}
      ];

      var data1 = [
        {x: "A", y: 1},
        {x: "B", y: 2}
      ];
      var data2 = [
        {x: "A", y: 2},
        {x: "B", y: 1}
      ];

      dataset1 = new Plottable.Dataset(data1);
      dataset2 = new Plottable.Dataset(data2);

      renderer = new Plottable.Plots.ClusteredBar<string, number>(xScale, yScale);
      renderer.addDataset(dataset1);
      renderer.addDataset(dataset2);
      renderer.baseline(0);
      renderer.project("x", "x", xScale);
      renderer.project("y", "y", yScale);
      var xAxis = new Plottable.Axes.Category(xScale, "bottom");
      var table = new Plottable.Components.Table([[renderer], [xAxis]]).renderTo(svg);
      axisHeight = xAxis.height();
      bandWidth = xScale.rangeBand();
    });

    it("renders correctly", () => {
      var bars = (<any> renderer)._renderArea.selectAll("rect");
      var bar0 = d3.select(bars[0][0]);
      var bar1 = d3.select(bars[0][1]);
      var bar2 = d3.select(bars[0][2]);
      var bar3 = d3.select(bars[0][3]);
      var bar0X = bar0.data()[0].x;
      var bar1X = bar1.data()[0].x;
      var bar2X = bar2.data()[0].x;
      var bar3X = bar3.data()[0].x;

      // check widths
      assert.closeTo(numAttr(bar0, "width"), 40, 2);
      assert.closeTo(numAttr(bar1, "width"), 40, 2);
      assert.closeTo(numAttr(bar2, "width"), 40, 2);
      assert.closeTo(numAttr(bar3, "width"), 40, 2);

      // check heights
      assert.closeTo(numAttr(bar0, "height"), (400 - axisHeight) / 2, 0.01, "height is correct for bar0");
      assert.closeTo(numAttr(bar1, "height"), (400 - axisHeight), 0.01, "height is correct for bar1");
      assert.closeTo(numAttr(bar2, "height"), (400 - axisHeight), 0.01, "height is correct for bar2");
      assert.closeTo(numAttr(bar3, "height"), (400 - axisHeight) / 2, 0.01, "height is correct for bar3");

      // check that clustering is correct
      var innerScale = (<any>renderer)._makeInnerScale();
      var off = innerScale.scale("_0");
      assert.closeTo(numAttr(bar0, "x") + numAttr(bar0, "width") / 2, xScale.scale(bar0X) - xScale.rangeBand() / 2 + off, 0.01
          , "x pos correct for bar0");
      assert.closeTo(numAttr(bar1, "x") + numAttr(bar1, "width") / 2, xScale.scale(bar1X) - xScale.rangeBand() / 2 + off, 0.01
          , "x pos correct for bar1");
      assert.closeTo(numAttr(bar2, "x") + numAttr(bar2, "width") / 2, xScale.scale(bar2X) + xScale.rangeBand() / 2 - off, 0.01
          , "x pos correct for bar2");
      assert.closeTo(numAttr(bar3, "x") + numAttr(bar3, "width") / 2, xScale.scale(bar3X) + xScale.rangeBand() / 2 - off, 0.01
          , "x pos correct for bar3");

      assert.deepEqual(dataset1.data(), originalData1, "underlying data is not modified");
      assert.deepEqual(dataset2.data(), originalData2, "underlying data is not modified");
      svg.remove();
    });
  });

  describe("Horizontal Clustered Bar Plot", () => {
    var svg: D3.Selection;
    var dataset1: Plottable.Dataset;
    var dataset2: Plottable.Dataset;
<<<<<<< HEAD
    var yScale: Plottable.Scale.Category;
    var xScale: Plottable.Scale.Linear;
    var renderer: Plottable.Plots.ClusteredBar<number, string>;
=======
    var yScale: Plottable.Scales.Category;
    var xScale: Plottable.Scales.Linear;
    var renderer: Plottable.Plot.ClusteredBar<number, string>;
>>>>>>> 08fb4697
    var SVG_WIDTH = 600;
    var SVG_HEIGHT = 400;
    var rendererWidth: number;
    var bandWidth = 0;

    beforeEach(() => {
      svg = generateSVG(SVG_WIDTH, SVG_HEIGHT);
      yScale = new Plottable.Scales.Category();
      xScale = new Plottable.Scales.Linear().domain([0, 2]);

      var data1 = [
        {y: "A", x: 1},
        {y: "B", x: 2}
      ];
      var data2 = [
        {y: "A", x: 2},
        {y: "B", x: 1}
      ];
      dataset1 = new Plottable.Dataset(data1);
      dataset2 = new Plottable.Dataset(data2);

      renderer = new Plottable.Plots.ClusteredBar<number, string>(xScale, yScale, false);
      renderer.addDataset(data1);
      renderer.addDataset(data2);
      renderer.baseline(0);
      renderer.project("x", "x", xScale);
      renderer.project("y", "y", yScale);
      var yAxis = new Plottable.Axes.Category(yScale, "left");
      var table = new Plottable.Components.Table([[yAxis, renderer]]).renderTo(svg);
      rendererWidth = renderer.width();
      bandWidth = yScale.rangeBand();
    });

    it("renders correctly", () => {
      var bars = (<any> renderer)._renderArea.selectAll("rect");
      var bar0 = d3.select(bars[0][0]);
      var bar1 = d3.select(bars[0][1]);
      var bar2 = d3.select(bars[0][2]);
      var bar3 = d3.select(bars[0][3]);

      // check widths
      assert.closeTo(numAttr(bar0, "height"), 26, 2, "height is correct for bar0");
      assert.closeTo(numAttr(bar1, "height"), 26, 2, "height is correct for bar1");
      assert.closeTo(numAttr(bar2, "height"), 26, 2, "height is correct for bar2");
      assert.closeTo(numAttr(bar3, "height"), 26, 2, "height is correct for bar3");

      // check heights
      assert.closeTo(numAttr(bar0, "width"), rendererWidth / 2, 0.01, "width is correct for bar0");
      assert.closeTo(numAttr(bar1, "width"), rendererWidth, 0.01, "width is correct for bar1");
      assert.closeTo(numAttr(bar2, "width"), rendererWidth, 0.01, "width is correct for bar2");
      assert.closeTo(numAttr(bar3, "width"), rendererWidth / 2, 0.01, "width is correct for bar3");

      var bar0Y = bar0.data()[0].y;
      var bar1Y = bar1.data()[0].y;
      var bar2Y = bar2.data()[0].y;
      var bar3Y = bar3.data()[0].y;

      // check that clustering is correct
      var innerScale = (<any>renderer)._makeInnerScale();
      var off = innerScale.scale("_0");
      assert.closeTo(numAttr(bar0, "y") + numAttr(bar0, "height") / 2, yScale.scale(bar0Y) - yScale.rangeBand() / 2 + off, 0.01
            , "y pos correct for bar0");
      assert.closeTo(numAttr(bar1, "y") + numAttr(bar1, "height") / 2, yScale.scale(bar1Y) - yScale.rangeBand() / 2 + off, 0.01
            , "y pos correct for bar1");
      assert.closeTo(numAttr(bar2, "y") + numAttr(bar2, "height") / 2, yScale.scale(bar2Y) + yScale.rangeBand() / 2 - off, 0.01
            , "y pos correct for bar2");
      assert.closeTo(numAttr(bar3, "y") + numAttr(bar3, "height") / 2, yScale.scale(bar3Y) + yScale.rangeBand() / 2 - off, 0.01
            , "y pos correct for bar3");
      svg.remove();
    });
  });

  describe("Clustered Bar Plot Missing Values", () => {
    var svg: D3.Selection;
    var plot: Plottable.Plots.ClusteredBar<string, number>;

    var numAttr = (s: D3.Selection, a: string) => parseFloat(s.attr(a));

    beforeEach(() => {
      var SVG_WIDTH = 600;
      var SVG_HEIGHT = 400;
      svg = generateSVG(SVG_WIDTH, SVG_HEIGHT);
      var xScale = new Plottable.Scales.Category();
      var yScale = new Plottable.Scales.Linear();

      var data1 = [{x: "A", y: 1}, {x: "B", y: 2}, {x: "C", y: 1}];
      var data2 = [{x: "A", y: 2}, {x: "B", y: 4}];
      var data3 = [{x: "B", y: 15}, {x: "C", y: 15}];

      plot = new Plottable.Plots.ClusteredBar<string, number>(xScale, yScale);
      plot.addDataset(data1);
      plot.addDataset(data2);
      plot.addDataset(data3);
      plot.baseline(0);
      plot.project("x", "x", xScale);
      plot.project("y", "y", yScale);
      var xAxis = new Plottable.Axes.Category(xScale, "bottom");
      new Plottable.Components.Table([[plot], [xAxis]]).renderTo(svg);
    });

    it("renders correctly", () => {
      var bars = (<any> plot)._renderArea.selectAll("rect");

      assert.lengthOf(bars[0], 7, "Number of bars should be equivalent to number of datum");

      var aBar0 = d3.select(bars[0][0]);
      var aBar1 = d3.select(bars[0][3]);

      var bBar0 = d3.select(bars[0][1]);
      var bBar1 = d3.select(bars[0][4]);
      var bBar2 = d3.select(bars[0][5]);

      var cBar0 = d3.select(bars[0][2]);
      var cBar1 = d3.select(bars[0][6]);

      // check bars are in domain order
      assert.operator(numAttr(aBar0, "x"), "<", numAttr(bBar0, "x"), "first dataset bars ordered correctly");
      assert.operator(numAttr(bBar0, "x"), "<", numAttr(cBar0, "x"), "first dataset bars ordered correctly");

      assert.operator(numAttr(aBar1, "x"), "<", numAttr(bBar1, "x"), "second dataset bars ordered correctly");

      assert.operator(numAttr(bBar2, "x"), "<", numAttr(cBar1, "x"), "third dataset bars ordered correctly");

      // check that clustering is correct
      assert.operator(numAttr(aBar0, "x"), "<", numAttr(aBar1, "x"), "A bars clustered in dataset order");

      assert.operator(numAttr(bBar0, "x"), "<", numAttr(bBar1, "x"), "B bars clustered in dataset order");
      assert.operator(numAttr(bBar1, "x"), "<", numAttr(bBar2, "x"), "B bars clustered in dataset order");

      assert.operator(numAttr(cBar0, "x"), "<", numAttr(cBar1, "x"), "C bars clustered in dataset order");

      svg.remove();
    });
  });

  describe("Horizontal Clustered Bar Plot Missing Values", () => {
    var svg: D3.Selection;
    var plot: Plottable.Plots.ClusteredBar<number, string>;

    beforeEach(() => {
      var SVG_WIDTH = 600;
      var SVG_HEIGHT = 400;
      svg = generateSVG(SVG_WIDTH, SVG_HEIGHT);
      var xScale = new Plottable.Scales.Linear();
      var yScale = new Plottable.Scales.Category();

      var data1 = [{y: "A", x: 1}, {y: "B", x: 2}, {y: "C", x: 1}];
      var data2 = [{y: "A", x: 2}, {y: "B", x: 4}];
      var data3 = [{y: "B", x: 15}, {y: "C", x: 15}];

      plot = new Plottable.Plots.ClusteredBar(xScale, yScale, false);
      plot.addDataset(data1);
      plot.addDataset(data2);
      plot.addDataset(data3);
      plot.project("x", "x", xScale);
      plot.project("y", "y", yScale);
      plot.renderTo(svg);
    });

    it("renders correctly", () => {
      var bars = plot.getAllSelections();

      assert.strictEqual(bars.size(), 7, "Number of bars should be equivalent to number of datum");

      var aBar0 = d3.select(bars[0][0]);
      var aBar1 = d3.select(bars[0][3]);

      var bBar0 = d3.select(bars[0][1]);
      var bBar1 = d3.select(bars[0][4]);
      var bBar2 = d3.select(bars[0][5]);

      var cBar0 = d3.select(bars[0][2]);
      var cBar1 = d3.select(bars[0][6]);

      // check bars are in domain order
      assert.operator(numAttr(aBar0, "y"), "<", numAttr(bBar0, "y"), "first dataset bars ordered correctly");
      assert.operator(numAttr(bBar0, "y"), "<", numAttr(cBar0, "y"), "first dataset bars ordered correctly");

      assert.operator(numAttr(aBar1, "y"), "<", numAttr(bBar1, "y"), "second dataset bars ordered correctly");

      assert.operator(numAttr(bBar2, "y"), "<", numAttr(cBar1, "y"), "third dataset bars ordered correctly");

      // check that clustering is correct
      assert.operator(numAttr(aBar0, "y"), "<", numAttr(aBar1, "y"), "A bars clustered in dataset order");

      assert.operator(numAttr(bBar0, "y"), "<", numAttr(bBar1, "y"), "B bars clustered in dataset order");
      assert.operator(numAttr(bBar1, "y"), "<", numAttr(bBar2, "y"), "B bars clustered in dataset order");

      assert.operator(numAttr(cBar0, "y"), "<", numAttr(cBar1, "y"), "C bars clustered in dataset order");

      svg.remove();
    });
  });
});<|MERGE_RESOLUTION|>--- conflicted
+++ resolved
@@ -7,15 +7,9 @@
     var svg: D3.Selection;
     var dataset1: Plottable.Dataset;
     var dataset2: Plottable.Dataset;
-<<<<<<< HEAD
-    var xScale: Plottable.Scale.Category;
-    var yScale: Plottable.Scale.Linear;
-    var renderer: Plottable.Plots.ClusteredBar<string, number>;
-=======
     var xScale: Plottable.Scales.Category;
     var yScale: Plottable.Scales.Linear;
-    var renderer: Plottable.Plot.ClusteredBar<string, number>;
->>>>>>> 08fb4697
+    var renderer: Plottable.Plots.ClusteredBar<string, number>;
     var SVG_WIDTH = 600;
     var SVG_HEIGHT = 400;
     var axisHeight = 0;
@@ -106,15 +100,9 @@
     var svg: D3.Selection;
     var dataset1: Plottable.Dataset;
     var dataset2: Plottable.Dataset;
-<<<<<<< HEAD
-    var yScale: Plottable.Scale.Category;
-    var xScale: Plottable.Scale.Linear;
-    var renderer: Plottable.Plots.ClusteredBar<number, string>;
-=======
     var yScale: Plottable.Scales.Category;
     var xScale: Plottable.Scales.Linear;
-    var renderer: Plottable.Plot.ClusteredBar<number, string>;
->>>>>>> 08fb4697
+    var renderer: Plottable.Plots.ClusteredBar<number, string>;
     var SVG_WIDTH = 600;
     var SVG_HEIGHT = 400;
     var rendererWidth: number;
