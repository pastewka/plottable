--- conflicted
+++ resolved
@@ -4,7 +4,7 @@
 
 describe("Plots", () => {
   describe("Bar Plot", () => {
-<<<<<<< HEAD
+
     // HACKHACK #1798: beforeEach being used below
     it("renders correctly with no data", () => {
       var svg = generateSVG(400, 400);
@@ -18,7 +18,7 @@
       assert.strictEqual(plot.height(), 400, "was allocated height");
       svg.remove();
     });
-=======
+
     function assertPlotDataEqual(expected: Plottable.Plot.PlotData, actual: Plottable.Plot.PlotData,
         msg: string) {
       assert.deepEqual(expected.data, actual.data, msg);
@@ -26,7 +26,6 @@
       assert.closeTo(expected.pixelPoints[0].y, actual.pixelPoints[0].y, 0.01, msg);
       assert.deepEqual(expected.selection, actual.selection, msg);
     }
->>>>>>> 366b62d6
 
     describe("Vertical Bar Plot", () => {
       var svg: D3.Selection;
