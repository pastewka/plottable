///<reference path="../../testReference.ts" />

var assert = chai.assert;

describe("Plots", () => {
  describe("Bar Plot", () => {
    describe("Vertical Bar Plot", () => {
      var svg: D3.Selection;
      var dataset: Plottable.Dataset;
      var xScale: Plottable.Scale.Category;
      var yScale: Plottable.Scale.Linear;
      var barPlot: Plottable.Plot.Bar<string, number>;
      var SVG_WIDTH = 600;
      var SVG_HEIGHT = 400;

      beforeEach(() => {
        svg = generateSVG(SVG_WIDTH, SVG_HEIGHT);
        xScale = new Plottable.Scale.Category().domain(["A", "B"]);
        yScale = new Plottable.Scale.Linear();
        var data = [
          {x: "A", y: 1},
          {x: "B", y: -1.5},
          {x: "B", y: 1} // duplicate X-value
        ];
        dataset = new Plottable.Dataset(data);
        barPlot = new Plottable.Plot.Bar(xScale, yScale);
        barPlot.addDataset(dataset);
        barPlot.animate(false);
        barPlot.baseline(0);
        yScale.domain([-2, 2]);
        barPlot.project("x", "x", xScale);
        barPlot.project("y", "y", yScale);
        barPlot.renderTo(svg);
      });

      it("renders correctly", () => {
        var renderArea = (<any> barPlot)._renderArea;
        var bars = renderArea.selectAll("rect");
        assert.lengthOf(bars[0], 3, "One bar was created per data point");
        var bar0 = d3.select(bars[0][0]);
        var bar1 = d3.select(bars[0][1]);
        assert.closeTo(numAttr(bar0, "width"), xScale.rangeBand(), 1, "bar0 width is correct");
        assert.closeTo(numAttr(bar1, "width"), xScale.rangeBand(), 1, "bar1 width is correct");
        assert.equal(bar0.attr("height"), "100", "bar0 height is correct");
        assert.equal(bar1.attr("height"), "150", "bar1 height is correct");
        assert.closeTo(numAttr(bar0, "x"), 111, 1, "bar0 x is correct");
        assert.closeTo(numAttr(bar1, "x"), 333, 1, "bar1 x is correct");
        assert.equal(bar0.attr("y"), "100", "bar0 y is correct");
        assert.equal(bar1.attr("y"), "200", "bar1 y is correct");

        var baseline = renderArea.select(".baseline");
        assert.equal(baseline.attr("y1"), "200", "the baseline is in the correct vertical position");
        assert.equal(baseline.attr("y2"), "200", "the baseline is in the correct vertical position");
        assert.equal(baseline.attr("x1"), "0", "the baseline starts at the edge of the chart");
        assert.equal(baseline.attr("x2"), SVG_WIDTH, "the baseline ends at the edge of the chart");
        svg.remove();
      });

      it("baseline value can be changed; barPlot updates appropriately", () => {
        barPlot.baseline(-1);

        var renderArea = (<any> barPlot)._renderArea;
        var bars = renderArea.selectAll("rect");
        var bar0 = d3.select(bars[0][0]);
        var bar1 = d3.select(bars[0][1]);
        assert.equal(bar0.attr("height"), "200", "bar0 height is correct");
        assert.equal(bar1.attr("height"), "50", "bar1 height is correct");
        assert.equal(bar0.attr("y"), "100", "bar0 y is correct");
        assert.equal(bar1.attr("y"), "300", "bar1 y is correct");

        var baseline = renderArea.select(".baseline");
        assert.equal(baseline.attr("y1"), "300", "the baseline is in the correct vertical position");
        assert.equal(baseline.attr("y2"), "300", "the baseline is in the correct vertical position");
        assert.equal(baseline.attr("x1"), "0", "the baseline starts at the edge of the chart");
        assert.equal(baseline.attr("x2"), SVG_WIDTH, "the baseline ends at the edge of the chart");
        svg.remove();
      });

      it("getBar()", () => {
        var bar: D3.Selection = barPlot.getBars(155, 150); // in the middle of bar 0

        assert.lengthOf(bar[0], 1, "getBar returns a bar");
        assert.equal(bar.data()[0], dataset.data()[0], "the data in the bar matches the datasource");

        bar = barPlot.getBars(-1, -1); // no bars here
        assert.isTrue(bar.empty(), "returns empty selection if no bar was selected");

        bar = barPlot.getBars(200, 50); // between the two bars
        assert.isTrue(bar.empty(), "returns empty selection if no bar was selected");

        bar = barPlot.getBars(155, 10); // above bar 0
        assert.isTrue(bar.empty(), "returns empty selection if no bar was selected");

        // the bars are now (140,100),(150,300) and (440,300),(450,350) - the
        // origin is at the top left!

        bar = barPlot.getBars({min: 155, max: 455}, {min: 150, max: 150});
        assert.lengthOf(bar.data(), 2, "selected 2 bars (not the negative one)");
        assert.equal(bar.data()[0], dataset.data()[0], "the data in bar 0 matches the datasource");
        assert.equal(bar.data()[1], dataset.data()[2], "the data in bar 1 matches the datasource");

        bar = barPlot.getBars({min: 155, max: 455}, {min: 150, max: 350});
        assert.lengthOf(bar.data(), 3, "selected all the bars");
        assert.equal(bar.data()[0], dataset.data()[0], "the data in bar 0 matches the datasource");
        assert.equal(bar.data()[1], dataset.data()[1], "the data in bar 1 matches the datasource");
        assert.equal(bar.data()[2], dataset.data()[2], "the data in bar 2 matches the datasource");

        svg.remove();
      });

      it("don't show points from outside of domain", () => {
        xScale.domain(["C"]);
        var bars =  (<any> barPlot)._renderArea.selectAll("rect");
        assert.lengthOf(bars[0], 0, "no bars have been rendered");
        svg.remove();
      });

<<<<<<< HEAD
      it("returns correct closest plot data",() => {
        var bars = d3.selectAll(".bar-area rect");
        var zeroY = yScale.scale(0);

        var d0 = dataset.data()[0];
        var d0Px = {
          x: xScale.scale(d0.x),
          y: yScale.scale(d0.y)
        };
        var d1 = dataset.data()[1];
        var d1Px = {
          x: xScale.scale(d1.x),
          y: yScale.scale(d1.y)
        };

        var expected = {
          data: [d0],
          pixelPoints: [d0Px],
          selection: d3.selectAll([bars[0][0]])
        }

        var closest = barPlot.getClosestPlotData({ x: d0Px.x, y: d0Px.y + 1 });
        assert.deepEqual(expected, closest, "if inside a bar, it is closest");

        closest = barPlot.getClosestPlotData({ x: d0Px.x, y: d0Px.y - 1 });
        assert.deepEqual(expected, closest, "if above a positive bar, it is closest");

        closest = barPlot.getClosestPlotData({ x: d0Px.x, y: zeroY + 1 });
        assert.deepEqual(expected, closest, "if below a positive bar, it is closest");

        closest = barPlot.getClosestPlotData({ x: 0, y: d0Px.y });
        assert.deepEqual(expected, closest, "if to the right of the first bar, it is closest");

        expected = {
          data: [d1],
          pixelPoints: [d1Px],
          selection: d3.selectAll([bars[0][1]])
        }

        closest = barPlot.getClosestPlotData({ x: d1Px.x, y: d1Px.y - 1 });
        assert.deepEqual(expected, closest, "if inside a negative bar, it is closest");

        closest = barPlot.getClosestPlotData({ x: d1Px.x, y: d1Px.y + 1 });
        assert.equal(expected, closest, "if below a negative bar, it is closest");

        // set the domain such that the first bar is out of view
        yScale.domain([-2, -0.1]);
        closest = barPlot.getClosestPlotData({ x: d0Px.x, y: zeroY + 1 });
        assert.deepEqual(expected, closest, "only in-view bars are considered");

=======
      it("getAllPlotData() pixel points corrected for negative-valued bars", () => {
        var plotData = barPlot.getAllPlotData();
        plotData.data.forEach((datum, i) => {
          var barSelection = d3.select(plotData.selection[0][i]);
          var pixelPointY = plotData.pixelPoints[i].y;
          if (datum.y < 0) {
            assert.strictEqual(pixelPointY, +barSelection.attr("y") + +barSelection.attr("height"), "negative on bottom");
          } else {
            assert.strictEqual(pixelPointY, +barSelection.attr("y"), "positive on top");
          }
        });
        svg.remove();
      });

      it("getAllPlotData() pixel points corrected for barAlignment left", () => {
        barPlot.barAlignment("left");
        var plotData = barPlot.getAllPlotData();
        plotData.data.forEach((datum, i) => {
          var barSelection = d3.select(plotData.selection[0][i]);
          var pixelPointX = plotData.pixelPoints[i].x;
          assert.strictEqual(pixelPointX, +barSelection.attr("x"), "barAlignment left x correct");
        });
        svg.remove();
      });

      it("getAllPlotData() pixel points corrected for barAlignment right", () => {
        barPlot.barAlignment("right");
        var plotData = barPlot.getAllPlotData();
        plotData.data.forEach((datum, i) => {
          var barSelection = d3.select(plotData.selection[0][i]);
          var pixelPointX = plotData.pixelPoints[i].x;
          assert.strictEqual(pixelPointX, +barSelection.attr("x") + +barSelection.attr("width"), "barAlignment right x correct");
        });
>>>>>>> 983a2403
        svg.remove();
      });
    });

    describe("Vertical Bar Plot modified log scale", () => {
      var svg: D3.Selection;
      var dataset: Plottable.Dataset;
      var xScale: Plottable.Scale.ModifiedLog;
      var yScale: Plottable.Scale.Linear;
      var barPlot: Plottable.Plot.Bar<number, number>;
      var SVG_WIDTH = 600;
      var SVG_HEIGHT = 400;

      beforeEach(() => {
        svg = generateSVG(SVG_WIDTH, SVG_HEIGHT);
        xScale = new Plottable.Scale.ModifiedLog();
        yScale = new Plottable.Scale.Linear();
        var data = [
          {x: 2, y: 1},
          {x: 10, y: -1.5},
          {x: 100, y: 1}
        ];
        dataset = new Plottable.Dataset(data);
        barPlot = new Plottable.Plot.Bar(xScale, yScale);
        barPlot.addDataset(dataset);
        barPlot.animate(false);
        barPlot.baseline(0);
        yScale.domain([-2, 2]);
        barPlot.project("x", "x", xScale);
        barPlot.project("y", "y", yScale);
        barPlot.renderTo(svg);
      });

      it("barPixelWidth calculated appropriately", () => {
        assert.strictEqual((<any> barPlot)._getBarPixelWidth(), xScale.scale(2) * 2 * 0.95);
        svg.remove();
      });

      it("bar widths are equal to barPixelWidth", () => {
        var renderArea = (<any> barPlot)._renderArea;
        var bars = renderArea.selectAll("rect");
        assert.lengthOf(bars[0], 3, "One bar was created per data point");

        var barPixelWidth = (<any> barPlot)._getBarPixelWidth();
        var bar0 = d3.select(bars[0][0]);
        var bar1 = d3.select(bars[0][1]);
        var bar2 = d3.select(bars[0][2]);
        assert.closeTo(numAttr(bar0, "width"), barPixelWidth, 0.1, "bar0 width is correct");
        assert.closeTo(numAttr(bar1, "width"), barPixelWidth, 0.1, "bar1 width is correct");
        assert.closeTo(numAttr(bar2, "width"), barPixelWidth, 0.1, "bar2 width is correct");
        svg.remove();
      });
    });

    describe("Vertical Bar Plot linear scale", () => {
      var svg: D3.Selection;
      var dataset: Plottable.Dataset;
      var xScale: Plottable.Scale.Linear;
      var yScale: Plottable.Scale.Linear;
      var barPlot: Plottable.Plot.Bar<number, number>;
      var SVG_WIDTH = 600;
      var SVG_HEIGHT = 400;

      beforeEach(() => {
        svg = generateSVG(SVG_WIDTH, SVG_HEIGHT);
        xScale = new Plottable.Scale.Linear();
        yScale = new Plottable.Scale.Linear();
        var data = [
          {x: 2, y: 1},
          {x: 10, y: -1.5},
          {x: 100, y: 1}
        ];
        dataset = new Plottable.Dataset(data);
        barPlot = new Plottable.Plot.Bar(xScale, yScale);
        barPlot.addDataset(dataset);
        barPlot.baseline(0);
        barPlot.project("x", "x", xScale);
        barPlot.project("y", "y", yScale);
        barPlot.renderTo(svg);
      });

      it("bar width takes an appropriate value", () => {
        assert.strictEqual((<any> barPlot)._getBarPixelWidth(), (xScale.scale(10) - xScale.scale(2)) * 0.95);
        svg.remove();
      });

      it("bar widths are equal to barPixelWidth", () => {
        var renderArea = (<any> barPlot)._renderArea;
        var bars = renderArea.selectAll("rect");
        assert.lengthOf(bars[0], 3, "One bar was created per data point");

        var barPixelWidth = (<any> barPlot)._getBarPixelWidth();
        var bar0 = d3.select(bars[0][0]);
        var bar1 = d3.select(bars[0][1]);
        var bar2 = d3.select(bars[0][2]);
        assert.closeTo(numAttr(bar0, "width"), barPixelWidth, 0.1, "bar0 width is correct");
        assert.closeTo(numAttr(bar1, "width"), barPixelWidth, 0.1, "bar1 width is correct");
        assert.closeTo(numAttr(bar2, "width"), barPixelWidth, 0.1, "bar2 width is correct");
        svg.remove();
      });

      it("sensible bar width one datum", () => {
        barPlot.removeDataset(dataset);
        barPlot.addDataset([{x: 10, y: 2}]);
        assert.closeTo((<any> barPlot)._getBarPixelWidth(), 228, 0.1, "sensible bar width for only one datum");
        svg.remove();
      });

      it("sensible bar width same datum", () => {
        barPlot.removeDataset(dataset);
        barPlot.addDataset([{x: 10, y: 2}, {x: 10, y: 2}]);
        assert.closeTo((<any> barPlot)._getBarPixelWidth(), 228, 0.1, "uses the width sensible for one datum");
        svg.remove();
      });

      it("sensible bar width unsorted data", () => {
        barPlot.removeDataset(dataset);
        barPlot.addDataset([{x: 2, y: 2}, {x: 20, y: 2}, {x: 5, y: 2}]);
        var expectedBarPixelWidth = (xScale.scale(5) - xScale.scale(2)) * 0.95;
        assert.closeTo((<any> barPlot)._getBarPixelWidth(), expectedBarPixelWidth, 0.1, "bar width uses closest sorted x values");
        svg.remove();
      });
    });

    describe("Vertical Bar Plot time scale", () => {
      var svg: D3.Selection;
      var barPlot: Plottable.Plot.Bar<number, number>;
      var xScale: Plottable.Scale.Time;

      beforeEach(() => {
        svg = generateSVG(600, 400);
        var data = [{ x: "12/01/92", y: 0, type: "a" },
          { x: "12/01/93", y: 1, type: "a" },
          { x: "12/01/94", y: 1, type: "a" },
          { x: "12/01/95", y: 2, type: "a" },
          { x: "12/01/96", y: 2, type: "a" },
          { x: "12/01/97", y: 2, type: "a" }];
        xScale = new Plottable.Scale.Time();
        var yScale = new Plottable.Scale.Linear();
        barPlot = new Plottable.Plot.Bar(xScale, yScale);
        barPlot.addDataset(data)
               .project("x", (d: any) => d3.time.format("%m/%d/%y").parse(d.x), xScale)
               .project("y", "y", yScale)
               .renderTo(svg);
      });

      it("bar width takes an appropriate value", () => {
        var timeFormatter = d3.time.format("%m/%d/%y");
        var expectedBarWidth = (xScale.scale(timeFormatter.parse("12/01/94")) - xScale.scale(timeFormatter.parse("12/01/93"))) * 0.95;
        assert.closeTo((<any> barPlot)._getBarPixelWidth(), expectedBarWidth, 0.1, "width is difference between two dates");
        svg.remove();
      });

    });

    describe("Horizontal Bar Plot", () => {
      var svg: D3.Selection;
      var dataset: Plottable.Dataset;
      var yScale: Plottable.Scale.Category;
      var xScale: Plottable.Scale.Linear;
      var barPlot: Plottable.Plot.Bar<number, string>;
      var SVG_WIDTH = 600;
      var SVG_HEIGHT = 400;
      beforeEach(() => {
        svg = generateSVG(SVG_WIDTH, SVG_HEIGHT);
        yScale = new Plottable.Scale.Category().domain(["A", "B"]);
        xScale = new Plottable.Scale.Linear();
        xScale.domain([-3, 3]);

        var data = [
          {y: "A", x: 1},
          {y: "B", x: -1.5},
          {y: "B", x: 1} // duplicate Y-value
        ];
        dataset = new Plottable.Dataset(data);

        barPlot = new Plottable.Plot.Bar(xScale, yScale, false);
        barPlot.addDataset(dataset);
        barPlot.animate(false);
        barPlot.baseline(0);
        barPlot.project("x", "x", xScale);
        barPlot.project("y", "y", yScale);
        barPlot.renderTo(svg);
      });

      it("renders correctly", () => {
        var renderArea = (<any> barPlot)._renderArea;
        var bars = renderArea.selectAll("rect");
        assert.lengthOf(bars[0], 3, "One bar was created per data point");
        var bar0 = d3.select(bars[0][0]);
        var bar1 = d3.select(bars[0][1]);
        assert.closeTo(numAttr(bar0, "height"), yScale.rangeBand(), 1, "bar0 height is correct");
        assert.closeTo(numAttr(bar1, "height"), yScale.rangeBand(), 1, "bar1 height is correct");
        assert.equal(bar0.attr("width"), "100", "bar0 width is correct");
        assert.equal(bar1.attr("width"), "150", "bar1 width is correct");
        assert.closeTo(numAttr(bar0, "y"), 74, 1, "bar0 y is correct");
        assert.closeTo(numAttr(bar1, "y"), 222, 1, "bar1 y is correct");
        assert.equal(bar0.attr("x"), "300", "bar0 x is correct");
        assert.equal(bar1.attr("x"), "150", "bar1 x is correct");

        var baseline = renderArea.select(".baseline");
        assert.equal(baseline.attr("x1"), "300", "the baseline is in the correct horizontal position");
        assert.equal(baseline.attr("x2"), "300", "the baseline is in the correct horizontal position");
        assert.equal(baseline.attr("y1"), "0", "the baseline starts at the top of the chart");
        assert.equal(baseline.attr("y2"), SVG_HEIGHT, "the baseline ends at the bottom of the chart");
        svg.remove();
      });

      it("baseline value can be changed; barPlot updates appropriately", () => {
        barPlot.baseline(-1);

        var renderArea = (<any> barPlot)._renderArea;
        var bars = renderArea.selectAll("rect");
        var bar0 = d3.select(bars[0][0]);
        var bar1 = d3.select(bars[0][1]);
        assert.equal(bar0.attr("width"), "200", "bar0 width is correct");
        assert.equal(bar1.attr("width"), "50", "bar1 width is correct");
        assert.equal(bar0.attr("x"), "200", "bar0 x is correct");
        assert.equal(bar1.attr("x"), "150", "bar1 x is correct");

        var baseline = renderArea.select(".baseline");
        assert.equal(baseline.attr("x1"), "200", "the baseline is in the correct horizontal position");
        assert.equal(baseline.attr("x2"), "200", "the baseline is in the correct horizontal position");
        assert.equal(baseline.attr("y1"), "0", "the baseline starts at the top of the chart");
        assert.equal(baseline.attr("y2"), SVG_HEIGHT, "the baseline ends at the bottom of the chart");
        svg.remove();
      });

      it("width projector may be overwritten, and calling project queues rerender", () => {
        var bars = (<any> barPlot)._renderArea.selectAll("rect");
        var bar0 = d3.select(bars[0][0]);
        var bar1 = d3.select(bars[0][1]);
        var bar0y = bar0.data()[0].y;
        var bar1y = bar1.data()[0].y;
        barPlot.project("width", 10);
        assert.closeTo(numAttr(bar0, "height"), 10, 0.01, "bar0 height");
        assert.closeTo(numAttr(bar1, "height"), 10, 0.01, "bar1 height");
        assert.closeTo(numAttr(bar0, "width"), 100, 0.01, "bar0 width");
        assert.closeTo(numAttr(bar1, "width"), 150, 0.01, "bar1 width");
        assert.closeTo(numAttr(bar0, "y"), yScale.scale(bar0y) - numAttr(bar0, "height") / 2, 0.01, "bar0 ypos");
        assert.closeTo(numAttr(bar1, "y"), yScale.scale(bar1y) - numAttr(bar1, "height") / 2, 0.01, "bar1 ypos");
        svg.remove();
      });

<<<<<<< HEAD
      it("returns correct closest plot data",() => {
        var bars = d3.selectAll(".bar-area rect");
        var zeroX = xScale.scale(0);

        var d0 = dataset.data()[0];
        var d0Px = {
          x: xScale.scale(d0.x),
          y: yScale.scale(d0.y)
        };
        var d1 = dataset.data()[1];
        var d1Px = {
          x: xScale.scale(d1.x),
          y: yScale.scale(d1.y)
        };

        var expected = {
          data: [d0],
          pixelPoints: [d0Px],
          selection: d3.selectAll([bars[0][0]])
        }

        var closest = barPlot.getClosestPlotData({ x: d0Px.x - 1, y: d0Px.y });
        assert.deepEqual(expected, closest, "if inside a bar, it is closest");

        closest = barPlot.getClosestPlotData({ x: d0Px.x + 1, y: d0Px.y });
        assert.deepEqual(expected, closest, "if right of a positive bar, it is closest");

        closest = barPlot.getClosestPlotData({ x: zeroX - 1, y: d0Px.y });
        assert.deepEqual(expected, closest, "if left of a positive bar, it is closest");

        closest = barPlot.getClosestPlotData({ x: d0Px.x, y: 0 });
        assert.deepEqual(expected, closest, "if above the first bar, it is closest");

        expected = {
          data: [d1],
          pixelPoints: [d1Px],
          selection: d3.selectAll([bars[0][1]])
        }

        closest = barPlot.getClosestPlotData({ x: d1Px.x + 1, y: d1Px.y });
        assert.deepEqual(expected, closest, "if inside a negative bar, it is closest");

        closest = barPlot.getClosestPlotData({ x: d1Px.x - 1, y: d1Px.y });
        assert.equal(expected, closest, "if left of a negative bar, it is closest");

        // set the domain such that the first bar is out of view
        xScale.domain([-2, -0.1]);
        closest = barPlot.getClosestPlotData({ x: zeroX - 1, y: d0Px.y });
        assert.deepEqual(expected, closest, "only in-view bars are considered");

=======
      it("getAllPlotData() pixel points corrected for negative-valued bars", () => {
        var plotData = barPlot.getAllPlotData();
        plotData.data.forEach((datum, i) => {
          var barSelection = d3.select(plotData.selection[0][i]);
          var pixelPointX = plotData.pixelPoints[i].x;
          if (datum.x < 0) {
            assert.strictEqual(pixelPointX, +barSelection.attr("x"), "negative on left");
          } else {
            assert.strictEqual(pixelPointX, +barSelection.attr("x") + +barSelection.attr("width"), "positive on right");
          }
        });
        svg.remove();
      });

      it("getAllPlotData() pixel points corrected for barAlignment left", () => {
        barPlot.barAlignment("left");
        var plotData = barPlot.getAllPlotData();
        plotData.data.forEach((datum, i) => {
          var barSelection = d3.select(plotData.selection[0][i]);
          var pixelPointY = plotData.pixelPoints[i].y;
          assert.strictEqual(pixelPointY, +barSelection.attr("y"), "barAlignment left y correct");
        });
        svg.remove();
      });

      it("getAllPlotData() pixel points corrected for barAlignment right", () => {
        barPlot.barAlignment("right");
        var plotData = barPlot.getAllPlotData();
        plotData.data.forEach((datum, i) => {
          var barSelection = d3.select(plotData.selection[0][i]);
          var pixelPointY = plotData.pixelPoints[i].y;
          assert.strictEqual(pixelPointY, +barSelection.attr("y") + +barSelection.attr("height"), "barAlignment right y correct");
        });
>>>>>>> 983a2403
        svg.remove();
      });
    });

    describe("Vertical Bar Plot With Bar Labels", () => {
      var plot: Plottable.Plot.Bar<string, number>;
      var data: any[];
      var dataset: Plottable.Dataset;
      var xScale: Plottable.Scale.Category;
      var yScale: Plottable.Scale.Linear;
      var svg: D3.Selection;

      beforeEach(() => {
        svg = generateSVG();
        data = [{x: "foo", y: 5}, {x: "bar", y: 640}, {x: "zoo", y: 12345}];
        dataset = new Plottable.Dataset(data);
        xScale = new Plottable.Scale.Category();
        yScale = new Plottable.Scale.Linear();
        plot = new Plottable.Plot.Bar<string, number>(xScale, yScale);
        plot.addDataset(dataset);
        plot.project("x", "x", xScale);
        plot.project("y", "y", yScale);
      });

      it("bar labels disabled by default", () => {
        plot.renderTo(svg);
        var texts = svg.selectAll("text")[0].map((n: any) => d3.select(n).text());
        assert.lengthOf(texts, 0, "by default, no texts are drawn");
        svg.remove();
      });


      it("bar labels render properly", () => {
        plot.renderTo(svg);
        plot.barLabelsEnabled(true);
        var texts = svg.selectAll("text")[0].map((n: any) => d3.select(n).text());
        assert.lengthOf(texts, 2, "both texts drawn");
        assert.equal(texts[0], "640", "first label is 640");
        assert.equal(texts[1], "12345", "first label is 12345");
        svg.remove();
      });

      it("bar labels hide if bars too skinny", () => {
        plot.barLabelsEnabled(true);
        plot.renderTo(svg);
        plot.barLabelFormatter((n: number) => n.toString() + (n === 12345 ? "looong" : ""));
        var texts = svg.selectAll("text")[0].map((n: any) => d3.select(n).text());
        assert.lengthOf(texts, 0, "no text drawn");
        svg.remove();
      });

      it("formatters are used properly", () => {
        plot.barLabelsEnabled(true);
        plot.barLabelFormatter((n: number) => n.toString() + "%");
        plot.renderTo(svg);
        var texts = svg.selectAll("text")[0].map((n: any) => d3.select(n).text());
        assert.lengthOf(texts, 2, "both texts drawn");
        assert.equal(texts[0], "640%", "first label is 640%");
        assert.equal(texts[1], "12345%", "first label is 12345%");
        svg.remove();
      });

      it("bar labels are removed instantly on dataset change", (done) => {
        plot.barLabelsEnabled(true);
        plot.renderTo(svg);
        var texts = svg.selectAll("text")[0].map((n: any) => d3.select(n).text());
        assert.lengthOf(texts, 2, "both texts drawn");
        var originalDrawLabels = (<any> plot)._drawLabels;
        var called = false;
        (<any> plot)._drawLabels = () => {
          if (!called) {
            originalDrawLabels.apply(plot);
            texts = svg.selectAll("text")[0].map((n: any) => d3.select(n).text());
            assert.lengthOf(texts, 2, "texts were repopulated by drawLabels after the update");
            svg.remove();
            called = true; // for some reason, in phantomJS, `done` was being called multiple times and this caused the test to fail.
            done();
          }
        };
        dataset.data(data);
        texts = svg.selectAll("text")[0].map((n: any) => d3.select(n).text());
        assert.lengthOf(texts, 0, "texts were immediately removed");
      });
    });

    describe("getAllSelections", () => {
      var verticalBarPlot: Plottable.Plot.Bar<string, number>;
      var dataset: Plottable.Dataset;
      var svg: D3.Selection;

      beforeEach(() => {
        svg = generateSVG();
        dataset = new Plottable.Dataset();
        var xScale = new Plottable.Scale.Category();
        var yScale = new Plottable.Scale.Linear();
        verticalBarPlot = new Plottable.Plot.Bar<string, number>(xScale, yScale);
        verticalBarPlot.project("x", "x", xScale);
        verticalBarPlot.project("y", "y", yScale);
      });

      it("retrieves all dataset selections with no args", () => {
        var barData = [{ x: "foo", y: 5 }, { x: "bar", y: 640 }, { x: "zoo", y: 12345 }];
        var barData2 = [{ x: "one", y: 5 }, { x: "two", y: 640 }, { x: "three", y: 12345 }];
        verticalBarPlot.addDataset("a", barData);
        verticalBarPlot.addDataset("b", barData2);
        verticalBarPlot.renderTo(svg);

        var allBars = verticalBarPlot.getAllSelections();
        var allBars2 = verticalBarPlot.getAllSelections((<any> verticalBarPlot)._datasetKeysInOrder);
        assert.deepEqual(allBars, allBars2, "both ways of getting all selections work");

        svg.remove();
      });

      it("retrieves correct selections (string arg)", () => {
        var barData = [{ x: "foo", y: 5 }, { x: "bar", y: 640 }, { x: "zoo", y: 12345 }];
        var barData2 = [{ x: "one", y: 5 }, { x: "two", y: 640 }, { x: "three", y: 12345 }];
        verticalBarPlot.addDataset("a", barData);
        verticalBarPlot.addDataset(barData2);
        verticalBarPlot.renderTo(svg);

        var allBars = verticalBarPlot.getAllSelections("a");
        assert.strictEqual(allBars.size(), 3, "all bars retrieved");
        var selectionData = allBars.data();
        assert.includeMembers(selectionData, barData, "first dataset data in selection data");

        svg.remove();
      });

      it("retrieves correct selections (array arg)", () => {
        var barData = [{ x: "foo", y: 5 }, { x: "bar", y: 640 }, { x: "zoo", y: 12345 }];
        var barData2 = [{ x: "one", y: 5 }, { x: "two", y: 640 }, { x: "three", y: 12345 }];
        verticalBarPlot.addDataset("a", barData);
        verticalBarPlot.addDataset("b", barData2);
        verticalBarPlot.renderTo(svg);

        var allBars = verticalBarPlot.getAllSelections(["a", "b"]);
        assert.strictEqual(allBars.size(), 6, "all bars retrieved");
        var selectionData = allBars.data();
        assert.includeMembers(selectionData, barData, "first dataset data in selection data");
        assert.includeMembers(selectionData, barData2, "second dataset data in selection data");

        svg.remove();
      });

      it("skips invalid keys", () => {
        var barData = [{ x: "foo", y: 5 }, { x: "bar", y: 640 }, { x: "zoo", y: 12345 }];
        var barData2 = [{ x: "one", y: 5 }, { x: "two", y: 640 }, { x: "three", y: 12345 }];
        verticalBarPlot.addDataset("a", barData);
        verticalBarPlot.addDataset("b", barData2);
        verticalBarPlot.renderTo(svg);

        var allBars = verticalBarPlot.getAllSelections(["a", "c"]);
        assert.strictEqual(allBars.size(), 3, "all bars retrieved");
        var selectionData = allBars.data();
        assert.includeMembers(selectionData, barData, "first dataset data in selection data");

        svg.remove();
      });

    });

    it("plot auto domain scale to visible points on Category scale", () => {
      var svg = generateSVG(500, 500);
      var xAccessor = (d: any, i: number, u: any) => d.a;
      var yAccessor = (d: any, i: number, u: any) => d.b + u.foo;
      var simpleDataset = new Plottable.Dataset([{a: "a", b: 6}, {a: "b", b: 2}, {a: "c", b: -2}, {a: "d", b: -6}], {foo: 0});
      var xScale = new Plottable.Scale.Category();
      var yScale = new Plottable.Scale.Linear();
      var plot = new Plottable.Plot.Bar(xScale, yScale);
      plot.addDataset(simpleDataset)
          .project("x", xAccessor, xScale)
          .project("y", yAccessor, yScale)
          .renderTo(svg);
      xScale.domain(["b", "c"]);
      assert.deepEqual(yScale.domain(), [-7, 7], "domain has not been adjusted to visible points");
      plot.automaticallyAdjustYScaleOverVisiblePoints(true);
      assert.deepEqual(yScale.domain(), [-2.5, 2.5], "domain has been adjusted to visible points");
      svg.remove();
    });
  });
});<|MERGE_RESOLUTION|>--- conflicted
+++ resolved
@@ -115,58 +115,6 @@
         svg.remove();
       });
 
-<<<<<<< HEAD
-      it("returns correct closest plot data",() => {
-        var bars = d3.selectAll(".bar-area rect");
-        var zeroY = yScale.scale(0);
-
-        var d0 = dataset.data()[0];
-        var d0Px = {
-          x: xScale.scale(d0.x),
-          y: yScale.scale(d0.y)
-        };
-        var d1 = dataset.data()[1];
-        var d1Px = {
-          x: xScale.scale(d1.x),
-          y: yScale.scale(d1.y)
-        };
-
-        var expected = {
-          data: [d0],
-          pixelPoints: [d0Px],
-          selection: d3.selectAll([bars[0][0]])
-        }
-
-        var closest = barPlot.getClosestPlotData({ x: d0Px.x, y: d0Px.y + 1 });
-        assert.deepEqual(expected, closest, "if inside a bar, it is closest");
-
-        closest = barPlot.getClosestPlotData({ x: d0Px.x, y: d0Px.y - 1 });
-        assert.deepEqual(expected, closest, "if above a positive bar, it is closest");
-
-        closest = barPlot.getClosestPlotData({ x: d0Px.x, y: zeroY + 1 });
-        assert.deepEqual(expected, closest, "if below a positive bar, it is closest");
-
-        closest = barPlot.getClosestPlotData({ x: 0, y: d0Px.y });
-        assert.deepEqual(expected, closest, "if to the right of the first bar, it is closest");
-
-        expected = {
-          data: [d1],
-          pixelPoints: [d1Px],
-          selection: d3.selectAll([bars[0][1]])
-        }
-
-        closest = barPlot.getClosestPlotData({ x: d1Px.x, y: d1Px.y - 1 });
-        assert.deepEqual(expected, closest, "if inside a negative bar, it is closest");
-
-        closest = barPlot.getClosestPlotData({ x: d1Px.x, y: d1Px.y + 1 });
-        assert.equal(expected, closest, "if below a negative bar, it is closest");
-
-        // set the domain such that the first bar is out of view
-        yScale.domain([-2, -0.1]);
-        closest = barPlot.getClosestPlotData({ x: d0Px.x, y: zeroY + 1 });
-        assert.deepEqual(expected, closest, "only in-view bars are considered");
-
-=======
       it("getAllPlotData() pixel points corrected for negative-valued bars", () => {
         var plotData = barPlot.getAllPlotData();
         plotData.data.forEach((datum, i) => {
@@ -200,7 +148,64 @@
           var pixelPointX = plotData.pixelPoints[i].x;
           assert.strictEqual(pixelPointX, +barSelection.attr("x") + +barSelection.attr("width"), "barAlignment right x correct");
         });
->>>>>>> 983a2403
+        svg.remove();
+      });
+
+      it("returns correct closest plot data",() => {
+        var bars = d3.selectAll(".bar-area rect");
+        var zeroY = yScale.scale(0);
+
+        var d0 = dataset.data()[0];
+        var d0Px = {
+          x: xScale.scale(d0.x),
+          y: yScale.scale(d0.y)
+        };
+        var d1 = dataset.data()[1];
+        var d1Px = {
+          x: xScale.scale(d1.x),
+          y: yScale.scale(d1.y)
+        };
+
+        var expected = {
+          data: [d0],
+          pixelPoints: [d0Px],
+          selection: d3.selectAll([bars[0][0]])
+        }
+
+        var closest = barPlot.getClosestPlotData({ x: d0Px.x, y: d0Px.y + 1 });
+        assert.deepEqual(expected, closest, "if inside a bar, it is closest");
+
+        closest = barPlot.getClosestPlotData({ x: d0Px.x, y: d0Px.y - 1 });
+        assert.deepEqual(expected, closest, "if above a positive bar, it is closest");
+
+        closest = barPlot.getClosestPlotData({ x: d0Px.x, y: zeroY + 1 });
+        assert.deepEqual(expected, closest, "if below a positive bar, it is closest");
+
+        closest = barPlot.getClosestPlotData({ x: 0, y: d0Px.y });
+        assert.deepEqual(expected, closest, "if to the right of the first bar, it is closest");
+
+        expected = {
+          data: [d1],
+          pixelPoints: [d1Px],
+          selection: d3.selectAll([bars[0][1]])
+        }
+
+        closest = barPlot.getClosestPlotData({ x: d1Px.x, y: d1Px.y - 1 });
+        assert.deepEqual(expected, closest, "if inside a negative bar, it is closest");
+
+        closest = barPlot.getClosestPlotData({ x: d1Px.x, y: d1Px.y + 1 });
+        assert.deepEqual(expected, closest, "if below a negative bar, it is closest");
+
+        // set the domain such that the first bar is out of view
+        yScale.domain([-2, -0.1]);
+        expected.pixelPoints = [{
+          x: xScale.scale(d1.x),
+          y: yScale.scale(d1.y)
+        }];
+
+        closest = barPlot.getClosestPlotData({ x: d0Px.x, y: zeroY + 1 });
+        assert.deepEqual(expected, closest, "only in-view bars are considered");
+
         svg.remove();
       });
     });
@@ -445,58 +450,6 @@
         svg.remove();
       });
 
-<<<<<<< HEAD
-      it("returns correct closest plot data",() => {
-        var bars = d3.selectAll(".bar-area rect");
-        var zeroX = xScale.scale(0);
-
-        var d0 = dataset.data()[0];
-        var d0Px = {
-          x: xScale.scale(d0.x),
-          y: yScale.scale(d0.y)
-        };
-        var d1 = dataset.data()[1];
-        var d1Px = {
-          x: xScale.scale(d1.x),
-          y: yScale.scale(d1.y)
-        };
-
-        var expected = {
-          data: [d0],
-          pixelPoints: [d0Px],
-          selection: d3.selectAll([bars[0][0]])
-        }
-
-        var closest = barPlot.getClosestPlotData({ x: d0Px.x - 1, y: d0Px.y });
-        assert.deepEqual(expected, closest, "if inside a bar, it is closest");
-
-        closest = barPlot.getClosestPlotData({ x: d0Px.x + 1, y: d0Px.y });
-        assert.deepEqual(expected, closest, "if right of a positive bar, it is closest");
-
-        closest = barPlot.getClosestPlotData({ x: zeroX - 1, y: d0Px.y });
-        assert.deepEqual(expected, closest, "if left of a positive bar, it is closest");
-
-        closest = barPlot.getClosestPlotData({ x: d0Px.x, y: 0 });
-        assert.deepEqual(expected, closest, "if above the first bar, it is closest");
-
-        expected = {
-          data: [d1],
-          pixelPoints: [d1Px],
-          selection: d3.selectAll([bars[0][1]])
-        }
-
-        closest = barPlot.getClosestPlotData({ x: d1Px.x + 1, y: d1Px.y });
-        assert.deepEqual(expected, closest, "if inside a negative bar, it is closest");
-
-        closest = barPlot.getClosestPlotData({ x: d1Px.x - 1, y: d1Px.y });
-        assert.equal(expected, closest, "if left of a negative bar, it is closest");
-
-        // set the domain such that the first bar is out of view
-        xScale.domain([-2, -0.1]);
-        closest = barPlot.getClosestPlotData({ x: zeroX - 1, y: d0Px.y });
-        assert.deepEqual(expected, closest, "only in-view bars are considered");
-
-=======
       it("getAllPlotData() pixel points corrected for negative-valued bars", () => {
         var plotData = barPlot.getAllPlotData();
         plotData.data.forEach((datum, i) => {
@@ -530,7 +483,64 @@
           var pixelPointY = plotData.pixelPoints[i].y;
           assert.strictEqual(pixelPointY, +barSelection.attr("y") + +barSelection.attr("height"), "barAlignment right y correct");
         });
->>>>>>> 983a2403
+        svg.remove();
+      });
+
+      it("returns correct closest plot data",() => {
+        var bars = d3.selectAll(".bar-area rect");
+        var zeroX = xScale.scale(0);
+
+        var d0 = dataset.data()[0];
+        var d0Px = {
+          x: xScale.scale(d0.x),
+          y: yScale.scale(d0.y)
+        };
+        var d1 = dataset.data()[1];
+        var d1Px = {
+          x: xScale.scale(d1.x),
+          y: yScale.scale(d1.y)
+        };
+
+        var expected = {
+          data: [d0],
+          pixelPoints: [d0Px],
+          selection: d3.selectAll([bars[0][0]])
+        }
+
+        var closest = barPlot.getClosestPlotData({ x: d0Px.x - 1, y: d0Px.y });
+        assert.deepEqual(expected, closest, "if inside a bar, it is closest");
+
+        closest = barPlot.getClosestPlotData({ x: d0Px.x + 1, y: d0Px.y });
+        assert.deepEqual(expected, closest, "if right of a positive bar, it is closest");
+
+        closest = barPlot.getClosestPlotData({ x: zeroX - 1, y: d0Px.y });
+        assert.deepEqual(expected, closest, "if left of a positive bar, it is closest");
+
+        closest = barPlot.getClosestPlotData({ x: d0Px.x, y: 0 });
+        assert.deepEqual(expected, closest, "if above the first bar, it is closest");
+
+        expected = {
+          data: [d1],
+          pixelPoints: [d1Px],
+          selection: d3.selectAll([bars[0][1]])
+        }
+
+        closest = barPlot.getClosestPlotData({ x: d1Px.x + 1, y: d1Px.y });
+        assert.deepEqual(expected, closest, "if inside a negative bar, it is closest");
+
+        closest = barPlot.getClosestPlotData({ x: d1Px.x - 1, y: d1Px.y });
+        assert.deepEqual(expected, closest, "if left of a negative bar, it is closest");
+
+        // set the domain such that the first bar is out of view
+        xScale.domain([-2, -0.1]);
+        expected.pixelPoints = [{
+          x: xScale.scale(d1.x),
+          y: yScale.scale(d1.y)
+        }];
+
+        closest = barPlot.getClosestPlotData({ x: zeroX - 1, y: d0Px.y });
+        assert.deepEqual(expected, closest, "only in-view bars are considered");
+
         svg.remove();
       });
     });
