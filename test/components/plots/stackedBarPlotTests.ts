--- conflicted
+++ resolved
@@ -7,15 +7,9 @@
     var svg: D3.Selection;
     var dataset1: Plottable.Dataset;
     var dataset2: Plottable.Dataset;
-<<<<<<< HEAD
-    var xScale: Plottable.Scale.Category;
-    var yScale: Plottable.Scale.Linear;
-    var renderer: Plottable.Plots.StackedBar<string, number>;
-=======
     var xScale: Plottable.Scales.Category;
     var yScale: Plottable.Scales.Linear;
-    var renderer: Plottable.Plot.StackedBar<string, number>;
->>>>>>> 08fb4697
+    var renderer: Plottable.Plots.StackedBar<string, number>;
     var SVG_WIDTH = 600;
     var SVG_HEIGHT = 400;
     var axisHeight = 0;
@@ -143,15 +137,9 @@
 
   describe("Stacked Bar Plot Negative Values", () => {
     var svg: D3.Selection;
-<<<<<<< HEAD
-    var xScale: Plottable.Scale.Category;
-    var yScale: Plottable.Scale.Linear;
-    var plot: Plottable.Plots.StackedBar<string, number>;
-=======
     var xScale: Plottable.Scales.Category;
     var yScale: Plottable.Scales.Linear;
-    var plot: Plottable.Plot.StackedBar<string, number>;
->>>>>>> 08fb4697
+    var plot: Plottable.Plots.StackedBar<string, number>;
     var SVG_WIDTH = 600;
     var SVG_HEIGHT = 400;
     var axisHeight = 0;
@@ -223,15 +211,9 @@
     var svg: D3.Selection;
     var dataset1: Plottable.Dataset;
     var dataset2: Plottable.Dataset;
-<<<<<<< HEAD
-    var xScale: Plottable.Scale.Linear;
-    var yScale: Plottable.Scale.Category;
-    var renderer: Plottable.Plots.StackedBar<number, string>;
-=======
     var xScale: Plottable.Scales.Linear;
     var yScale: Plottable.Scales.Category;
-    var renderer: Plottable.Plot.StackedBar<number, string>;
->>>>>>> 08fb4697
+    var renderer: Plottable.Plots.StackedBar<number, string>;
     var SVG_WIDTH = 600;
     var SVG_HEIGHT = 400;
     var rendererWidth: number;
