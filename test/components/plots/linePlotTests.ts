--- conflicted
+++ resolved
@@ -21,18 +21,14 @@
       xAccessor = (d: any) => d.foo;
       yAccessor = (d: any) => d.bar;
       colorAccessor = (d: any, i: number, m: any) => d3.rgb(d.foo, d.bar, i).toString();
-<<<<<<< HEAD
-      simpleDataset = new Plottable.Dataset([{foo: 0, bar: 0}, {foo: 1, bar: 1}]);
-      linePlot = new Plottable.Plot.Line(xScale, yScale);
-=======
     });
 
     beforeEach(() => {
       svg = generateSVG(500, 500);
       simpleDataset = new Plottable.Dataset(twoPointData);
-      linePlot = new Plottable.Plot.Line(simpleDataset, xScale, yScale);
->>>>>>> 58268027
-      linePlot.project("x", xAccessor, xScale)
+      linePlot = new Plottable.Plot.Line(xScale, yScale);
+      linePlot.addDataset(simpleDataset)
+              .project("x", xAccessor, xScale)
               .project("y", yAccessor, yScale)
               .project("stroke", colorAccessor)
               .addDataset(simpleDataset)
