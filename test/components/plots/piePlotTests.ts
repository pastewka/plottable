///<reference path="../../testReference.ts" />

var assert = chai.assert;

describe("Plots", () => {
  describe("PiePlot", () => {
    var svg: D3.Selection;
    var simpleDataset: Plottable.Dataset;
    var piePlot: Plottable.Plot.Pie;
    var renderArea: D3.Selection;
    var verifier: MultiTestVerifier;
    // for IE, whose paths look like "M 0 500 L" instead of "M0,500L"
    var normalizePath = (s: string) => s.replace(/ *([A-Z]) */g, "$1").replace(/ /g, ",");

    before(() => {
      svg = generateSVG(500, 500);
      verifier = new MultiTestVerifier();
      simpleDataset = new Plottable.Dataset([{value: 5}, {value: 15}]);
      piePlot = new Plottable.Plot.Pie();
      piePlot.addDataset(simpleDataset);
      piePlot.renderTo(svg);
      renderArea = piePlot._renderArea;
    });

    beforeEach(() => {
      verifier.start();
    });

    it("sectors divided evenly", () => {
      var arcPaths = renderArea.selectAll(".arc");
      assert.lengthOf(arcPaths[0], 2, "only has two sectors");
      var arcPath0 = d3.select(arcPaths[0][0]);
      var pathPoints0 = normalizePath(arcPath0.attr("d")).split(/[A-Z]/).slice(1, 4);

      var firstPathPoints0 = pathPoints0[0].split(",");
      assert.closeTo(parseFloat(firstPathPoints0[0]), 0, 1, "draws line vertically at beginning");
      assert.operator(parseFloat(firstPathPoints0[1]), "<", 0, "draws line upwards");

      var arcDestPoint0 = pathPoints0[1].split(",").slice(5);
      assert.operator(parseFloat(arcDestPoint0[0]), ">", 0, "arcs line to the right");
      assert.closeTo(parseFloat(arcDestPoint0[1]), 0, 1, "ends on same level of svg");

      var secondPathPoints0 = pathPoints0[2].split(",");
      assert.closeTo(parseFloat(secondPathPoints0[0]), 0, 1, "draws line to origin");
      assert.closeTo(parseFloat(secondPathPoints0[1]), 0, 1, "draws line to origin");

      var arcPath1 = d3.select(arcPaths[0][1]);
      var pathPoints1 = normalizePath(arcPath1.attr("d")).split(/[A-Z]/).slice(1, 4);

      var firstPathPoints1 = pathPoints1[0].split(",");
      assert.operator(parseFloat(firstPathPoints1[0]), ">", 0, "draws line to the right");
      assert.closeTo(parseFloat(firstPathPoints1[1]), 0, 1, "draws line horizontally");

      var arcDestPoint1 = pathPoints1[1].split(",").slice(5);
      assert.closeTo(parseFloat(arcDestPoint1[0]), 0, 1, "ends at x origin");
      assert.operator(parseFloat(arcDestPoint1[1]), "<", 0, "ends above 0");

      var secondPathPoints1 = pathPoints1[2].split(",");
      assert.closeTo(parseFloat(secondPathPoints1[0]), 0, 1, "draws line to origin");
      assert.closeTo(parseFloat(secondPathPoints1[1]), 0, 1, "draws line to origin");
      verifier.end();
    });

<<<<<<< HEAD
    describe("Fill", () => {

      it("sectors are filled in according to defaults", () => {
        var arcPaths = renderArea.selectAll(".arc");

        var arcPath0 = d3.select(arcPaths[0][0]);
        assert.strictEqual(arcPath0.attr("fill"), Plottable.Core.Colors.PLOTTABLE_COLORS[0], "first sector filled appropriately");

        var arcPath1 = d3.select(arcPaths[0][1]);
        assert.strictEqual(arcPath1.attr("fill"), Plottable.Core.Colors.PLOTTABLE_COLORS[1], "second sector filled appropriately");
        verifier.end();
      });

      it("project fill", () => {
        piePlot.project("fill", (d: any, i: number) => String(i), new Plottable.Scale.Color("10"));

        var arcPaths = renderArea.selectAll(".arc");

        var arcPath0 = d3.select(arcPaths[0][0]);
        assert.strictEqual(arcPath0.attr("fill"), "#1f77b4", "first sector filled appropriately");

        var arcPath1 = d3.select(arcPaths[0][1]);
        assert.strictEqual(arcPath1.attr("fill"), "#ff7f0e", "second sector filled appropriately");
        verifier.end();
      });
=======
    it("innerRadius project", () => {
      piePlot.project("innerRadius", () => 5);
      var arcPaths = renderArea.selectAll(".arc");
      assert.lengthOf(arcPaths[0], 2, "only has two sectors");

      var pathPoints0 = normalizePath(d3.select(arcPaths[0][0]).attr("d")).split(/[A-Z]/).slice(1, 5);

      var radiusPath0 = pathPoints0[2].split(",").map((coordinate: string) => parseFloat(coordinate));
      assert.closeTo(radiusPath0[0], 5, 1, "stops line at innerRadius point");
      assert.closeTo(radiusPath0[1], 0, 1, "stops line at innerRadius point");

      var innerArcPath0 = pathPoints0[3].split(",").map((coordinate: string) => parseFloat(coordinate));
      assert.closeTo(innerArcPath0[0], 5, 1, "makes inner arc of radius 5");
      assert.closeTo(innerArcPath0[1], 5, 1, "makes inner arc of radius 5");
      assert.closeTo(innerArcPath0[5], 0, 1, "make inner arc to center");
      assert.closeTo(innerArcPath0[6], -5, 1, "makes inner arc to top of inner circle");

      piePlot.project("innerRadius", () => 0);
      verifier.end();
    });

    it("outerRadius project", () => {
      piePlot.project("outerRadius", () => 150);
      var arcPaths = renderArea.selectAll(".arc");
      assert.lengthOf(arcPaths[0], 2, "only has two sectors");

      var pathPoints0 = normalizePath(d3.select(arcPaths[0][0]).attr("d")).split(/[A-Z]/).slice(1, 5);

      var radiusPath0 = pathPoints0[0].split(",").map((coordinate: string) => parseFloat(coordinate));
      assert.closeTo(radiusPath0[0], 0, 1, "starts at outerRadius point");
      assert.closeTo(radiusPath0[1], -150, 1, "starts at outerRadius point");

      var outerArcPath0 = pathPoints0[1].split(",").map((coordinate: string) => parseFloat(coordinate));
      assert.closeTo(outerArcPath0[0], 150, 1, "makes outer arc of radius 150");
      assert.closeTo(outerArcPath0[1], 150, 1, "makes outer arc of radius 150");
      assert.closeTo(outerArcPath0[5], 150, 1, "makes outer arc to right edge");
      assert.closeTo(outerArcPath0[6], 0, 1, "makes outer arc to right edge");

      piePlot.project("outerRadius", () => 250);
      verifier.end();
>>>>>>> 3b853ac5
    });

    after(() => {
      if (verifier.passed) {svg.remove();};
    });
  });
});<|MERGE_RESOLUTION|>--- conflicted
+++ resolved
@@ -61,33 +61,6 @@
       verifier.end();
     });
 
-<<<<<<< HEAD
-    describe("Fill", () => {
-
-      it("sectors are filled in according to defaults", () => {
-        var arcPaths = renderArea.selectAll(".arc");
-
-        var arcPath0 = d3.select(arcPaths[0][0]);
-        assert.strictEqual(arcPath0.attr("fill"), Plottable.Core.Colors.PLOTTABLE_COLORS[0], "first sector filled appropriately");
-
-        var arcPath1 = d3.select(arcPaths[0][1]);
-        assert.strictEqual(arcPath1.attr("fill"), Plottable.Core.Colors.PLOTTABLE_COLORS[1], "second sector filled appropriately");
-        verifier.end();
-      });
-
-      it("project fill", () => {
-        piePlot.project("fill", (d: any, i: number) => String(i), new Plottable.Scale.Color("10"));
-
-        var arcPaths = renderArea.selectAll(".arc");
-
-        var arcPath0 = d3.select(arcPaths[0][0]);
-        assert.strictEqual(arcPath0.attr("fill"), "#1f77b4", "first sector filled appropriately");
-
-        var arcPath1 = d3.select(arcPaths[0][1]);
-        assert.strictEqual(arcPath1.attr("fill"), "#ff7f0e", "second sector filled appropriately");
-        verifier.end();
-      });
-=======
     it("innerRadius project", () => {
       piePlot.project("innerRadius", () => 5);
       var arcPaths = renderArea.selectAll(".arc");
@@ -128,7 +101,34 @@
 
       piePlot.project("outerRadius", () => 250);
       verifier.end();
->>>>>>> 3b853ac5
+    });
+
+    describe("Fill", () => {
+
+      it("sectors are filled in according to defaults", () => {
+        var arcPaths = renderArea.selectAll(".arc");
+
+        var arcPath0 = d3.select(arcPaths[0][0]);
+        assert.strictEqual(arcPath0.attr("fill"), Plottable.Core.Colors.PLOTTABLE_COLORS[0], "first sector filled appropriately");
+
+        var arcPath1 = d3.select(arcPaths[0][1]);
+        assert.strictEqual(arcPath1.attr("fill"), Plottable.Core.Colors.PLOTTABLE_COLORS[1], "second sector filled appropriately");
+        verifier.end();
+      });
+
+      it("project fill", () => {
+        piePlot.project("fill", (d: any, i: number) => String(i), new Plottable.Scale.Color("10"));
+
+        var arcPaths = renderArea.selectAll(".arc");
+
+        var arcPath0 = d3.select(arcPaths[0][0]);
+        assert.strictEqual(arcPath0.attr("fill"), "#1f77b4", "first sector filled appropriately");
+
+        var arcPath1 = d3.select(arcPaths[0][1]);
+        assert.strictEqual(arcPath1.attr("fill"), "#ff7f0e", "second sector filled appropriately");
+        verifier.end();
+      });
+
     });
 
     after(() => {
