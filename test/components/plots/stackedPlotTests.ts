--- conflicted
+++ resolved
@@ -328,15 +328,9 @@
       var plot = new Plottable.Plots.StackedArea(xScale, yScale);
       plot.addDataset(dataset1)
           .addDataset(dataset2);
-<<<<<<< HEAD
-      plot.x((d) => d.x, xScale)
+      plot.x((d: any) => d.x, xScale)
           .y((d: any) => d.y, yScale)
           .autorange("y");
-=======
-      plot.x((d: any) => d.x, xScale)
-          .y((d: any) => d.y, yScale);
-      (<any>plot).automaticallyAdjustYScaleOverVisiblePoints(true);
->>>>>>> bb876b2b
       plot.renderTo(svg);
       assert.deepEqual(yScale.domain(), [0, 4.5], "auto scales takes stacking into account");
       svg.remove();
@@ -346,15 +340,9 @@
       var plot = new Plottable.Plots.StackedBar(xScale, yScale);
       plot.addDataset(dataset1)
           .addDataset(dataset2);
-<<<<<<< HEAD
-      plot.x((d) => d.x, xScale)
+      plot.x((d: any) => d.x, xScale)
           .y((d: any) => d.y, yScale)
           .autorange("y");
-=======
-      plot.x((d: any) => d.x, xScale)
-          .y((d: any) => d.y, yScale);
-      (<any>plot).automaticallyAdjustYScaleOverVisiblePoints(true);
->>>>>>> bb876b2b
       plot.renderTo(svg);
       assert.deepEqual(yScale.domain(), [0, 4.5], "auto scales takes stacking into account");
       svg.remove();
@@ -393,15 +381,9 @@
       var plot = new Plottable.Plots.StackedArea(yScale, yScale);
       plot.addDataset(dataset1)
           .addDataset(dataset2);
-<<<<<<< HEAD
-      plot.x((d) => d.x, yScale)
+      plot.x((d: any) => d.x, yScale)
           .y((d: any) => d.y, yScale)
           .autorange("y");
-=======
-      plot.x((d: any) => d.x, yScale)
-          .y((d: any) => d.y, yScale);
-      (<any>plot).automaticallyAdjustYScaleOverVisiblePoints(true);
->>>>>>> bb876b2b
       plot.renderTo(svg);
       assert.deepEqual(yScale.domain(), [0, 4.5], "auto scales takes stacking into account");
       svg.remove();
@@ -411,15 +393,9 @@
       var plot = new Plottable.Plots.StackedBar(xScale, yScale);
       plot.addDataset(dataset1)
           .addDataset(dataset2);
-<<<<<<< HEAD
-      plot.x((d) => d.x, xScale)
+      plot.x((d: any) => d.x, xScale)
           .y((d: any) => d.y, yScale)
           .autorange("y");
-=======
-      plot.x((d: any) => d.x, xScale)
-          .y((d: any) => d.y, yScale);
-      (<any>plot).automaticallyAdjustYScaleOverVisiblePoints(true);
->>>>>>> bb876b2b
       plot.renderTo(svg);
       assert.deepEqual(yScale.domain(), [0, 4.5], "auto scales takes stacking into account");
       svg.remove();
