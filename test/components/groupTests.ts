--- conflicted
+++ resolved
@@ -69,15 +69,8 @@
   });
 
   it("detach()-ing a Component that is in the Group removes it from the Group", () => {
-<<<<<<< HEAD
-    var c0 = new Plottable.Component();
-    var componentGroup = new Plottable.Components.Group([c0]);
-=======
     let c0 = new Plottable.Component();
     let componentGroup = new Plottable.Components.Group([c0]);
-    let svg = TestMethods.generateSVG();
-    componentGroup.renderTo(svg);
->>>>>>> bed375b5
     c0.detach();
     assert.lengthOf(componentGroup.components(), 0, "Component is no longer in the Group");
     assert.isNull(c0.parent(), "Component disconnected from Group");
