--- conflicted
+++ resolved
@@ -32,13 +32,8 @@
   it("draws tick labels correctly (horizontal)", () => {
     var SVG_WIDTH = 500;
     var SVG_HEIGHT = 100;
-<<<<<<< HEAD
-    var svg = generateSVG(SVG_WIDTH, SVG_HEIGHT);
-    var scale = new Plottable.Scales.Linear();
-=======
-    var svg = TestMethods.generateSVG(SVG_WIDTH, SVG_HEIGHT);
-    var scale = new Plottable.Scale.Linear();
->>>>>>> 318cf203
+    var svg = TestMethods.generateSVG(SVG_WIDTH, SVG_HEIGHT);
+    var scale = new Plottable.Scales.Linear();
     scale.range([0, SVG_WIDTH]);
     var numericAxis = new Plottable.Axes.Numeric(scale, "bottom");
     numericAxis.renderTo(svg);
@@ -85,13 +80,8 @@
   it("draws ticks correctly (vertical)", () => {
     var SVG_WIDTH = 100;
     var SVG_HEIGHT = 500;
-<<<<<<< HEAD
-    var svg = generateSVG(SVG_WIDTH, SVG_HEIGHT);
-    var scale = new Plottable.Scales.Linear();
-=======
-    var svg = TestMethods.generateSVG(SVG_WIDTH, SVG_HEIGHT);
-    var scale = new Plottable.Scale.Linear();
->>>>>>> 318cf203
+    var svg = TestMethods.generateSVG(SVG_WIDTH, SVG_HEIGHT);
+    var scale = new Plottable.Scales.Linear();
     scale.range([0, SVG_HEIGHT]);
     var numericAxis = new Plottable.Axes.Numeric(scale, "left");
     numericAxis.renderTo(svg);
@@ -138,13 +128,8 @@
   it("uses the supplied Formatter", () => {
     var SVG_WIDTH = 100;
     var SVG_HEIGHT = 500;
-<<<<<<< HEAD
-    var svg = generateSVG(SVG_WIDTH, SVG_HEIGHT);
-    var scale = new Plottable.Scales.Linear();
-=======
-    var svg = TestMethods.generateSVG(SVG_WIDTH, SVG_HEIGHT);
-    var scale = new Plottable.Scale.Linear();
->>>>>>> 318cf203
+    var svg = TestMethods.generateSVG(SVG_WIDTH, SVG_HEIGHT);
+    var scale = new Plottable.Scales.Linear();
     scale.range([0, SVG_HEIGHT]);
 
     var formatter = Plottable.Formatters.fixed(2);
@@ -165,13 +150,8 @@
   it("can hide tick labels that don't fit", () => {
     var SVG_WIDTH = 500;
     var SVG_HEIGHT = 100;
-<<<<<<< HEAD
-    var svg = generateSVG(SVG_WIDTH, SVG_HEIGHT);
-    var scale = new Plottable.Scales.Linear();
-=======
-    var svg = TestMethods.generateSVG(SVG_WIDTH, SVG_HEIGHT);
-    var scale = new Plottable.Scale.Linear();
->>>>>>> 318cf203
+    var svg = TestMethods.generateSVG(SVG_WIDTH, SVG_HEIGHT);
+    var scale = new Plottable.Scales.Linear();
     scale.range([0, SVG_WIDTH]);
     var numericAxis = new Plottable.Axes.Numeric(scale, "bottom");
 
@@ -196,13 +176,8 @@
   it("tick labels don't overlap in a constrained space", () => {
     var SVG_WIDTH = 100;
     var SVG_HEIGHT = 100;
-<<<<<<< HEAD
-    var svg = generateSVG(SVG_WIDTH, SVG_HEIGHT);
-    var scale = new Plottable.Scales.Linear();
-=======
-    var svg = TestMethods.generateSVG(SVG_WIDTH, SVG_HEIGHT);
-    var scale = new Plottable.Scale.Linear();
->>>>>>> 318cf203
+    var svg = TestMethods.generateSVG(SVG_WIDTH, SVG_HEIGHT);
+    var scale = new Plottable.Scales.Linear();
     scale.range([0, SVG_WIDTH]);
     var numericAxis = new Plottable.Axes.Numeric(scale, "bottom");
     numericAxis.showEndTickLabel("left", false).showEndTickLabel("right", false);
@@ -247,13 +222,8 @@
   it("allocates enough width to show all tick labels when vertical", () => {
     var SVG_WIDTH = 150;
     var SVG_HEIGHT = 500;
-<<<<<<< HEAD
-    var svg = generateSVG(SVG_WIDTH, SVG_HEIGHT);
-    var scale = new Plottable.Scales.Linear();
-=======
-    var svg = TestMethods.generateSVG(SVG_WIDTH, SVG_HEIGHT);
-    var scale = new Plottable.Scale.Linear();
->>>>>>> 318cf203
+    var svg = TestMethods.generateSVG(SVG_WIDTH, SVG_HEIGHT);
+    var scale = new Plottable.Scales.Linear();
     scale.domain([5, -5]);
     scale.range([0, SVG_HEIGHT]);
 
@@ -297,13 +267,8 @@
   it("allocates enough height to show all tick labels when horizontal", () => {
     var SVG_WIDTH = 500;
     var SVG_HEIGHT = 100;
-<<<<<<< HEAD
-    var svg = generateSVG(SVG_WIDTH, SVG_HEIGHT);
-    var scale = new Plottable.Scales.Linear();
-=======
-    var svg = TestMethods.generateSVG(SVG_WIDTH, SVG_HEIGHT);
-    var scale = new Plottable.Scale.Linear();
->>>>>>> 318cf203
+    var svg = TestMethods.generateSVG(SVG_WIDTH, SVG_HEIGHT);
+    var scale = new Plottable.Scales.Linear();
     scale.domain([5, -5]);
     scale.range([0, SVG_WIDTH]);
 
@@ -360,15 +325,9 @@
   it("confines labels to the bounding box for the axis", () => {
     var SVG_WIDTH = 500;
     var SVG_HEIGHT = 100;
-<<<<<<< HEAD
-    var svg = generateSVG(SVG_WIDTH, SVG_HEIGHT);
+    var svg = TestMethods.generateSVG(SVG_WIDTH, SVG_HEIGHT);
     var scale = new Plottable.Scales.Linear();
     var axis = new Plottable.Axes.Numeric(scale, "bottom");
-=======
-    var svg = TestMethods.generateSVG(SVG_WIDTH, SVG_HEIGHT);
-    var scale = new Plottable.Scale.Linear();
-    var axis = new Plottable.Axis.Numeric(scale, "bottom");
->>>>>>> 318cf203
     axis.formatter((d: any) => "longstringsareverylong");
     axis.renderTo(svg);
     var boundingBox = d3.select(".x-axis .bounding-box");
@@ -415,13 +374,8 @@
   it("does not draw ticks marks outside of the svg", () => {
     var SVG_WIDTH = 300;
     var SVG_HEIGHT = 100;
-<<<<<<< HEAD
-    var svg = generateSVG(SVG_WIDTH, SVG_HEIGHT);
-    var scale = new Plottable.Scales.Linear();
-=======
-    var svg = TestMethods.generateSVG(SVG_WIDTH, SVG_HEIGHT);
-    var scale = new Plottable.Scale.Linear();
->>>>>>> 318cf203
+    var svg = TestMethods.generateSVG(SVG_WIDTH, SVG_HEIGHT);
+    var scale = new Plottable.Scales.Linear();
     scale.domain([0, 3]);
     scale.tickGenerator(function(s) {
       return [0, 1, 2, 3, 4];
