--- conflicted
+++ resolved
@@ -4,35 +4,20 @@
 
 describe("BaseAxis", () => {
   it("orientation", () => {
-<<<<<<< HEAD
-    var scale = new Plottable.Scale.Linear();
+    var scale = new Plottable.Scales.Linear();
     assert.throws(() => new Plottable.Axes.AbstractAxis(scale, "blargh"), "unsupported");
   });
 
   it("tickLabelPadding() rejects negative values", () => {
-    var scale = new Plottable.Scale.Linear();
-    var baseAxis = new Plottable.Axes.AbstractAxis(scale, "bottom");
-=======
-    var scale = new Plottable.Scales.Linear();
-    assert.throws(() => new Plottable.Axis.AbstractAxis(scale, "blargh"), "unsupported");
-  });
-
-  it("tickLabelPadding() rejects negative values", () => {
-    var scale = new Plottable.Scales.Linear();
-    var baseAxis = new Plottable.Axis.AbstractAxis(scale, "bottom");
->>>>>>> 08fb4697
+    var scale = new Plottable.Scales.Linear();
+    var baseAxis = new Plottable.Axes.AbstractAxis(scale, "bottom");
 
     assert.throws(() => baseAxis.tickLabelPadding(-1), "must be positive");
   });
 
   it("gutter() rejects negative values", () => {
-<<<<<<< HEAD
-    var scale = new Plottable.Scale.Linear();
+    var scale = new Plottable.Scales.Linear();
     var axis = new Plottable.Axes.AbstractAxis(scale, "right");
-=======
-    var scale = new Plottable.Scales.Linear();
-    var axis = new Plottable.Axis.AbstractAxis(scale, "right");
->>>>>>> 08fb4697
 
     assert.throws(() => axis.gutter(-1), "must be positive");
   });
@@ -41,13 +26,8 @@
     var SVG_WIDTH = 100;
     var SVG_HEIGHT = 500;
     var svg = generateSVG(SVG_WIDTH, SVG_HEIGHT);
-<<<<<<< HEAD
-    var scale = new Plottable.Scale.Linear();
+    var scale = new Plottable.Scales.Linear();
     var verticalAxis = new Plottable.Axes.AbstractAxis(scale, "right");
-=======
-    var scale = new Plottable.Scales.Linear();
-    var verticalAxis = new Plottable.Axis.AbstractAxis(scale, "right");
->>>>>>> 08fb4697
     verticalAxis.renderTo(svg);
 
     var expectedWidth = verticalAxis.tickLength() + verticalAxis.gutter(); // tick length and gutter by default
@@ -64,13 +44,8 @@
     var SVG_WIDTH = 500;
     var SVG_HEIGHT = 100;
     var svg = generateSVG(SVG_WIDTH, SVG_HEIGHT);
-<<<<<<< HEAD
-    var scale = new Plottable.Scale.Linear();
+    var scale = new Plottable.Scales.Linear();
     var horizontalAxis = new Plottable.Axes.AbstractAxis(scale, "bottom");
-=======
-    var scale = new Plottable.Scales.Linear();
-    var horizontalAxis = new Plottable.Axis.AbstractAxis(scale, "bottom");
->>>>>>> 08fb4697
     horizontalAxis.renderTo(svg);
 
     var expectedHeight = horizontalAxis.tickLength() + horizontalAxis.gutter(); // tick length and gutter by default
@@ -202,13 +177,8 @@
     var SVG_WIDTH = 500;
     var SVG_HEIGHT = 100;
     var svg = generateSVG(SVG_WIDTH, SVG_HEIGHT);
-<<<<<<< HEAD
-    var scale = new Plottable.Scale.Linear();
-    var baseAxis = new Plottable.Axes.AbstractAxis(scale, "bottom");
-=======
-    var scale = new Plottable.Scales.Linear();
-    var baseAxis = new Plottable.Axis.AbstractAxis(scale, "bottom");
->>>>>>> 08fb4697
+    var scale = new Plottable.Scales.Linear();
+    var baseAxis = new Plottable.Axes.AbstractAxis(scale, "bottom");
     baseAxis.showEndTickLabels(true);
     baseAxis.renderTo(svg);
 
@@ -228,13 +198,8 @@
   });
 
   it("default alignment based on orientation", () => {
-<<<<<<< HEAD
-    var scale = new Plottable.Scale.Linear();
-    var baseAxis = new Plottable.Axes.AbstractAxis(scale, "bottom");
-=======
-    var scale = new Plottable.Scales.Linear();
-    var baseAxis = new Plottable.Axis.AbstractAxis(scale, "bottom");
->>>>>>> 08fb4697
+    var scale = new Plottable.Scales.Linear();
+    var baseAxis = new Plottable.Axes.AbstractAxis(scale, "bottom");
     assert.equal((<any> baseAxis)._yAlignProportion, 0, "yAlignProportion defaults to 0 for bottom axis");
     baseAxis = new Plottable.Axes.AbstractAxis(scale, "top");
     assert.equal((<any> baseAxis)._yAlignProportion, 1, "yAlignProportion defaults to 1 for top axis");
