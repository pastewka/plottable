--- conflicted
+++ resolved
@@ -16,13 +16,6 @@
   }
 }
 
-<<<<<<< HEAD
-function verifySpaceRequest(sr: Plottable._SpaceRequest, w: number, h: number, ww: boolean, wh: boolean, id: string) {
-  assert.equal(sr.width,  w, "width requested is as expected #"  + id);
-  assert.equal(sr.height, h, "height requested is as expected #" + id);
-  assert.equal(sr.wantsWidth , ww, "needs more width is as expected #"  + id);
-  assert.equal(sr.wantsHeight, wh, "needs more height is as expected #" + id);
-=======
 function makeFakeEvent(x: number, y: number): D3.D3Event {
   return <D3.D3Event> <any> {
       dx: 0,
@@ -63,7 +56,6 @@
   assert.equal(sr.height, h, message + " (space request: height)");
   assert.equal(sr.wantsWidth , ww, message + " (space request: wantsWidth)");
   assert.equal(sr.wantsHeight, wh, message + " (space request: wantsHeight)");
->>>>>>> e3027293
 }
 
 function fixComponentSize(c: Plottable.Component.AbstractComponent, fixedWidth?: number, fixedHeight?: number) {
