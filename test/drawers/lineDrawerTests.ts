///<reference path="../testReference.ts" />

describe("Drawers", () => {
  describe("Line Drawer", () => {
<<<<<<< HEAD
    it("getPixelPoint", () => {
      var svg = TestMethods.generateSVG(300, 300);
      var data = [{a: 12, b: 10}, {a: 13, b: 24}, {a: 14, b: 21}, {a: 15, b: 14}];
      var xScale = new Plottable.Scales.Linear();
      var yScale = new Plottable.Scales.Linear();
      var linePlot = new Plottable.Plots.Line();

      var drawer = new Plottable.Drawers.Line("_0"); // HACKHACK #1984: Dataset keys are being removed, so this is the internal key
      (<any> linePlot)._getDrawer = () => drawer;

      linePlot.addDataset(new Plottable.Dataset(data));
      linePlot.x((d: any) => d.a, xScale);
      linePlot.y((d: any) => d.b, yScale);
      linePlot.renderTo(svg);

      data.forEach((datum: any, index: number) => {
        var pixelPoint = drawer._getPixelPoint(datum, index);
        assert.closeTo(pixelPoint.x, xScale.scale(datum.a), 1, "x coordinate correct for index " + index);
        assert.closeTo(pixelPoint.y, yScale.scale(datum.b), 1, "y coordinate correct for index " + index);
      });

      svg.remove();
    });
=======
>>>>>>> 9e151d21

    it("getSelection", () => {
      var svg = TestMethods.generateSVG(300, 300);
      var data = [{a: 12, b: 10}, {a: 13, b: 24}, {a: 14, b: 21}, {a: 15, b: 14}];
      var dataset = new Plottable.Dataset(data);
      var xScale = new Plottable.Scales.Linear();
      var yScale = new Plottable.Scales.Linear();
      var linePlot = new Plottable.Plots.Line();

      var drawer = new Plottable.Drawers.Line(dataset);
      (<any> linePlot)._getDrawer = () => drawer;

      linePlot.addDataset(dataset);
      linePlot.x((d: any) => d.a, xScale);
      linePlot.y((d: any) => d.b, yScale);
      linePlot.renderTo(svg);

      var lineSelection = linePlot.getAllSelections();
      data.forEach((datum: any, index: number) => {
        var selection = drawer._getSelection(index);
        assert.strictEqual(selection.node(), lineSelection.node(), "line selection retrieved");
      });

      svg.remove();
    });
  });
});<|MERGE_RESOLUTION|>--- conflicted
+++ resolved
@@ -2,33 +2,6 @@
 
 describe("Drawers", () => {
   describe("Line Drawer", () => {
-<<<<<<< HEAD
-    it("getPixelPoint", () => {
-      var svg = TestMethods.generateSVG(300, 300);
-      var data = [{a: 12, b: 10}, {a: 13, b: 24}, {a: 14, b: 21}, {a: 15, b: 14}];
-      var xScale = new Plottable.Scales.Linear();
-      var yScale = new Plottable.Scales.Linear();
-      var linePlot = new Plottable.Plots.Line();
-
-      var drawer = new Plottable.Drawers.Line("_0"); // HACKHACK #1984: Dataset keys are being removed, so this is the internal key
-      (<any> linePlot)._getDrawer = () => drawer;
-
-      linePlot.addDataset(new Plottable.Dataset(data));
-      linePlot.x((d: any) => d.a, xScale);
-      linePlot.y((d: any) => d.b, yScale);
-      linePlot.renderTo(svg);
-
-      data.forEach((datum: any, index: number) => {
-        var pixelPoint = drawer._getPixelPoint(datum, index);
-        assert.closeTo(pixelPoint.x, xScale.scale(datum.a), 1, "x coordinate correct for index " + index);
-        assert.closeTo(pixelPoint.y, yScale.scale(datum.b), 1, "y coordinate correct for index " + index);
-      });
-
-      svg.remove();
-    });
-=======
->>>>>>> 9e151d21
-
     it("getSelection", () => {
       var svg = TestMethods.generateSVG(300, 300);
       var data = [{a: 12, b: 10}, {a: 13, b: 24}, {a: 14, b: 21}, {a: 15, b: 14}];
