///<reference path="testReference.ts" />

var assert = chai.assert;


function assertComponentXY(component: Plottable.Component, x: number, y: number, message: string) {
  // use <any> to examine the private variables
  var translate = d3.transform(component.element.attr("transform")).translate;
  var xActual = translate[0];
  var yActual = translate[1];
  assert.equal(xActual, x, "X: " + message);
  assert.equal(yActual, y, "Y: " + message);
}

describe("Component behavior", () => {
  var svg: D3.Selection;
  var c: Plottable.Component;
  var SVG_WIDTH = 400;
  var SVG_HEIGHT = 300;
  beforeEach(() => {
    svg = generateSVG(SVG_WIDTH, SVG_HEIGHT);
    c = new Plottable.Component();
  });

  describe("anchor", () => {
    it("anchoring works as expected", () => {
      c._anchor(svg, null);
      assert.equal(c.element.node(), svg.select("g").node(), "the component anchored to a <g> beneath the <svg>");
      assert.isTrue(svg.classed("plottable"), "<svg> was given \"plottable\" CSS class");
      svg.remove();
    });

    it("can re-anchor to a different element", () => {
      c._anchor(svg, null);

      var svg2 = generateSVG(SVG_WIDTH, SVG_HEIGHT);
      c._anchor(svg2);
      assert.equal(c.element.node(), svg2.select("g").node(), "the component re-achored under the second <svg>");
      assert.isTrue(svg2.classed("plottable"), "second <svg> was given \"plottable\" CSS class");

      svg.remove();
      svg2.remove();
    });
  });

  describe("computeLayout", () => {
    it("computeLayout defaults and updates intelligently", () => {
      c._anchor(svg, null)._computeLayout();
      assert.equal(c.availableWidth , SVG_WIDTH, "computeLayout defaulted width to svg width");
      assert.equal(c.availableHeight, SVG_HEIGHT, "computeLayout defaulted height to svg height");
      assert.equal((<any> c).xOrigin, 0 ,"xOrigin defaulted to 0");
      assert.equal((<any> c).yOrigin, 0 ,"yOrigin defaulted to 0");

      svg.attr("width", 2*SVG_WIDTH).attr("height", 2*SVG_HEIGHT);
      c._computeLayout();
      assert.equal(c.availableWidth , 2*SVG_WIDTH, "computeLayout updated width to new svg width");
      assert.equal(c.availableHeight, 2*SVG_HEIGHT, "computeLayout updated height to new svg height");
      assert.equal((<any> c).xOrigin, 0 ,"xOrigin is still 0");
      assert.equal((<any> c).yOrigin, 0 ,"yOrigin is still 0");

      svg.remove();
    });

    it("computeLayout works with CSS layouts", () => {
      // Manually size parent
      var parent = d3.select(svg.node().parentNode);
      parent.style("width", "400px");
      parent.style("height", "200px");

      // Remove width/height attributes and style with CSS
      svg.attr("width", null).attr("height", null);
<<<<<<< HEAD
      svg.style("width", "50%");
      svg.style("height", "50%");

      c._anchor(svg, null)._computeLayout();
=======
      c._anchor(svg)._computeLayout();
      assert.equal(c.availableWidth, 400, "defaults to width of parent if width is not specified on <svg>");
      assert.equal(c.availableHeight, 200, "defaults to height of parent if width is not specified on <svg>");
      assert.equal((<any> c).xOrigin, 0 ,"xOrigin defaulted to 0");
      assert.equal((<any> c).yOrigin, 0 ,"yOrigin defaulted to 0");


      svg.style("width", "50%").style("height", "50%");
      c._computeLayout();
>>>>>>> f000507e

      assert.equal(c.availableWidth, 200, "computeLayout defaulted width to svg width");
      assert.equal(c.availableHeight, 100, "computeLayout defaulted height to svg height");
      assert.equal((<any> c).xOrigin, 0 ,"xOrigin defaulted to 0");
      assert.equal((<any> c).yOrigin, 0 ,"yOrigin defaulted to 0");

      svg.style("width", "25%").style("height", "25%");

      c._computeLayout();

      assert.equal(c.availableWidth, 100, "computeLayout updated width to new svg width");
      assert.equal(c.availableHeight, 50, "computeLayout updated height to new svg height");
      assert.equal((<any> c).xOrigin, 0 ,"xOrigin is still 0");
      assert.equal((<any> c).yOrigin, 0 ,"yOrigin is still 0");

      // reset test page DOM
      parent.style("width", "auto");
      parent.style("height", "auto");
      svg.remove();
    });

    it("computeLayout will not default when attached to non-root node", () => {
      var g = svg.append("g");
      c._anchor(g, new Plottable.ComponentGroup());
      assert.throws(() => c._computeLayout(), "null arguments");
      svg.remove();
    });

    it("computeLayout throws an error when called on un-anchored component", () => {
      assert.throws(() => c._computeLayout(), Error, "anchor must be called before computeLayout");
      svg.remove();
    });

    it("computeLayout uses its arguments apropriately", () => {
      var g = svg.append("g");
      var xOff = 10;
      var yOff = 20;
      var width = 100;
      var height = 200;
      c._anchor(g, new Plottable.ComponentGroup())._computeLayout(xOff, yOff, width, height);
      var translate = getTranslate(c.element);
      assert.deepEqual(translate, [xOff, yOff], "the element translated appropriately");
      assert.equal(c.availableWidth , width, "the width set properly");
      assert.equal(c.availableHeight, height, "the height set propery");
      svg.remove();
    });
  });

  it("subelement containers are ordered properly", () => {
    c.renderTo(svg);
    var gs = c.element.selectAll("g");
    var g0 = d3.select(gs[0][0]);
    var g1 = d3.select(gs[0][1]);
    var g2 = d3.select(gs[0][2]);
    var g3 = d3.select(gs[0][3]);
    assert.isTrue(g0.classed("background-container"), "the first g is a background container");
    assert.isTrue(g1.classed("content"), "the second g is a content container");
    assert.isTrue(g2.classed("foreground-container"), "the third g is a foreground container");
    assert.isTrue(g3.classed("box-container"), "the fourth g is a box container");
    svg.remove();
  });

  it("fixed-width component will align to the right spot", () => {
    fixComponentSize(c, 100, 100);
    c._anchor(svg, null);
    c._computeLayout();
    assertComponentXY(c, 0, 0, "top-left component aligns correctly");

    c.xAlign("CENTER").yAlign("CENTER");
    c._computeLayout();
    assertComponentXY(c, 150, 100, "center component aligns correctly");

    c.xAlign("RIGHT").yAlign("BOTTOM");
    c._computeLayout();
    assertComponentXY(c, 300, 200, "bottom-right component aligns correctly");
    svg.remove();
  });

it("components can be offset relative to their alignment, and throw errors if there is insufficient space", () => {
    fixComponentSize(c, 100, 100);
    c._anchor(svg, null);
    c.xOffset(20).yOffset(20);
    c._computeLayout();
    assertComponentXY(c, 20, 20, "top-left component offsets correctly");

    c.xAlign("CENTER").yAlign("CENTER");
    c._computeLayout();
    assertComponentXY(c, 170, 120, "center component offsets correctly");

    c.xAlign("RIGHT").yAlign("BOTTOM");
    c._computeLayout();
    assertComponentXY(c, 320, 220, "bottom-right component offsets correctly");

    c.xOffset(0).yOffset(0);
    c._computeLayout();
    assertComponentXY(c, 300, 200, "bottom-right component offset resets");

    c.xOffset(-20).yOffset(-30);
    c._computeLayout();
    assertComponentXY(c, 280, 170, "negative offsets work properly");

    svg.remove();
  });

  it("component defaults are as expected", () => {
    var layout = c._requestedSpace(1, 1);
    assert.equal(layout.width, 0, "requested width defaults to 0");
    assert.equal(layout.height, 0, "requested height defaults to 0");
    assert.equal(layout.wantsWidth , false, "_requestedSpace().wantsWidth  defaults to false");
    assert.equal(layout.wantsHeight, false, "_requestedSpace().wantsHeight defaults to false");
    assert.equal((<any> c)._xAlignProportion, 0, "_xAlignProportion defaults to 0");
    assert.equal((<any> c)._yAlignProportion, 0, "_yAlignProportion defaults to 0");
    assert.equal((<any> c)._xOffset, 0, "xOffset defaults to 0");
    assert.equal((<any> c)._yOffset, 0, "yOffset defaults to 0");
    svg.remove();
  });

  it("clipPath works as expected", () => {
    assert.isFalse(c.clipPathEnabled, "clipPathEnabled defaults to false");
    c.clipPathEnabled = true;
    var expectedClipPathID = c._plottableID;
    c._anchor(svg, null)._computeLayout(0, 0, 100, 100)._render();
    var expectedClipPathURL = "url(#clipPath" + expectedClipPathID+ ")";
    assert.equal(c.element.attr("clip-path"), expectedClipPathURL, "the element has clip-path url attached");
    var clipRect = (<any> c).boxContainer.select(".clip-rect");
    assert.equal(clipRect.attr("width"), 100, "the clipRect has an appropriate width");
    assert.equal(clipRect.attr("height"), 100, "the clipRect has an appropriate height");
    svg.remove();
  });

  it("componentID works as expected", () => {
    var expectedID = (<any> Plottable.PlottableObject).nextID;
    var c1 = new Plottable.Component();
    assert.equal(c1._plottableID, expectedID, "component id on next component was as expected");
    var c2 = new Plottable.Component();
    assert.equal(c2._plottableID, expectedID+1, "future components increment appropriately");
    svg.remove();
  });

  it("boxes work as expected", () => {
    assert.throws(() => (<any> c).addBox("pre-anchor"), Error, "Adding boxes before anchoring is currently disallowed");
    c.renderTo(svg);
    (<any> c).addBox("post-anchor");
    var e = c.element;
    var boxContainer = e.select(".box-container");
    var boxStrings = [".bounding-box", ".post-anchor"];

    boxStrings.forEach((s) => {
      var box = boxContainer.select(s);
      assert.isNotNull(box.node(), s + " box was created and placed inside boxContainer");
      var bb = Plottable.Utils.getBBox(box);
      assert.equal(bb.width, SVG_WIDTH, s + " width as expected");
      assert.equal(bb.height, SVG_HEIGHT, s + " height as expected");
    });
    svg.remove();
  });

  it("hitboxes are created iff there are registered interactions", () => {
    function verifyHitbox(component: Plottable.Component) {
      var hitBox = (<any> component).hitBox;
      assert.isNotNull(hitBox, "the hitbox was created");
      var hitBoxFill = hitBox.style("fill");
      var hitBoxFilled = hitBoxFill === "#ffffff" || hitBoxFill === "rgb(255, 255, 255)";
      assert.isTrue(hitBoxFilled, hitBoxFill + " <- this should be filled, so the hitbox will detect events");
      assert.equal(hitBox.style("opacity"), "0", "the hitBox is transparent, otherwise it would look weird");
    }

    c._anchor(svg, null);
    assert.isUndefined((<any> c).hitBox, "no hitBox was created when there were no registered interactions");
    svg.remove();
    svg = generateSVG();

    c = new Plottable.Component();
    var i = new Plottable.Interaction(c).registerWithComponent();
    c._anchor(svg, null);
    verifyHitbox(c);
    svg.remove();
    svg = generateSVG();

    c = new Plottable.Component();
    c._anchor(svg, null);
    i = new Plottable.Interaction(c).registerWithComponent();
    verifyHitbox(c);
    svg.remove();
  });

  it("interaction registration works properly", () => {
    var hitBox1: Element = null;
    var hitBox2: Element = null;
    var interaction1: any = {_anchor: (hb) => hitBox1 = hb.node()};
    var interaction2: any = {_anchor: (hb) => hitBox2 = hb.node()};
    c.registerInteraction(interaction1);
    c.renderTo(svg);
    c.registerInteraction(interaction2);
    var hitNode = (<any> c).hitBox.node();
    assert.equal(hitBox1, hitNode, "hitBox1 was registerd");
    assert.equal(hitBox2, hitNode, "hitBox2 was registerd");
    svg.remove();
  });

  it("errors are thrown on bad alignments", () => {
    assert.throws(() => c.xAlign("foo"), Error, "Unsupported alignment");
    assert.throws(() => c.yAlign("foo"), Error, "Unsupported alignment");
    svg.remove();
  });

  it("css classing works as expected", () => {
    assert.isFalse(c.classed("CSS-PREANCHOR-KEEP"));
    c.classed("CSS-PREANCHOR-KEEP", true);
    assert.isTrue(c.classed("CSS-PREANCHOR-KEEP"));
    c.classed("CSS-PREANCHOR-REMOVE", true);
    assert.isTrue(c.classed("CSS-PREANCHOR-REMOVE"));
    c.classed("CSS-PREANCHOR-REMOVE", false);
    assert.isFalse(c.classed("CSS-PREANCHOR-REMOVE"));

    c._anchor(svg, null);
    assert.isTrue(c.classed("CSS-PREANCHOR-KEEP"));
    assert.isFalse(c.classed("CSS-PREANCHOR-REMOVE"));
    assert.isFalse(c.classed("CSS-POSTANCHOR"));
    c.classed("CSS-POSTANCHOR", true);
    assert.isTrue(c.classed("CSS-POSTANCHOR"));
    c.classed("CSS-POSTANCHOR", false);
    assert.isFalse(c.classed("CSS-POSTANCHOR"));
    assert.isFalse(c.classed(undefined), "returns false when classed called w/ undefined");
    assert.equal(c.classed(undefined, true), c, "returns this when classed called w/ undefined and true");
    svg.remove();
  });

  it("remove works as expected", () => {
    var cbCalled = 0;
    var cb = (b: Plottable.Broadcaster) => cbCalled++;
    var b = new Plottable.Broadcaster();

    var c1 = new Plottable.Component();

    c1._registerToBroadcaster(b, cb);

    c1.renderTo(svg);
    b._broadcast();
    assert.equal(cbCalled, 1, "the callback was called");
    assert.isTrue(svg.node().hasChildNodes(), "the svg has children");
    c1.remove();

    b._broadcast();
    assert.equal(cbCalled, 2, "the callback is still attached to the component");
    assert.isFalse(svg.node().hasChildNodes(), "the svg has no children");

    svg.remove();
  });

  it("_invalidateLayout works as expected", () => {
    var cg = new Plottable.ComponentGroup();
    var c = makeFixedSizeComponent(10, 10);
    cg._addComponent(c);
    cg.renderTo(svg);
    assert.equal(cg.availableHeight, 10, "availableHeight initially 10 for fixed-size component");
    assert.equal(cg.availableWidth, 10, "availableWidth initially 10 for fixed-size component");
    fixComponentSize(c, 50, 50);
    c._invalidateLayout();
    assert.equal(cg.availableHeight, 50, "invalidateLayout propagated to parent and caused resized height");
    assert.equal(cg.availableWidth, 50, "invalidateLayout propagated to parent and caused resized width");
    svg.remove();
  });
});<|MERGE_RESOLUTION|>--- conflicted
+++ resolved
@@ -69,13 +69,7 @@
 
       // Remove width/height attributes and style with CSS
       svg.attr("width", null).attr("height", null);
-<<<<<<< HEAD
-      svg.style("width", "50%");
-      svg.style("height", "50%");
-
       c._anchor(svg, null)._computeLayout();
-=======
-      c._anchor(svg)._computeLayout();
       assert.equal(c.availableWidth, 400, "defaults to width of parent if width is not specified on <svg>");
       assert.equal(c.availableHeight, 200, "defaults to height of parent if width is not specified on <svg>");
       assert.equal((<any> c).xOrigin, 0 ,"xOrigin defaulted to 0");
@@ -84,7 +78,6 @@
 
       svg.style("width", "50%").style("height", "50%");
       c._computeLayout();
->>>>>>> f000507e
 
       assert.equal(c.availableWidth, 200, "computeLayout defaulted width to svg width");
       assert.equal(c.availableHeight, 100, "computeLayout defaulted height to svg height");
