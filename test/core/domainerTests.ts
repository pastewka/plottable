///<reference path="../testReference.ts" />

var assert = chai.assert;

describe("Domainer", () => {
  var scale: Plottable.Scales.Linear;
  var domainer: Plottable.Domainer;
  beforeEach(() => {
    scale = new Plottable.Scales.Linear();
    domainer = new Plottable.Domainer();
  });

  it("pad() works in general case", () => {
    scale._updateExtent("1", "x", [100, 200]);
    scale.domainer(new Plottable.Domainer().pad(0.2));
    assert.closeTo(scale.domain()[0], 90, 0.1, "lower bound of domain correct");
    assert.closeTo(scale.domain()[1], 210, 0.1, "upper bound of domain correct");
  });

  it("pad() works for date scales", () => {
    var timeScale = new Plottable.Scales.Time();
    var f = d3.time.format("%x");
    var d1 = f.parse("06/02/2014");
    var d2 = f.parse("06/03/2014");
    timeScale._updateExtent("1", "x", [d1, d2]);
    timeScale.domainer(new Plottable.Domainer().pad());
    var dd1 = timeScale.domain()[0];
    var dd2 = timeScale.domain()[1];
    assert.isDefined(dd1.toDateString, "padDomain produced dates");
    assert.isNotNull(dd1.toDateString, "padDomain produced dates");
    assert.notEqual(d1.valueOf(), dd1.valueOf(), "date1 changed");
    assert.notEqual(d2.valueOf(), dd2.valueOf(), "date2 changed");
    assert.strictEqual(dd1.valueOf(), dd1.valueOf(), "date1 is not NaN");
    assert.strictEqual(dd2.valueOf(), dd2.valueOf(), "date2 is not NaN");
  });

  it("pad() works on log scales", () => {
    var logScale = new Plottable.Scales.Log();
    logScale._updateExtent("1", "x", [10, 100]);
    logScale.range([0, 1]);
    logScale.domainer(domainer.pad(2.0));
    assert.closeTo(logScale.domain()[0], 1, 0.001);
    assert.closeTo(logScale.domain()[1], 1000, 0.001);
    logScale.range([50, 60]);
    logScale.autoDomain();
    assert.closeTo(logScale.domain()[0], 1, 0.001);
    assert.closeTo(logScale.domain()[1], 1000, 0.001);
    logScale.range([-1, -2]);
    logScale.autoDomain();
    assert.closeTo(logScale.domain()[0], 1, 0.001);
    assert.closeTo(logScale.domain()[1], 1000, 0.001);
  });

  it("pad() defaults to [v-1, v+1] if there's only one numeric value", () => {
    domainer.pad();
    var domain = domainer.computeDomain([[5, 5]], scale);
    assert.deepEqual(domain, [4, 6]);
  });

  it("pad() defaults to [v-1 day, v+1 day] if there's only one date value", () => {
    var d = new Date(2000, 5, 5);
    var d2 = new Date(2000, 5, 5);
    var dayBefore = new Date(2000, 5, 4);
    var dayAfter = new Date(2000, 5, 6);
    var timeScale = new Plottable.Scales.Time();
    // the result of computeDomain() will be number[], but when it
    // gets fed back into timeScale, it will be adjusted back to a Date.
    // That's why I'm using _updateExtent() instead of domainer.computeDomain()
    timeScale._updateExtent("1", "x", [d, d2]);
    timeScale.domainer(new Plottable.Domainer().pad());
    assert.deepEqual(timeScale.domain(), [dayBefore, dayAfter]);
  });

  it("pad() only takes the last value", () => {
    domainer.pad(1000).pad(4).pad(0.1);
    var domain = domainer.computeDomain([[100, 200]], scale);
    assert.deepEqual(domain, [95, 205]);
  });

  it("pad() will pad beyond 0 by default", () => {
    domainer.pad(0.1);
    var domain = domainer.computeDomain([[0, 100]], scale);
    assert.deepEqual(domain, [-5, 105]);
  });

  it("pad() works with scales that have 0-size domain", () => {
    scale.domain([5, 5]);
    var domain = domainer.computeDomain([[0, 100]], scale);
    assert.deepEqual(domain, [0, 100]);
    domainer.pad(0.1);
    domain = domainer.computeDomain([[0, 100]], scale);
    assert.deepEqual(domain, [0, 100]);
  });

  it("paddingException(n) will not pad beyond n", () => {
    domainer.pad(0.1).addPaddingException(0, "key").addPaddingException(200);
    var domain = domainer.computeDomain([[0, 100]], scale);
    assert.deepEqual(domain, [0, 105], "padding exceptions can be added by key");
    domain = domainer.computeDomain([[-100, 0]], scale);
    assert.deepEqual(domain, [-105, 0]);
    domain = domainer.computeDomain([[0, 200]], scale);
    assert.deepEqual(domain, [0, 200]);
    domainer.removePaddingException("key");
    domain = domainer.computeDomain([[0, 200]], scale);
    assert.deepEqual(domain, [-10, 200], "paddingExceptions can be removed by key");
    domainer.removePaddingException(200);
    domain = domainer.computeDomain([[0, 200]], scale);
    assert.notEqual(domain[1], 200, "unregistered paddingExceptions can be removed using boolean argument");
  });

  it("paddingException(n) works on dates", () => {
    var a = new Date(2000, 5, 5);
    var b = new Date(2003, 0, 1);
    domainer.pad().addPaddingException(a);
    var timeScale = new Plottable.Scales.Time();
    timeScale._updateExtent("1", "x", [a, b]);
    timeScale.domainer(domainer);
    var domain = timeScale.domain();
    assert.deepEqual(domain[0], a);
    assert.isTrue(b < domain[1]);
  });

  it("include(n) works an expected", () => {
    domainer.addIncludedValue(5);
    var domain = domainer.computeDomain([[0, 10]], scale);
    assert.deepEqual(domain, [0, 10]);
    domain = domainer.computeDomain([[0, 3]], scale);
    assert.deepEqual(domain, [0, 5]);
    domain = domainer.computeDomain([[100, 200]], scale);
    assert.deepEqual(domain, [5, 200]);

    domainer.addIncludedValue(-3).addIncludedValue(0).addIncludedValue(10, "key");
    domain = domainer.computeDomain([[100, 200]], scale);
    assert.deepEqual(domain, [-3, 200]);
    domain = domainer.computeDomain([[0, 0]], scale);
    assert.deepEqual(domain, [-3, 10]);

    domainer.removeIncludedValue("key");
    domain = domainer.computeDomain([[100, 200]], scale);
    assert.deepEqual(domain, [-3, 200]);
    domain = domainer.computeDomain([[-100, -50]], scale);
    assert.deepEqual(domain, [-100, 5]);

    domainer.addIncludedValue(10);
    domain = domainer.computeDomain([[-100, -50]], scale);
    assert.deepEqual(domain, [-100, 10], "unregistered includedValues can be added");
    domainer.removeIncludedValue(10);
    domain = domainer.computeDomain([[-100, -50]], scale);
    assert.deepEqual(domain, [-100, 5], "unregistered includedValues can be removed with addOrRemove argument");
  });

  it("include(n) works on dates", () => {
<<<<<<< HEAD
    var a = new Date(2000, 5, 4);
    var b = new Date(2000, 5, 5);
    var c = new Date(2000, 5, 6);
    var d = new Date(2003, 0, 1);
    domainer.addIncludedValue(b);
    var timeScale = new Plottable.Scales.Time();
    timeScale._updateExtent("1", "x", [c, d]);
=======
    var a = new Date(2000, 5, 5);
    var b = new Date(2000, 5, 6);
    var c = new Date(2003, 0, 1);
    domainer.addIncludedValue(a);
    var timeScale = new Plottable.Scale.Time();
    timeScale._updateExtent("1", "x", [b, c]);
>>>>>>> 318cf203
    timeScale.domainer(domainer);
    assert.deepEqual(timeScale.domain(), [a, c]);
  });

  it("exceptions are setup properly on an area plot", () => {
<<<<<<< HEAD
    var xScale = new Plottable.Scales.Linear();
    var yScale = new Plottable.Scales.Linear();
    var domainer = yScale.domainer();
=======
    var xScale = new Plottable.Scale.Linear();
    var yScale = new Plottable.Scale.Linear();
>>>>>>> 318cf203
    var data = [{x: 0, y: 0, y0: 0}, {x: 5, y: 5, y0: 5}];
    var dataset = new Plottable.Dataset(data);
    var r = new Plottable.Plots.Area(xScale, yScale);
    r.addDataset(dataset);
    var svg = TestMethods.generateSVG();
    r.project("x", "x", xScale);
    r.project("y", "y", yScale);
    r.renderTo(svg);

    function getExceptions() {
      yScale.autoDomain();
      var yDomain = yScale.domain();
      var exceptions: number[] = [];
      if (yDomain[0] === 0) {
          exceptions.push(0);
      }
      if (yDomain[1] === 5) {
          exceptions.push(5);
      }
      return exceptions;
    }

    assert.deepEqual(getExceptions(), [0], "initializing the plot adds a padding exception at 0");
    // assert.deepEqual(getExceptions(), [], "Initially there are no padding exceptions");
    r.project("y0", "y0", yScale);
    assert.deepEqual(getExceptions(), [], "projecting a non-constant y0 removes the padding exception");
    r.project("y0", 0, yScale);
    assert.deepEqual(getExceptions(), [0], "projecting constant y0 adds the exception back");
    r.project("y0", () => 5, yScale);
    assert.deepEqual(getExceptions(), [5], "projecting a different constant y0 removed the old exception and added a new one");
    r.project("y0", "y0", yScale);
    assert.deepEqual(getExceptions(), [], "projecting a non-constant y0 removes the padding exception");
    dataset.data([{x: 0, y: 0, y0: 0}, {x: 5, y: 5, y0: 0}]);
    assert.deepEqual(getExceptions(), [0], "changing to constant values via change in datasource adds exception");
    svg.remove();
  });
});<|MERGE_RESOLUTION|>--- conflicted
+++ resolved
@@ -150,35 +150,19 @@
   });
 
   it("include(n) works on dates", () => {
-<<<<<<< HEAD
-    var a = new Date(2000, 5, 4);
-    var b = new Date(2000, 5, 5);
-    var c = new Date(2000, 5, 6);
-    var d = new Date(2003, 0, 1);
-    domainer.addIncludedValue(b);
-    var timeScale = new Plottable.Scales.Time();
-    timeScale._updateExtent("1", "x", [c, d]);
-=======
     var a = new Date(2000, 5, 5);
     var b = new Date(2000, 5, 6);
     var c = new Date(2003, 0, 1);
     domainer.addIncludedValue(a);
-    var timeScale = new Plottable.Scale.Time();
+    var timeScale = new Plottable.Scales.Time();
     timeScale._updateExtent("1", "x", [b, c]);
->>>>>>> 318cf203
     timeScale.domainer(domainer);
     assert.deepEqual(timeScale.domain(), [a, c]);
   });
 
   it("exceptions are setup properly on an area plot", () => {
-<<<<<<< HEAD
     var xScale = new Plottable.Scales.Linear();
     var yScale = new Plottable.Scales.Linear();
-    var domainer = yScale.domainer();
-=======
-    var xScale = new Plottable.Scale.Linear();
-    var yScale = new Plottable.Scale.Linear();
->>>>>>> 318cf203
     var data = [{x: 0, y: 0, y0: 0}, {x: 5, y: 5, y0: 5}];
     var dataset = new Plottable.Dataset(data);
     var r = new Plottable.Plots.Area(xScale, yScale);
