///<reference path="../testReference.ts" />

var assert = chai.assert;

describe("Dispatchers", () => {
  describe("Touch Dispatcher", () => {
    it("getDispatcher() creates only one Dispatcher.Touch per <svg>", () => {
      var svg = TestMethods.generateSVG();

      var td1 = Plottable.Dispatcher.Touch.getDispatcher(<SVGElement> svg.node());
      assert.isNotNull(td1, "created a new Dispatcher on an SVG");
      var td2 = Plottable.Dispatcher.Touch.getDispatcher(<SVGElement> svg.node());
      assert.strictEqual(td1, td2, "returned the existing Dispatcher if called again with same <svg>");

      svg.remove();
    });

<<<<<<< HEAD
    it("getLastTouchPosition() defaults to a non-null value", () => {
      var svg = TestMethods.generateSVG();

      var td = Plottable.Dispatcher.Touch.getDispatcher(<SVGElement> svg.node());
      var p = td.getLastTouchPosition();
      assert.isNotNull(p, "returns a value after initialization");
      assert.isNotNull(p.x, "x value is set");
      assert.isNotNull(p.y, "y value is set");

      svg.remove();
    });

=======
>>>>>>> 441d1301
    it("onTouchStart()", () => {
      var targetWidth = 400, targetHeight = 400;
      var target = TestMethods.generateSVG(targetWidth, targetHeight);
      // HACKHACK: PhantomJS can't measure SVGs unless they have something in them occupying space
      target.append("rect").attr("width", targetWidth).attr("height", targetHeight);

      var targetXs = [17, 18, 12, 23, 44];
      var targetYs = [77, 78, 52, 43, 14];
      var expectedPoints = targetXs.map((targetX, i) => {
        return {
          x: targetX,
          y: targetYs[i]
        };
      });
      var ids = targetXs.map((targetX, i) => i);

      var td = Plottable.Dispatcher.Touch.getDispatcher(<SVGElement> target.node());

      var callbackWasCalled = false;
      var callback = function(ids: number[], points: { [id: number]: Plottable.Point; }, e: TouchEvent) {
        callbackWasCalled = true;
<<<<<<< HEAD
        TestMethods.assertPointsClose(p, expectedPoint, 0.5, "touch position is correct");
=======
        ids.forEach((id) => {
          assertPointsClose(points[id], expectedPoints[id], 0.5, "touch position is correct");
        });
>>>>>>> 441d1301
        assert.isNotNull(e, "TouchEvent was passed to the Dispatcher");
      };

      var keyString = "unit test";
      td.onTouchStart(keyString, callback);

<<<<<<< HEAD
      TestMethods.triggerFakeTouchEvent("touchstart", target, targetX, targetY);
=======
      triggerFakeTouchEvent("touchstart", target, expectedPoints, ids);
>>>>>>> 441d1301
      assert.isTrue(callbackWasCalled, "callback was called on touchstart");

      td.onTouchStart(keyString, null);
      target.remove();
    });

    it("onTouchMove()", () => {
      var targetWidth = 400, targetHeight = 400;
      var target = TestMethods.generateSVG(targetWidth, targetHeight);
      // HACKHACK: PhantomJS can't measure SVGs unless they have something in them occupying space
      target.append("rect").attr("width", targetWidth).attr("height", targetHeight);

      var targetXs = [17, 18, 12, 23, 44];
      var targetYs = [77, 78, 52, 43, 14];
      var expectedPoints = targetXs.map((targetX, i) => {
        return {
          x: targetX,
          y: targetYs[i]
        };
      });
      var ids = targetXs.map((targetX, i) => i);

      var td = Plottable.Dispatcher.Touch.getDispatcher(<SVGElement> target.node());

      var callbackWasCalled = false;
      var callback = function(ids: number[], points: { [id: number]: Plottable.Point; }, e: TouchEvent) {
        callbackWasCalled = true;
<<<<<<< HEAD
        TestMethods.assertPointsClose(p, expectedPoint, 0.5, "touch position is correct");
=======
        ids.forEach((id) => {
          assertPointsClose(points[id], expectedPoints[id], 0.5, "touch position is correct");
        });
>>>>>>> 441d1301
        assert.isNotNull(e, "TouchEvent was passed to the Dispatcher");
      };

      var keyString = "unit test";
      td.onTouchMove(keyString, callback);

<<<<<<< HEAD
      TestMethods.triggerFakeTouchEvent("touchmove", target, targetX, targetY);
=======
      triggerFakeTouchEvent("touchmove", target, expectedPoints, ids);
>>>>>>> 441d1301
      assert.isTrue(callbackWasCalled, "callback was called on touchmove");

      td.onTouchMove(keyString, null);
      target.remove();
    });

    it("onTouchEnd()", () => {
      var targetWidth = 400, targetHeight = 400;
      var target = TestMethods.generateSVG(targetWidth, targetHeight);
      // HACKHACK: PhantomJS can't measure SVGs unless they have something in them occupying space
      target.append("rect").attr("width", targetWidth).attr("height", targetHeight);

      var targetXs = [17, 18, 12, 23, 44];
      var targetYs = [77, 78, 52, 43, 14];
      var expectedPoints = targetXs.map((targetX, i) => {
        return {
          x: targetX,
          y: targetYs[i]
        };
      });
      var ids = targetXs.map((targetX, i) => i);

      var td = Plottable.Dispatcher.Touch.getDispatcher(<SVGElement> target.node());

      var callbackWasCalled = false;
      var callback = function(ids: number[], points: { [id: number]: Plottable.Point; }, e: TouchEvent) {
        callbackWasCalled = true;
<<<<<<< HEAD
        TestMethods.assertPointsClose(p, expectedPoint, 0.5, "touch position is correct");
=======
        ids.forEach((id) => {
          assertPointsClose(points[id], expectedPoints[id], 0.5, "touch position is correct");
        });
>>>>>>> 441d1301
        assert.isNotNull(e, "TouchEvent was passed to the Dispatcher");
      };

      var keyString = "unit test";
      td.onTouchEnd(keyString, callback);

<<<<<<< HEAD
      TestMethods.triggerFakeTouchEvent("touchend", target, targetX, targetY);
=======
      triggerFakeTouchEvent("touchend", target, expectedPoints, ids);
>>>>>>> 441d1301
      assert.isTrue(callbackWasCalled, "callback was called on touchend");

      td.onTouchEnd(keyString, null);
      target.remove();
    });

    it("onTouchCancel()", () => {
      var targetWidth = 400, targetHeight = 400;
      var target = generateSVG(targetWidth, targetHeight);
      // HACKHACK: PhantomJS can't measure SVGs unless they have something in them occupying space
      target.append("rect").attr("width", targetWidth).attr("height", targetHeight);

      var targetXs = [17, 18, 12, 23, 44];
      var targetYs = [77, 78, 52, 43, 14];
      var expectedPoints = targetXs.map((targetX, i) => {
        return {
          x: targetX,
          y: targetYs[i]
        };
      });
      var ids = targetXs.map((targetX, i) => i);

      var td = Plottable.Dispatcher.Touch.getDispatcher(<SVGElement> target.node());

      var callbackWasCalled = false;
      var callback = function(ids: number[], points: { [id: number]: Plottable.Point; }, e: TouchEvent) {
        callbackWasCalled = true;
        ids.forEach((id) => {
          assertPointsClose(points[id], expectedPoints[id], 0.5, "touch position is correct");
        });
        assert.isNotNull(e, "TouchEvent was passed to the Dispatcher");
      };

      var keyString = "unit test";
      td.onTouchCancel(keyString, callback);

      triggerFakeTouchEvent("touchcancel", target, expectedPoints, ids);
      assert.isTrue(callbackWasCalled, "callback was called on touchend");

      td.onTouchCancel(keyString, null);
      target.remove();
    });

    it("doesn't call callbacks if not in the DOM", () => {
      var targetWidth = 400, targetHeight = 400;
      var target = TestMethods.generateSVG(targetWidth, targetHeight);
      // HACKHACK: PhantomJS can't measure SVGs unless they have something in them occupying space
      target.append("rect").attr("width", targetWidth).attr("height", targetHeight);

      var targetXs = [17, 18, 12, 23, 44];
      var targetYs = [77, 78, 52, 43, 14];
      var expectedPoints = targetXs.map((targetX, i) => {
        return {
          x: targetX,
          y: targetYs[i]
        };
      });
      var ids = targetXs.map((targetX, i) => i);

      var td = Plottable.Dispatcher.Touch.getDispatcher(<SVGElement> target.node());

      var callbackWasCalled = false;
      var callback = function(ids: number[], points: { [id: number]: Plottable.Point; }, e: TouchEvent) {
        callbackWasCalled = true;
        assert.isNotNull(e, "TouchEvent was passed to the Dispatcher");
      };

      var keyString = "notInDomTest";
      td.onTouchMove(keyString, callback);
<<<<<<< HEAD
      TestMethods.triggerFakeTouchEvent("touchmove", target, targetX, targetY);
=======
      triggerFakeTouchEvent("touchmove", target, expectedPoints, ids);
>>>>>>> 441d1301
      assert.isTrue(callbackWasCalled, "callback was called on touchmove");

      target.remove();
      callbackWasCalled = false;
<<<<<<< HEAD
      TestMethods.triggerFakeTouchEvent("touchmove", target, targetX, targetY);
=======
      triggerFakeTouchEvent("touchmove", target, expectedPoints, ids);
>>>>>>> 441d1301
      assert.isFalse(callbackWasCalled, "callback was not called after <svg> was removed from DOM");

      td.onTouchMove(keyString, null);
    });
  });
});<|MERGE_RESOLUTION|>--- conflicted
+++ resolved
@@ -15,21 +15,6 @@
       svg.remove();
     });
 
-<<<<<<< HEAD
-    it("getLastTouchPosition() defaults to a non-null value", () => {
-      var svg = TestMethods.generateSVG();
-
-      var td = Plottable.Dispatcher.Touch.getDispatcher(<SVGElement> svg.node());
-      var p = td.getLastTouchPosition();
-      assert.isNotNull(p, "returns a value after initialization");
-      assert.isNotNull(p.x, "x value is set");
-      assert.isNotNull(p.y, "y value is set");
-
-      svg.remove();
-    });
-
-=======
->>>>>>> 441d1301
     it("onTouchStart()", () => {
       var targetWidth = 400, targetHeight = 400;
       var target = TestMethods.generateSVG(targetWidth, targetHeight);
@@ -51,24 +36,16 @@
       var callbackWasCalled = false;
       var callback = function(ids: number[], points: { [id: number]: Plottable.Point; }, e: TouchEvent) {
         callbackWasCalled = true;
-<<<<<<< HEAD
-        TestMethods.assertPointsClose(p, expectedPoint, 0.5, "touch position is correct");
-=======
-        ids.forEach((id) => {
-          assertPointsClose(points[id], expectedPoints[id], 0.5, "touch position is correct");
-        });
->>>>>>> 441d1301
+        ids.forEach((id) => {
+          TestMethods.assertPointsClose(points[id], expectedPoints[id], 0.5, "touch position is correct");
+        });
         assert.isNotNull(e, "TouchEvent was passed to the Dispatcher");
       };
 
       var keyString = "unit test";
       td.onTouchStart(keyString, callback);
 
-<<<<<<< HEAD
-      TestMethods.triggerFakeTouchEvent("touchstart", target, targetX, targetY);
-=======
-      triggerFakeTouchEvent("touchstart", target, expectedPoints, ids);
->>>>>>> 441d1301
+      TestMethods.triggerFakeTouchEvent("touchstart", target, expectedPoints, ids);
       assert.isTrue(callbackWasCalled, "callback was called on touchstart");
 
       td.onTouchStart(keyString, null);
@@ -96,24 +73,16 @@
       var callbackWasCalled = false;
       var callback = function(ids: number[], points: { [id: number]: Plottable.Point; }, e: TouchEvent) {
         callbackWasCalled = true;
-<<<<<<< HEAD
-        TestMethods.assertPointsClose(p, expectedPoint, 0.5, "touch position is correct");
-=======
-        ids.forEach((id) => {
-          assertPointsClose(points[id], expectedPoints[id], 0.5, "touch position is correct");
-        });
->>>>>>> 441d1301
+        ids.forEach((id) => {
+          TestMethods.assertPointsClose(points[id], expectedPoints[id], 0.5, "touch position is correct");
+        });
         assert.isNotNull(e, "TouchEvent was passed to the Dispatcher");
       };
 
       var keyString = "unit test";
       td.onTouchMove(keyString, callback);
 
-<<<<<<< HEAD
-      TestMethods.triggerFakeTouchEvent("touchmove", target, targetX, targetY);
-=======
-      triggerFakeTouchEvent("touchmove", target, expectedPoints, ids);
->>>>>>> 441d1301
+      TestMethods.triggerFakeTouchEvent("touchmove", target, expectedPoints, ids);
       assert.isTrue(callbackWasCalled, "callback was called on touchmove");
 
       td.onTouchMove(keyString, null);
@@ -141,24 +110,16 @@
       var callbackWasCalled = false;
       var callback = function(ids: number[], points: { [id: number]: Plottable.Point; }, e: TouchEvent) {
         callbackWasCalled = true;
-<<<<<<< HEAD
-        TestMethods.assertPointsClose(p, expectedPoint, 0.5, "touch position is correct");
-=======
-        ids.forEach((id) => {
-          assertPointsClose(points[id], expectedPoints[id], 0.5, "touch position is correct");
-        });
->>>>>>> 441d1301
+        ids.forEach((id) => {
+          TestMethods.assertPointsClose(points[id], expectedPoints[id], 0.5, "touch position is correct");
+        });
         assert.isNotNull(e, "TouchEvent was passed to the Dispatcher");
       };
 
       var keyString = "unit test";
       td.onTouchEnd(keyString, callback);
 
-<<<<<<< HEAD
-      TestMethods.triggerFakeTouchEvent("touchend", target, targetX, targetY);
-=======
-      triggerFakeTouchEvent("touchend", target, expectedPoints, ids);
->>>>>>> 441d1301
+      TestMethods.triggerFakeTouchEvent("touchend", target, expectedPoints, ids);
       assert.isTrue(callbackWasCalled, "callback was called on touchend");
 
       td.onTouchEnd(keyString, null);
@@ -167,27 +128,27 @@
 
     it("onTouchCancel()", () => {
       var targetWidth = 400, targetHeight = 400;
-      var target = generateSVG(targetWidth, targetHeight);
-      // HACKHACK: PhantomJS can't measure SVGs unless they have something in them occupying space
-      target.append("rect").attr("width", targetWidth).attr("height", targetHeight);
-
-      var targetXs = [17, 18, 12, 23, 44];
-      var targetYs = [77, 78, 52, 43, 14];
-      var expectedPoints = targetXs.map((targetX, i) => {
-        return {
-          x: targetX,
-          y: targetYs[i]
-        };
-      });
-      var ids = targetXs.map((targetX, i) => i);
-
-      var td = Plottable.Dispatcher.Touch.getDispatcher(<SVGElement> target.node());
-
-      var callbackWasCalled = false;
-      var callback = function(ids: number[], points: { [id: number]: Plottable.Point; }, e: TouchEvent) {
-        callbackWasCalled = true;
-        ids.forEach((id) => {
-          assertPointsClose(points[id], expectedPoints[id], 0.5, "touch position is correct");
+      var target = TestMethods.generateSVG(targetWidth, targetHeight);
+      // HACKHACK: PhantomJS can't measure SVGs unless they have something in them occupying space
+      target.append("rect").attr("width", targetWidth).attr("height", targetHeight);
+
+      var targetXs = [17, 18, 12, 23, 44];
+      var targetYs = [77, 78, 52, 43, 14];
+      var expectedPoints = targetXs.map((targetX, i) => {
+        return {
+          x: targetX,
+          y: targetYs[i]
+        };
+      });
+      var ids = targetXs.map((targetX, i) => i);
+
+      var td = Plottable.Dispatcher.Touch.getDispatcher(<SVGElement> target.node());
+
+      var callbackWasCalled = false;
+      var callback = function(ids: number[], points: { [id: number]: Plottable.Point; }, e: TouchEvent) {
+        callbackWasCalled = true;
+        ids.forEach((id) => {
+          TestMethods.assertPointsClose(points[id], expectedPoints[id], 0.5, "touch position is correct");
         });
         assert.isNotNull(e, "TouchEvent was passed to the Dispatcher");
       };
@@ -195,7 +156,7 @@
       var keyString = "unit test";
       td.onTouchCancel(keyString, callback);
 
-      triggerFakeTouchEvent("touchcancel", target, expectedPoints, ids);
+      TestMethods.triggerFakeTouchEvent("touchcancel", target, expectedPoints, ids);
       assert.isTrue(callbackWasCalled, "callback was called on touchend");
 
       td.onTouchCancel(keyString, null);
@@ -228,20 +189,12 @@
 
       var keyString = "notInDomTest";
       td.onTouchMove(keyString, callback);
-<<<<<<< HEAD
-      TestMethods.triggerFakeTouchEvent("touchmove", target, targetX, targetY);
-=======
-      triggerFakeTouchEvent("touchmove", target, expectedPoints, ids);
->>>>>>> 441d1301
+      TestMethods.triggerFakeTouchEvent("touchmove", target, expectedPoints, ids);
       assert.isTrue(callbackWasCalled, "callback was called on touchmove");
 
       target.remove();
       callbackWasCalled = false;
-<<<<<<< HEAD
-      TestMethods.triggerFakeTouchEvent("touchmove", target, targetX, targetY);
-=======
-      triggerFakeTouchEvent("touchmove", target, expectedPoints, ids);
->>>>>>> 441d1301
+      TestMethods.triggerFakeTouchEvent("touchmove", target, expectedPoints, ids);
       assert.isFalse(callbackWasCalled, "callback was not called after <svg> was removed from DOM");
 
       td.onTouchMove(keyString, null);
