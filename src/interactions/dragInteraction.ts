///<reference path="../reference.ts" />

module Plottable {
export module Interactions {
  export class Drag extends Interaction {
    private _dragging = false;
    private _constrain = true;
    private _mouseDispatcher: Dispatchers.Mouse;
    private _touchDispatcher: Dispatchers.Touch;
    private _dragOrigin: Point;
    private _dragStartCallback: (p: Point) => any;
    private _dragCallback: (start: Point, end: Point) => any;
    private _dragEndCallback: (start: Point, end: Point) => any;

<<<<<<< HEAD
    public _anchor(component: Component, hitBox: D3.Selection) {
      super._anchor(component, hitBox);
      this._mouseDispatchers = Dispatchers.Mouse.getDispatcher(<SVGElement> this._componentToListenTo.content().node());
      this._mouseDispatchers.onMouseDown((p: Point, e: MouseEvent) => this._startDrag(p, e));
      this._mouseDispatchers.onMouseMove((p: Point, e: MouseEvent) => this._doDrag(p, e));
      this._mouseDispatchers.onMouseUp((p: Point, e: MouseEvent) => this._endDrag(p, e));

      this._touchDispatchers = Dispatchers.Touch.getDispatcher(<SVGElement> this._componentToListenTo.content().node());
      this._touchDispatchers.onTouchStart((ids, idToPoint, e) => this._startDrag(idToPoint[ids[0]], e));
      this._touchDispatchers.onTouchMove((ids, idToPoint, e) => this._doDrag(idToPoint[ids[0]], e));
      this._touchDispatchers.onTouchEnd((ids, idToPoint, e) => this._endDrag(idToPoint[ids[0]], e));
=======
    public _anchor(component: Component) {
      super._anchor(component);
      this._mouseDispatcher = Dispatchers.Mouse.getDispatcher(<SVGElement> this._componentToListenTo.content().node());
      this._mouseDispatcher.onMouseDown("Interactions.Drag" + this.getID(),
        (p: Point, e: MouseEvent) => this._startDrag(p, e));
      this._mouseDispatcher.onMouseMove("Interactions.Drag" + this.getID(),
        (p: Point, e: MouseEvent) => this._doDrag(p, e));
      this._mouseDispatcher.onMouseUp("Interactions.Drag" + this.getID(),
        (p: Point, e: MouseEvent) => this._endDrag(p, e));

      this._touchDispatcher = Dispatchers.Touch.getDispatcher(<SVGElement> this._componentToListenTo.content().node());
      this._touchDispatcher.onTouchStart("Interactions.Drag" + this.getID(),
        (ids, idToPoint, e) => this._startDrag(idToPoint[ids[0]], e));
      this._touchDispatcher.onTouchMove("Interactions.Drag" + this.getID(),
        (ids, idToPoint, e) => this._doDrag(idToPoint[ids[0]], e));
      this._touchDispatcher.onTouchEnd("Interactions.Drag" + this.getID(),
        (ids, idToPoint, e) => this._endDrag(idToPoint[ids[0]], e));
      this._touchDispatcher.onTouchCancel("Interaction.Drag" + this.getID(),
        (ids, idToPoint, e) => this._dragging = false);
>>>>>>> 53f80c19
    }

    private _translateAndConstrain(p: Point) {
      var translatedP = this._translateToComponentSpace(p);
      if (!this._constrain) {
        return translatedP;
      }

      return {
        x: Utils.Methods.clamp(translatedP.x, 0, this._componentToListenTo.width()),
        y: Utils.Methods.clamp(translatedP.y, 0, this._componentToListenTo.height())
      };
    }

    private _startDrag(p: Point, e: UIEvent) {
      if (e instanceof MouseEvent && (<MouseEvent> e).button !== 0) {
        return;
      }
      var translatedP = this._translateToComponentSpace(p);
      if (this._isInsideComponent(translatedP)) {
        e.preventDefault();
        this._dragging = true;
        this._dragOrigin = translatedP;
        if (this._dragStartCallback) {
          this._dragStartCallback(this._dragOrigin);
        }
      }
    }

    private _doDrag(p: Point, e: UIEvent) {
      if (this._dragging) {
        if (this._dragCallback) {
          var constrainedP = this._translateAndConstrain(p);
          this._dragCallback(this._dragOrigin, constrainedP);
        }
      }
    }

    private _endDrag(p: Point, e: UIEvent) {
      if (e instanceof MouseEvent && (<MouseEvent> e).button !== 0) {
        return;
      }
      if (this._dragging) {
        this._dragging = false;
        if (this._dragEndCallback) {
          var constrainedP = this._translateAndConstrain(p);
          this._dragEndCallback(this._dragOrigin, constrainedP);
        }
      }
    }

    /**
     * Returns whether or not this Interactions constrains Points passed to its
     * callbacks to lie inside its Component.
     *
     * If true, when the user drags outside of the Component, the closest Point
     * inside the Component will be passed to the callback instead of the actual
     * cursor position.
     *
     * @return {boolean} Whether or not the Interactions.Drag constrains.
     */
    public constrainToComponent(): boolean;
    /**
     * Sets whether or not this Interactions constrains Points passed to its
     * callbacks to lie inside its Component.
     *
     * If true, when the user drags outside of the Component, the closest Point
     * inside the Component will be passed to the callback instead of the actual
     * cursor position.
     *
     * @param {boolean} constrain Whether or not to constrain Points.
     * @return {Interactions.Drag} The calling Interactions.Drag.
     */
    public constrainToComponent(constrain: boolean): Drag;
    public constrainToComponent(constrain?: boolean): any {
      if (constrain == null) {
        return this._constrain;
      }
      this._constrain = constrain;
      return this;
    }

    /**
     * Gets the callback that is called when dragging starts.
     *
     * @returns {(start: Point) => any} The callback called when dragging starts.
     */
    public onDragStart(): (start: Point) => any;
    /**
     * Sets the callback to be called when dragging starts.
     *
     * @param {(start: Point) => any} cb The callback to be called. Takes in a Point in pixels.
     * @returns {Drag} The calling Interactions.Drag.
     */
    public onDragStart(cb: (start: Point) => any): Drag;
    public onDragStart(cb?: (start: Point) => any): any {
      if (cb === undefined) {
        return this._dragStartCallback;
      } else {
        this._dragStartCallback = cb;
        return this;
      }
    }

    /**
     * Gets the callback that is called during dragging.
     *
     * @returns {(start: Point, end: Point) => any} The callback called during dragging.
     */
    public onDrag(): (start: Point, end: Point) => any;
    /**
     * Adds a callback to be called during dragging.
     *
     * @param {(start: Point, end: Point) => any} cb The callback to be called. Takes in Points in pixels.
     * @returns {Drag} The calling Interactions.Drag.
     */
    public onDrag(cb: (start: Point, end: Point) => any): Drag;
    public onDrag(cb?: (start: Point, end: Point) => any): any {
      if (cb === undefined) {
        return this._dragCallback;
      } else {
        this._dragCallback = cb;
        return this;
      }
    }

    /**
     * Gets the callback that is called when dragging ends.
     *
     * @returns {(start: Point, end: Point) => any} The callback called when dragging ends.
     */
    public onDragEnd(): (start: Point, end: Point) => any;
    /**
     * Adds a callback to be called when the dragging ends.
     *
     * @param {(start: Point, end: Point) => any} cb The callback to be called. Takes in Points in pixels.
     * @returns {Drag} The calling Interactions.Drag.
     */
    public onDragEnd(cb: (start: Point, end: Point) => any): Drag;
    public onDragEnd(cb?: (start: Point, end: Point) => any): any {
      if (cb === undefined) {
        return this._dragEndCallback;
      } else {
        this._dragEndCallback = cb;
        return this;
      }
    }
  }
}
}<|MERGE_RESOLUTION|>--- conflicted
+++ resolved
@@ -12,39 +12,17 @@
     private _dragCallback: (start: Point, end: Point) => any;
     private _dragEndCallback: (start: Point, end: Point) => any;
 
-<<<<<<< HEAD
-    public _anchor(component: Component, hitBox: D3.Selection) {
-      super._anchor(component, hitBox);
-      this._mouseDispatchers = Dispatchers.Mouse.getDispatcher(<SVGElement> this._componentToListenTo.content().node());
-      this._mouseDispatchers.onMouseDown((p: Point, e: MouseEvent) => this._startDrag(p, e));
-      this._mouseDispatchers.onMouseMove((p: Point, e: MouseEvent) => this._doDrag(p, e));
-      this._mouseDispatchers.onMouseUp((p: Point, e: MouseEvent) => this._endDrag(p, e));
-
-      this._touchDispatchers = Dispatchers.Touch.getDispatcher(<SVGElement> this._componentToListenTo.content().node());
-      this._touchDispatchers.onTouchStart((ids, idToPoint, e) => this._startDrag(idToPoint[ids[0]], e));
-      this._touchDispatchers.onTouchMove((ids, idToPoint, e) => this._doDrag(idToPoint[ids[0]], e));
-      this._touchDispatchers.onTouchEnd((ids, idToPoint, e) => this._endDrag(idToPoint[ids[0]], e));
-=======
     public _anchor(component: Component) {
       super._anchor(component);
       this._mouseDispatcher = Dispatchers.Mouse.getDispatcher(<SVGElement> this._componentToListenTo.content().node());
-      this._mouseDispatcher.onMouseDown("Interactions.Drag" + this.getID(),
-        (p: Point, e: MouseEvent) => this._startDrag(p, e));
-      this._mouseDispatcher.onMouseMove("Interactions.Drag" + this.getID(),
-        (p: Point, e: MouseEvent) => this._doDrag(p, e));
-      this._mouseDispatcher.onMouseUp("Interactions.Drag" + this.getID(),
-        (p: Point, e: MouseEvent) => this._endDrag(p, e));
+      this._mouseDispatcher.onMouseDown((p: Point, e: MouseEvent) => this._startDrag(p, e));
+      this._mouseDispatcher.onMouseMove((p: Point, e: MouseEvent) => this._doDrag(p, e));
+      this._mouseDispatcher.onMouseUp((p: Point, e: MouseEvent) => this._endDrag(p, e));
 
       this._touchDispatcher = Dispatchers.Touch.getDispatcher(<SVGElement> this._componentToListenTo.content().node());
-      this._touchDispatcher.onTouchStart("Interactions.Drag" + this.getID(),
-        (ids, idToPoint, e) => this._startDrag(idToPoint[ids[0]], e));
-      this._touchDispatcher.onTouchMove("Interactions.Drag" + this.getID(),
-        (ids, idToPoint, e) => this._doDrag(idToPoint[ids[0]], e));
-      this._touchDispatcher.onTouchEnd("Interactions.Drag" + this.getID(),
-        (ids, idToPoint, e) => this._endDrag(idToPoint[ids[0]], e));
-      this._touchDispatcher.onTouchCancel("Interaction.Drag" + this.getID(),
-        (ids, idToPoint, e) => this._dragging = false);
->>>>>>> 53f80c19
+      this._touchDispatcher.onTouchStart((ids, idToPoint, e) => this._startDrag(idToPoint[ids[0]], e));
+      this._touchDispatcher.onTouchMove((ids, idToPoint, e) => this._doDrag(idToPoint[ids[0]], e));
+      this._touchDispatcher.onTouchEnd((ids, idToPoint, e) => this._endDrag(idToPoint[ids[0]], e));
     }
 
     private _translateAndConstrain(p: Point) {
