--- conflicted
+++ resolved
@@ -4,7 +4,6 @@
 export module Interaction {
   export class Drag extends Abstract.Interaction {
     private dragBehavior: D3.Behavior.Drag;
-<<<<<<< HEAD
     /**
      * Where dragging originated for the current dragging event.
      */
@@ -19,15 +18,6 @@
     private ondragstart: (start: Point) => void;
     private      ondrag: (start: Point, end: Point) => void;
     private   ondragend: (start: Point, end: Point) => void;
-=======
-    public _origin = [0,0];
-    public _location = [0,0];
-    private  constrainX: (n: number) => number;
-    private  constrainY: (n: number) => number;
-    private ondragstart: (startLocation: Point) => void;
-    private      ondrag: (startLocation: Point, endLocation: Point) => void;
-    private   ondragend: (startLocation: Point, endLocation: Point) => void;
->>>>>>> ff572cac
 
     /**
      * Constructs a Drag. A Drag will signal its callbacks on mouse drag.
@@ -43,23 +33,14 @@
     /**
      * Gets the callback that is called when dragging starts.
      *
-<<<<<<< HEAD
-     * @returns {(start: Point) => void}
-=======
-     * @returns {(startLocation: Point) => void} The callback called when dragging starts.
->>>>>>> ff572cac
+     * @returns {(start: Point) => void} The callback called when dragging starts.
      */
     public dragstart(): (start: Point) => void;
     /**
      * Sets the callback to be called when dragging starts.
      *
-<<<<<<< HEAD
-     * @param {(start: Point) => any} cb The function to be called.
-     * @returns {Drag}
-=======
-     * @param {(startLocation: Point) => any} cb If provided, the function to be called. Takes in a Point in pixels.
+     * @param {(start: Point) => any} cb If provided, the function to be called. Takes in a Point in pixels.
      * @returns {Drag} The calling Drag.
->>>>>>> ff572cac
      */
     public dragstart(cb: (start: Point) => any): Drag;
     public dragstart(cb?: (start: Point) => any): any {
@@ -74,23 +55,14 @@
     /**
      * Gets the callback that is called during dragging.
      *
-<<<<<<< HEAD
-     * @returns {(start: Point, end: Point) => void}
-=======
-     * @returns {(startLocation: Point, endLocation: Point) => void} The callback called during dragging.
->>>>>>> ff572cac
+     * @returns {(start: Point, end: Point) => void} The callback called during dragging.
      */
     public drag(): (start: Point, end: Point) => void;
     /**
      * Adds a callback to be called during dragging.
      *
-<<<<<<< HEAD
-     * @param {(start: Point, end: Point) => any} cb The function to be called.
-     * @returns {Drag}
-=======
-     * @param {(startLocation: Point, endLocation: Point) => any} cb If provided, the function to be called. Takes in Points in pixels.
+     * @param {(start: Point, end: Point) => any} cb If provided, the function to be called. Takes in Points in pixels.
      * @returns {Drag} The calling Drag.
->>>>>>> ff572cac
      */
     public drag(cb: (start: Point, end: Point) => any): Drag;
     public drag(cb?: (start: Point, end: Point) => any): any {
@@ -105,21 +77,13 @@
     /**
      * Gets the callback that is called when dragging ends.
      *
-<<<<<<< HEAD
-     * @returns {(start: Point, end: Point) => void}
-=======
-     * @returns {(startLocation: Point, endLocation: Point) => void} The callback called when dragging ends.
->>>>>>> ff572cac
+     * @returns {(start: Point, end: Point) => void} The callback called when dragging ends.
      */
     public dragend(): (start: Point, end: Point) => void;
     /**
      * Adds a callback to be called when the dragging ends.
      *
-<<<<<<< HEAD
-     * @param {(start: Point, end: Point) => any} cb The function to be called. Takes in a SelectionArea in pixels.
-=======
-     * @param {(startLocation: Point, endLocation: Point) => any} cb If provided, the function to be called. Takes in Points in pixels.
->>>>>>> ff572cac
+     * @param {(start: Point, end: Point) => any} cb If provided, the function to be called. Takes in a SelectionArea in pixels.
      * @returns {Drag} The calling Drag.
      */
     public dragend(cb: (start: Point, end: Point) => any): Drag;
@@ -133,58 +97,33 @@
     }
 
     public _dragstart(){
-<<<<<<< HEAD
       this._isDragging = true;
-      var availableWidth  = this.componentToListenTo.availableWidth;
-      var availableHeight = this.componentToListenTo.availableHeight;
-      // the constraint functions ensure that the selection rectangle will not exceed the hit box
-      var constraintFunction = (min: number, max: number) => (x: number) => Math.min(Math.max(x, min), max);
-      this._constrainX = constraintFunction(0, availableWidth );
-      this._constrainY = constraintFunction(0, availableHeight);
-      this.origin = d3.mouse(this.hitBox[0][0].parentNode);
-      this._doDragstart();
-=======
       var width  = this._componentToListenTo.width();
       var height = this._componentToListenTo.height();
       // the constraint functions ensure that the selection rectangle will not exceed the hit box
       var constraintFunction = (min: number, max: number) => (x: number) => Math.min(Math.max(x, min), max);
-      this.constrainX = constraintFunction(0, width );
-      this.constrainY = constraintFunction(0, height);
->>>>>>> ff572cac
+      this._constrainX = constraintFunction(0, width );
+      this._constrainY = constraintFunction(0, height);
+      this.origin = d3.mouse(this._hitBox[0][0].parentNode);
+      this._doDragstart();
     }
 
     public _doDragstart() {
       if (this.ondragstart != null) {
-        this.ondragstart({x: this._origin[0], y: this._origin[1]});
+        this.ondragstart({x: this.origin[0], y: this.origin[1]});
       }
     }
 
     public _drag(){
-<<<<<<< HEAD
       this.location = [this._constrainX(d3.event.x), this._constrainY(d3.event.y)];
-=======
-      if (!this.dragInitialized) {
-        this._origin = [d3.event.x, d3.event.y];
-        this.dragInitialized = true;
-        this._doDragstart();
-      }
-
-      this._location = [this.constrainX(d3.event.x), this.constrainY(d3.event.y)];
->>>>>>> ff572cac
       this._doDrag();
     }
 
     public _doDrag() {
       if (this.ondrag != null) {
-<<<<<<< HEAD
         var start = {x: this.origin[0], y: this.origin[1]};
         var end = {x: this.location[0], y: this.location[1]};
         this.ondrag(start, end);
-=======
-        var startLocation = {x: this._origin[0], y: this._origin[1]};
-        var endLocation = {x: this._location[0], y: this._location[1]};
-        this.ondrag(startLocation, endLocation);
->>>>>>> ff572cac
       }
     }
 
@@ -195,15 +134,9 @@
 
     public _doDragend() {
       if (this.ondragend != null) {
-<<<<<<< HEAD
         var start = {x: this.origin[0], y: this.origin[1]};
         var end = {x: this.location[0], y: this.location[1]};
         this.ondragend(start, end);
-=======
-        var startLocation = {x: this._origin[0], y: this._origin[1]};
-        var endLocation = {x: this._location[0], y: this._location[1]};
-        this.ondragend(startLocation, endLocation);
->>>>>>> ff572cac
       }
     }
 
