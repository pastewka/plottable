--- conflicted
+++ resolved
@@ -17,17 +17,9 @@
       this._mouseDispatcher.onMouseUp((p: Point) => this._handleClickUp(p));
 
       this._touchDispatcher = Dispatchers.Touch.getDispatcher(<SVGElement> component.content().node());
-<<<<<<< HEAD
       this._touchDispatcher.onTouchStart((ids, idToPoint) => this._handleClickDown(idToPoint[ids[0]]));
       this._touchDispatcher.onTouchEnd((ids, idToPoint) => this._handleClickUp(idToPoint[ids[0]]));
-=======
-      this._touchDispatcher.onTouchStart("Interaction.Click" + this.getID(), (ids, idToPoint) =>
-                                                                               this._handleClickDown(idToPoint[ids[0]]));
-      this._touchDispatcher.onTouchEnd("Interaction.Click" + this.getID(), (ids, idToPoint) =>
-                                                                               this._handleClickUp(idToPoint[ids[0]]));
-      this._touchDispatcher.onTouchCancel("Interaction.Click" + this.getID(), (ids, idToPoint) =>
-                                                                               this._clickedDown = false);
->>>>>>> 53f80c19
+      this._touchDispatcher.onTouchCancel((ids, idToPoint) => this._clickedDown = false);
     }
 
     private _handleClickDown(p: Point) {
