///<reference path="reference.ts" />

module Plottable {
  export class Component {
    private static clipPathId = 0; // Used for unique namespacing for the clipPaths
    public element: D3.Selection;
    public content: D3.Selection;
    private hitBox: D3.Selection;
    private interactionsToRegister: Interaction[] = [];
    private boxes: D3.Selection[] = [];
    private boxContainer: D3.Selection;
    public backgroundContainer: D3.Selection;
    public foregroundContainer: D3.Selection;
    public clipPathEnabled = false;

    public _fixedWidth = true;
    public _fixedHeight = true;
    private _rowMinimum = 0;
    private _colMinimum = 0;

    private rootSVG: D3.Selection;
    private isTopLevelComponent = false;

    public availableWidth : number; // Width and height of the component. Used to size the hitbox, bounding box, etc
    public availableHeight: number;
    public xOrigin        : number; // Origin of the coordinate space for the component. Passed down from parent
    public yOrigin        : number;
    private _xOffset = 0; // Offset from Origin, used for alignment and floating positioning
    private _yOffset = 0;
    public _xAlignProportion = 0; // What % along the free space do we want to position (0 = left, .5 = center, 1 = right)
    public _yAlignProportion = 0;

    private cssClasses: string[] = ["component"];

    /**
     * Attaches the Component to a DOM element. Usually only directly invoked on root-level Components.
     *
     * @param {D3.Selection} element A D3 selection consisting of the element to anchor to.
     * @returns {Component} The calling component.
     */
    public _anchor(element: D3.Selection) {
      if (element.node().childNodes.length > 0) {
        throw new Error("Can't anchor to a non-empty element");
      }
      if (element.node().nodeName === "svg") {
        // svg node gets the "plottable" CSS class
        this.rootSVG = element;
        this.rootSVG.classed("plottable", true);
        this.element = element.append("g");
        this.isTopLevelComponent = true;
      } else {
        this.element = element;
      }

      this.cssClasses.forEach((cssClass: string) => {
        this.element.classed(cssClass, true);
      });
      this.cssClasses = null;

      this.backgroundContainer = this.element.append("g").classed("background-container", true);
      this.content = this.element.append("g").classed("content", true);
      this.foregroundContainer = this.element.append("g").classed("foreground-container", true);
      this.boxContainer = this.element.append("g").classed("box-container", true);

      if (this.clipPathEnabled) {
        this.generateClipPath();
      };

      this.addBox("bounding-box");

      this.interactionsToRegister.forEach((r) => this.registerInteraction(r));
      this.interactionsToRegister = null;
      return this;
    }

    /**
     * Computes the size, position, and alignment from the specified values.
     * If no parameters are supplied and the component is a root node,
     * they are inferred from the size of the component's element.
     *
     * @param {number} xOrigin
     * @param {number} yOrigin
     * @param {number} availableWidth
     * @param {number} availableHeight
     * @returns {Component} The calling Component.
     */
    public _computeLayout(xOrigin?: number, yOrigin?: number, availableWidth?: number, availableHeight?: number) {
      if (xOrigin == null || yOrigin == null || availableWidth == null || availableHeight == null) {
        if (this.element == null) {
          throw new Error("anchor must be called before computeLayout");
        } else if (this.isTopLevelComponent) {
          // we are the root node, retrieve height/width from root SVG
          xOrigin = 0;
          yOrigin = 0;
          availableWidth  = parseFloat(this.rootSVG.attr("width"));
          availableHeight = parseFloat(this.rootSVG.attr("height"));
        } else {
          throw new Error("null arguments cannot be passed to _computeLayout() on a non-root node");
        }
      }
      this.xOrigin = xOrigin;
      this.yOrigin = yOrigin;
      var xPosition = this.xOrigin;
      var yPosition = this.yOrigin;

      xPosition += (availableWidth - this.colMinimum()) * this._xAlignProportion;
      xPosition += this._xOffset;
      if (this.colMinimum() !== 0 && this.isFixedWidth()) {
<<<<<<< HEAD
        // The component has free space, so it makes sense to think about how to position or offset it
        xPosition += (availableWidth - this.colMinimum()) * this._xAlignProportion;
        xPosition += this._xOffset;
=======
>>>>>>> c53750c7
        // Decrease size so hitbox / bounding box and children are sized correctly
        availableWidth = availableWidth > this.colMinimum() ? this.colMinimum() : availableWidth;
      }

      yPosition += (availableHeight - this.rowMinimum()) * this._yAlignProportion;
      yPosition += this._yOffset;
      if (this.rowMinimum() !== 0 && this.isFixedHeight()) {
<<<<<<< HEAD
        yPosition += (availableHeight - this.rowMinimum()) * this._yAlignProportion;
        yPosition += this._yOffset;
=======
>>>>>>> c53750c7
        availableHeight = availableHeight > this.rowMinimum() ? this.rowMinimum() : availableHeight;
      }

      this.availableWidth  = availableWidth;
      this.availableHeight = availableHeight;
      this.element.attr("transform", "translate(" + xPosition + "," + yPosition + ")");
      this.boxes.forEach((b: D3.Selection) => b.attr("width", this.availableWidth).attr("height", this.availableHeight));
      return this;
    }

    /**
     * Renders the component.
     *
     * @returns {Component} The calling Component.
     */
    public _render() {
      return this;
    }

    public renderTo(element: D3.Selection): Component {
      // When called on top-level-component, a shortcut for component._anchor(svg)._computeLayout()._render()
      if (this.element == null) {
        this._anchor(element);
      }
      this._computeLayout()._render();
      return this;
    }
    /**
     * Sets the x alignment of the Component.
     *
     * @param {string} alignment The x alignment of the Component (one of LEFT/CENTER/RIGHT).
     * @returns {Component} The calling Component.
     */
    public xAlign(alignment: string): Component {
<<<<<<< HEAD
      if (alignment === "LEFT") {
        this._xAlignProportion = 0;
      } else if (alignment === "CENTER") {
        this._xAlignProportion = 0.5;
      } else if (alignment === "RIGHT") {
=======
      alignment = alignment.toLowerCase();
      if (alignment === "left") {
        this._xAlignProportion = 0;
      } else if (alignment === "center") {
        this._xAlignProportion = 0.5;
      } else if (alignment === "right") {
>>>>>>> c53750c7
        this._xAlignProportion = 1;
      } else {
        throw new Error("Unsupported alignment");
      }
      return this;
    }

    /**
     * Sets the y alignment of the Component.
     *
     * @param {string} alignment The y alignment of the Component (one of TOP/CENTER/BOTTOM).
     * @returns {Component} The calling Component.
     */
    public yAlign(alignment: string): Component {
<<<<<<< HEAD
      if (alignment === "TOP") {
        this._yAlignProportion = 0;
      } else if (alignment === "CENTER") {
        this._yAlignProportion = 0.5;
      } else if (alignment === "BOTTOM") {
=======
      alignment = alignment.toLowerCase();
      if (alignment === "top") {
        this._yAlignProportion = 0;
      } else if (alignment === "center") {
        this._yAlignProportion = 0.5;
      } else if (alignment === "bottom") {
>>>>>>> c53750c7
        this._yAlignProportion = 1;
      } else {
        throw new Error("Unsupported alignment");
      }
      return this;
    }

    /**
     * Sets the x offset of the Component.
     *
     * @param {number} offset The desired x offset, in pixels.
     * @returns {Component} The calling Component.
     */
    public xOffset(offset: number): Component {
      this._xOffset = offset;
      return this;
    }

    /**
     * Sets the y offset of the Component.
     *
     * @param {number} offset The desired y offset, in pixels.
     * @returns {Component} The calling Component.
     */
    public yOffset(offset: number): Component {
      this._yOffset = offset;
      return this;
    }

    private addBox(className?: string, parentElement?: D3.Selection) {
      if (this.element == null) {
        throw new Error("Adding boxes before anchoring is currently disallowed");
      }
      var parentElement = parentElement == null ? this.boxContainer : parentElement;
      var box = parentElement.append("rect");
      if (className != null) {box.classed(className, true);};
      this.boxes.push(box);
      if (this.availableWidth != null && this.availableHeight != null) {
        box.attr("width", this.availableWidth).attr("height", this.availableHeight);
      }
      return box;
    }

    private generateClipPath() {
      // The clip path will prevent content from overflowing its component space.
      var clipPathId = Component.clipPathId++;
      this.element.attr("clip-path", "url(#clipPath" + clipPathId + ")");
      var clipPathParent = this.boxContainer.append("clipPath")
                                      .attr("id", "clipPath" + clipPathId);
      this.addBox("clip-rect", clipPathParent);
    }

    /**
     * Attaches an Interaction to the Component, so that the Interaction will listen for events on the Component.
     *
     * @param {Interaction} interaction The Interaction to attach to the Component.
     * @return {Component} The calling Component.
     */
    public registerInteraction(interaction: Interaction) {
      // Interactions can be registered before or after anchoring. If registered before, they are
      // pushed to this.interactionsToRegister and registered during anchoring. If after, they are
      // registered immediately
      if (this.element != null) {
        if (this.hitBox == null) {
            this.hitBox = this.addBox("hit-box");
            this.hitBox.style("fill", "#ffffff").style("opacity", 0); // We need to set these so Chrome will register events
        }
        interaction._anchor(this.hitBox);
      } else {
        this.interactionsToRegister.push(interaction);
      }
      return this;
    }

    /**
     * Adds/removes a given CSS class to/from the Component, or checks if the Component has a particular CSS class.
     *
     * @param {string} cssClass The CSS class to add/remove/check for.
     * @param {boolean} [addClass] Whether to add or remove the CSS class. If not supplied, checks for the CSS class.
     * @return {boolean|Component} Whether the Component has the given CSS class, or the calling Component (if addClass is supplied).
     */
    public classed(cssClass: string): boolean;
    public classed(cssClass: string, addClass: boolean): Component;
    public classed(cssClass: string, addClass?:boolean): any {
      if (addClass == null) {
        if (cssClass == null) {
          return false;
        } else if (this.element == null) {
          return (this.cssClasses.indexOf(cssClass) !== -1);
        } else {
          return this.element.classed(cssClass);
        }
      } else {
        if (cssClass == null) {
          return this;
        }
        if (this.element == null) {
          var classIndex = this.cssClasses.indexOf(cssClass);
          if (addClass && classIndex === -1) {
            this.cssClasses.push(cssClass);
          } else if (!addClass && classIndex !== -1) {
            this.cssClasses.splice(classIndex, 1);
          }
        } else {
          this.element.classed(cssClass, addClass);
        }
        return this;
      }
    }

    /**
     * Sets or retrieves the Component's minimum height.
     *
     * @param {number} [newVal] The new value for the Component's minimum height, in pixels.
     * @return {number|Component} The current minimum height, or the calling Component (if newVal is not supplied).
     */
    public rowMinimum(): number;
    public rowMinimum(newVal: number): Component;
    public rowMinimum(newVal?: number): any {
      if (newVal != null) {
        this._rowMinimum = newVal;
        return this;
      } else {
        return this._rowMinimum;
      }
    }

    /**
     * Sets or retrieves the Component's minimum width.
     *
     * @param {number} [newVal] The new value for the Component's minimum width, in pixels.
     * @return {number|Component} The current minimum width, or the calling Component (if newVal is not supplied).
     */
    public colMinimum(): number;
    public colMinimum(newVal: number): Component;
    public colMinimum(newVal?: number): any {
      if (newVal != null) {
        this._colMinimum = newVal;
        return this;
      } else {
        return this._colMinimum;
      }
    }

    /**
     * Checks if the Component has a fixed width or scales to fill available space.
     * Returns true by default on the base Component class.
     *
     * @return {boolean} Whether the component has a fixed width.
     */
    public isFixedWidth(): boolean {
      return this._fixedWidth;
    }

    /**
     * Checks if the Component has a fixed height or scales to fill available space.
     * Returns true by default on the base Component class.
     *
     * @return {boolean} Whether the component has a fixed height.
     */
    public isFixedHeight(): boolean {
      return this._fixedHeight;
    }

    /**
     * Merges this Component with another Component, returning a ComponentGroup.
     * There are four cases:
     * Component + Component: Returns a ComponentGroup with both components inside it.
     * ComponentGroup + Component: Returns the ComponentGroup with the Component appended.
     * Component + ComponentGroup: Returns the ComponentGroup with the Component prepended.
     * ComponentGroup + ComponentGroup: Returns a new ComponentGroup with two ComponentGroups inside it.
     *
     * @param {Component} c The component to merge in.
     * @return {ComponentGroup}
     */
    public merge(c: Component): ComponentGroup {
      var cg: ComponentGroup;
      if (ComponentGroup.prototype.isPrototypeOf(c)) {
        cg = (<ComponentGroup> c);
        cg._addComponentToGroup(this, true);
        return cg;
      } else {
        cg = new ComponentGroup([this, c]);
        return cg;
      }
    }
  }
}<|MERGE_RESOLUTION|>--- conflicted
+++ resolved
@@ -106,12 +106,6 @@
       xPosition += (availableWidth - this.colMinimum()) * this._xAlignProportion;
       xPosition += this._xOffset;
       if (this.colMinimum() !== 0 && this.isFixedWidth()) {
-<<<<<<< HEAD
-        // The component has free space, so it makes sense to think about how to position or offset it
-        xPosition += (availableWidth - this.colMinimum()) * this._xAlignProportion;
-        xPosition += this._xOffset;
-=======
->>>>>>> c53750c7
         // Decrease size so hitbox / bounding box and children are sized correctly
         availableWidth = availableWidth > this.colMinimum() ? this.colMinimum() : availableWidth;
       }
@@ -119,11 +113,6 @@
       yPosition += (availableHeight - this.rowMinimum()) * this._yAlignProportion;
       yPosition += this._yOffset;
       if (this.rowMinimum() !== 0 && this.isFixedHeight()) {
-<<<<<<< HEAD
-        yPosition += (availableHeight - this.rowMinimum()) * this._yAlignProportion;
-        yPosition += this._yOffset;
-=======
->>>>>>> c53750c7
         availableHeight = availableHeight > this.rowMinimum() ? this.rowMinimum() : availableHeight;
       }
 
@@ -158,20 +147,12 @@
      * @returns {Component} The calling Component.
      */
     public xAlign(alignment: string): Component {
-<<<<<<< HEAD
-      if (alignment === "LEFT") {
-        this._xAlignProportion = 0;
-      } else if (alignment === "CENTER") {
-        this._xAlignProportion = 0.5;
-      } else if (alignment === "RIGHT") {
-=======
       alignment = alignment.toLowerCase();
       if (alignment === "left") {
         this._xAlignProportion = 0;
       } else if (alignment === "center") {
         this._xAlignProportion = 0.5;
       } else if (alignment === "right") {
->>>>>>> c53750c7
         this._xAlignProportion = 1;
       } else {
         throw new Error("Unsupported alignment");
@@ -186,20 +167,12 @@
      * @returns {Component} The calling Component.
      */
     public yAlign(alignment: string): Component {
-<<<<<<< HEAD
-      if (alignment === "TOP") {
-        this._yAlignProportion = 0;
-      } else if (alignment === "CENTER") {
-        this._yAlignProportion = 0.5;
-      } else if (alignment === "BOTTOM") {
-=======
       alignment = alignment.toLowerCase();
       if (alignment === "top") {
         this._yAlignProportion = 0;
       } else if (alignment === "center") {
         this._yAlignProportion = 0.5;
       } else if (alignment === "bottom") {
->>>>>>> c53750c7
         this._yAlignProportion = 1;
       } else {
         throw new Error("Unsupported alignment");
