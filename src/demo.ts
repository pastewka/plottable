--- conflicted
+++ resolved
@@ -16,6 +16,28 @@
   return {"data": data, "seriesName": "random-data"};
 }
 
+
+// make a regular table with 1 axis on bottom, 1 axis on left, renderer in center
+
+var svg1 = d3.select("#svg1");
+svg1.attr("width", 500).attr("height", 500);
+var xScale = new LinearScale();
+var yScale = new LinearScale();
+var xAxis = new XAxis(xScale, "bottom");
+var yAxis = new YAxis(yScale, "right");
+var data = makeRandomData(30);
+var renderArea = new LineRenderer(data, xScale, yScale);
+var basicTable = new Table([[renderArea, yAxis], [xAxis, null]])
+basicTable.anchor(svg1);
+basicTable.computeLayout(0, 0, 500, 500);
+basicTable.render();
+new DragZoomInteraction(renderArea.hitBox, [xAxis, yAxis, renderArea]);
+
+
+
+// make a table with four nested tables
+var svg2 = d3.select("#svg2");
+
 function makeBasicChartTable() {
   var xScale = new LinearScale();
   var yScale = new LinearScale();
@@ -24,36 +46,9 @@
   var data = makeRandomData(30);
   var renderArea = new LineRenderer(data, xScale, yScale);
   var rootTable = new Table([[renderArea, yAxis], [xAxis, null]])
+
   return rootTable;
 }
-
-// make a regular table with 1 axis on bottom, 1 axis on left, renderer in center
-<<<<<<< HEAD
-
-var xScale = new LinearScale();
-var yScale = new LinearScale();
-var xAxis = new XAxis(xScale, "bottom");
-var yAxis = new YAxis(yScale, "right");
-var data = makeRandomData(30);
-var renderArea = new LineRenderer(data, xScale, yScale);
-var table1 = new Table([[renderArea, yAxis], [xAxis, null]])
-var svg1 = d3.select("#svg1");
-svg1.attr("width", 500).attr("height", 500);
-table1.render(svg1, 500, 500);
-new DragZoomInteraction(renderArea.hitBox, [xAxis, yAxis, renderArea]);
-=======
-var svg1 = d3.select("#svg1");
-//svg1.attr("width", 500).attr("height", 500);
-var basicChartTable = makeBasicChartTable();
-basicChartTable.anchor(svg1);
-basicChartTable.computeLayout(0, 0, 500, 500);
-basicChartTable.render();
-
->>>>>>> 1f9b2d6d
-
-// make a table with four nested tables
-var svg2 = d3.select("#svg2");
-
 var t1 = makeBasicChartTable();
 var t2 = makeBasicChartTable();
 var t3 = makeBasicChartTable();
@@ -61,6 +56,7 @@
 
 var metaTable = new Table([[t1, t2], [t3, t4]]);
 metaTable.anchor(svg2);
+svg2.attr("width", 800).attr("height", 600);
 metaTable.computeLayout(0, 0, 800, 600);
 metaTable.render();
 
@@ -84,6 +80,7 @@
 var svg3 = d3.select("#svg3");
 var multiaxischart = makeMultiAxisChart();
 multiaxischart.anchor(svg3);
+svg3.attr("width", 400).attr("height",400);
 multiaxischart.computeLayout(0, 0, 400, 400);
 multiaxischart.render();
 
@@ -122,6 +119,7 @@
 var svg4 = d3.select("#svg4");
 var multichart = makeSparklineMultichart();
 multichart.anchor(svg4);
+svg4.attr("width",800).attr("height",600);
 multichart.computeLayout(0, 0, 800, 600);
 multichart.render();
 // svg4.selectAll("g").remove()
