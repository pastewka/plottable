///<reference path="../reference.ts" />

module Plottable {
export module Abstract {
  export class Scale extends PlottableObject implements Core.IListenable {
    public _d3Scale: D3.Scale.Scale;
    private autoDomainAutomatically = true;
    public broadcaster = new Plottable.Core.Broadcaster(this);
    public _rendererAttrID2Extent: {[rendererAttrID: string]: any[]} = {};
    /**
     * Creates a new Scale.
     *
     * A Scale is a wrapper around a D3.Scale.Scale. A Scale is really just a
     * function. Scales have a domain (input), a range (output), and a function
     * from domain to range.
     *
     * @constructor
     * @param {D3.Scale.Scale} scale The D3 scale backing the Scale.
     */
    constructor(scale: D3.Scale.Scale) {
      super();
      this._d3Scale = scale;
    }

    public _getAllExtents(): any[][] {
      return d3.values(this._rendererAttrID2Extent);
    }

    public _getExtent(): any[] {
      return []; // this should be overwritten
    }

    /**
     * Modify the domain on the scale so that it includes the extent of all
     * perspectives it depends on. This will normally happen automatically, but
     * if you set domain explicitly with `plot.domain(x)`, you will need to
     * call this function if you want the domain to neccessarily include all
     * the data.
     *
     * Extent: The [min, max] pair for a Scale.Quantitative, all covered
     * strings for a Scale.Ordinal.
     *
     * Perspective: A combination of a DataSource and an Accessor that
     * represents a view in to the data.
     */
    public autoDomain() {
      this.autoDomainAutomatically = true;
      this._setDomain(this._getExtent());
      return this;
    }

    public _autoDomainIfAutomaticMode() {
      if (this.autoDomainAutomatically) {
        this.autoDomain();
      }
    }

    /**
     * Returns the range value corresponding to a given domain value. In other
     * words, apply the function to value.
     *
     * @param value {any} A domain value to be scaled.
     * @returns {any} The range value corresponding to the supplied domain value.
     */
    public scale(value: any) {
      return this._d3Scale(value);
    }

    /**
     * Set or get the domain.
     *
     * @param {any[]} [values] The new value for the domain. On
     * Scale.Quantitative, this is a [min, max] pair, or a [max, min] pair to
     * make the function decreasing. On Scale.Ordinal, this is an array of all
     * input values.
     * @returns {Scale|any[]} The calling Scale, or the current domain.
     */
    public domain(): any[];
    public domain(values: any[]): Scale;
    public domain(values?: any[]): any {
      if (values == null) {
        return this._getDomain();
      } else {
        this.autoDomainAutomatically = false;
        this._setDomain(values);
        return this;
      }
    }

    public _getDomain() {
      return this._d3Scale.domain();
    }

    public _setDomain(values: any[]) {
      this._d3Scale.domain(values);
      this.broadcaster.broadcast();
    }

    /**
     * Set or get the range.
     *
     * In the case of having a numeric range, it will be a [min, max] pair. In
     * the case of string range (e.g. Scale.InterpolatedColor), it will be a
     * list of all possible outputs.
     *
     * @param {any[]} [values] The new values for the range.
     * @returns {Scale|any[]} The calling Scale, or the current range.
     */
    public range(): any[];
    public range(values: any[]): Scale;
    public range(values?: any[]): any {
      if (values == null) {
        return this._d3Scale.range();
      } else {
        this._d3Scale.range(values);
        return this;
      }
    }

    /**
     * Creates a copy of the Scale with the same domain and range but without
     * any registered listeners.
     *
     * @returns {Scale} A copy of the calling Scale.
     */
    public copy(): Scale {
      return new Scale(this._d3Scale.copy());
    }

    /**
     * When a renderer determines that the extent of a projector has changed,
     * it will call this function. This function should ensure that
     * the scale has a domain at least large enough to include extent.
     *
     * @param {number} rendererID A unique indentifier of the renderer sending
     *                 the new extent.
     * @param {string} attr The attribute being projected, e.g. "x", "y0", "r"
     * @param {any[]} extent The new extent to be included in the scale.
     */
<<<<<<< HEAD
    public _updateExtent(rendererID: number, attr: string, extent: any[]) {
      this._rendererAttrID2Extent[rendererID + attr] = extent;
=======
    public updateExtent(plotProvidedKey: string, attr: string, extent: any[]) {
      this._rendererAttrID2Extent[plotProvidedKey + attr] = extent;
>>>>>>> cf563716
      this._autoDomainIfAutomaticMode();
      return this;
    }

<<<<<<< HEAD
    public _removeExtent(rendererID: number, attr: string) {
      delete this._rendererAttrID2Extent[rendererID + attr];
=======
    public removeExtent(plotProvidedKey: string, attr: string) {
      delete this._rendererAttrID2Extent[plotProvidedKey + attr];
>>>>>>> cf563716
      this._autoDomainIfAutomaticMode();
      return this;
    }
  }
}
}<|MERGE_RESOLUTION|>--- conflicted
+++ resolved
@@ -137,24 +137,14 @@
      * @param {string} attr The attribute being projected, e.g. "x", "y0", "r"
      * @param {any[]} extent The new extent to be included in the scale.
      */
-<<<<<<< HEAD
-    public _updateExtent(rendererID: number, attr: string, extent: any[]) {
-      this._rendererAttrID2Extent[rendererID + attr] = extent;
-=======
-    public updateExtent(plotProvidedKey: string, attr: string, extent: any[]) {
+    public _updateExtent(plotProvidedKey: string, attr: string, extent: any[]) {
       this._rendererAttrID2Extent[plotProvidedKey + attr] = extent;
->>>>>>> cf563716
       this._autoDomainIfAutomaticMode();
       return this;
     }
 
-<<<<<<< HEAD
-    public _removeExtent(rendererID: number, attr: string) {
-      delete this._rendererAttrID2Extent[rendererID + attr];
-=======
-    public removeExtent(plotProvidedKey: string, attr: string) {
+    public _removeExtent(plotProvidedKey: string, attr: string) {
       delete this._rendererAttrID2Extent[plotProvidedKey + attr];
->>>>>>> cf563716
       this._autoDomainIfAutomaticMode();
       return this;
     }
