--- conflicted
+++ resolved
@@ -82,23 +82,14 @@
         this._dataSource.broadcaster.deregisterListener(this);
       }
       this._dataSource = source;
-<<<<<<< HEAD
-      this._dataSource.broadcaster.registerListener(this, () => {
-        this.animateOnNextRender = true;
-        this.updateAllProjectors();
-        this._dataChanged = true;
-        this._render();
-      });
-      this.animateOnNextRender = true;
-=======
       this._dataSource.broadcaster.registerListener(this, () => this._onDataSourceUpdate());
       this._onDataSourceUpdate();
       return this;
     }
 
     public _onDataSourceUpdate() {
->>>>>>> 81239409
       this.updateAllProjectors();
+      this.animateOnNextRender = true;
       this._dataChanged = true;
       this._render();
     }
