///<reference path="../reference.ts" />

module Plottable {
export module Drawers {
  export class Arc<D> extends Element {

    private _piePlot: Plots.Pie<D>;

    constructor(key: string, plot: Plots.Pie<D>) {
      super(key);
      this._piePlot = plot;
      this._svgElement = "path";
    }

    private _createArc() {
      var metadata = (<any> this._piePlot)._key2PlotDatasetKey.get(this.key).dataset.metadata();
      var plotMetadata = (<any> this._piePlot)._key2PlotDatasetKey.get(this.key).plotMetadata;
      return d3.svg.arc()
                   .innerRadius((d, i) => Arc._scaledAccessor(this._piePlot.innerRadius())(d.data, i, metadata, plotMetadata))
                   .outerRadius((d, i) => Arc._scaledAccessor(this._piePlot.outerRadius())(d.data, i, metadata, plotMetadata));
    }

    private retargetProjectors(attrToProjector: AttributeToAppliedProjector): AttributeToAppliedProjector {
      var retargetedAttrToProjector: AttributeToAppliedProjector = {};
      d3.entries(attrToProjector).forEach((entry) => {
        retargetedAttrToProjector[entry.key] = (d: D3.Layout.ArcDescriptor, i: number) => entry.value(d.data, i);
      });
      return retargetedAttrToProjector;
    }

    public _drawStep(step: AppliedDrawStep) {
      var attrToProjector = <AttributeToAppliedProjector>Utils.Methods.copyMap(step.attrToProjector);
      attrToProjector = this.retargetProjectors(attrToProjector);

      attrToProjector["d"] = this._createArc();
      return super._drawStep({attrToProjector: attrToProjector, animator: step.animator});
    }

    public draw(data: any[], drawSteps: DrawStep[], dataset: Dataset, plotMetadata: Plots.PlotMetadata) {
      // HACKHACK Applying metadata should be done in base class
<<<<<<< HEAD
      var valueAccessor = (d: any, i: number) => Arc._scaledAccessor(this._piePlot.sectorValue())(d, i, userMetadata, plotMetadata);
=======
      var valueAccessor = (d: any, i: number) => drawSteps[0].attrToProjector["value"](d, i, dataset, plotMetadata);
>>>>>>> 35df9b52

      data = data.filter(e => Plottable.Utils.Methods.isValidNumber(+valueAccessor(e, null)));

      var pie = d3.layout.pie()
                          .sort(null)
                          .value(valueAccessor)(data);

      pie.forEach((slice) => {
        if (slice.value < 0) {
          Utils.Methods.warn("Negative values will not render correctly in a pie chart.");
        }
      });
      return super.draw(pie, drawSteps, dataset, plotMetadata);
    }

    public _getPixelPoint(datum: any, index: number): Point {
      var metadata = (<any> this._piePlot)._key2PlotDatasetKey.get(this.key).dataset.metadata();
      var plotMetadata = (<any> this._piePlot)._key2PlotDatasetKey.get(this.key).plotMetadata;
      var innerRadius = Arc._scaledAccessor(this._piePlot.innerRadius())(datum, index, metadata, plotMetadata);
      var outerRadius = Arc._scaledAccessor(this._piePlot.outerRadius())(datum, index, metadata, plotMetadata);
      var avgRadius = (innerRadius + outerRadius) / 2;
      var startAngle = +this._getSelection(index).datum().startAngle;
      var endAngle = +this._getSelection(index).datum().endAngle;
      var avgAngle = (startAngle + endAngle) / 2;
      return { x: avgRadius * Math.sin(avgAngle), y: -avgRadius * Math.cos(avgAngle) };
    }

    private static _scaledAccessor<SD, SR>(accScaleBinding: Plots.AccessorScaleBinding<SD, SR>): _Accessor {
      return accScaleBinding.scale == null ?
               accScaleBinding.accessor :
               (d: any, i: number, u: any, m: Plots.PlotMetadata) => accScaleBinding.scale.scale(accScaleBinding.accessor(d, i, u, m));
    }
  }
}
}<|MERGE_RESOLUTION|>--- conflicted
+++ resolved
@@ -38,11 +38,7 @@
 
     public draw(data: any[], drawSteps: DrawStep[], dataset: Dataset, plotMetadata: Plots.PlotMetadata) {
       // HACKHACK Applying metadata should be done in base class
-<<<<<<< HEAD
-      var valueAccessor = (d: any, i: number) => Arc._scaledAccessor(this._piePlot.sectorValue())(d, i, userMetadata, plotMetadata);
-=======
-      var valueAccessor = (d: any, i: number) => drawSteps[0].attrToProjector["value"](d, i, dataset, plotMetadata);
->>>>>>> 35df9b52
+      var valueAccessor = (d: any, i: number) => Arc._scaledAccessor(this._piePlot.sectorValue())(d, i, dataset, plotMetadata);
 
       data = data.filter(e => Plottable.Utils.Methods.isValidNumber(+valueAccessor(e, null)));
 
@@ -73,7 +69,8 @@
     private static _scaledAccessor<SD, SR>(accScaleBinding: Plots.AccessorScaleBinding<SD, SR>): _Accessor {
       return accScaleBinding.scale == null ?
                accScaleBinding.accessor :
-               (d: any, i: number, u: any, m: Plots.PlotMetadata) => accScaleBinding.scale.scale(accScaleBinding.accessor(d, i, u, m));
+               (d: any, i: number, dataset: Dataset, m: Plots.PlotMetadata) =>
+                 accScaleBinding.scale.scale(accScaleBinding.accessor(d, i, dataset, m));
     }
   }
 }
