--- conflicted
+++ resolved
@@ -202,11 +202,7 @@
      */
     public axisConfigurations(configurations: TimeAxisConfiguration[]): Time;
     public axisConfigurations(configurations?: any): any {
-<<<<<<< HEAD
-      if (configurations == null){
-=======
       if (configurations == null) {
->>>>>>> 318cf203
         return this._possibleTimeAxisConfigurations;
       }
       this._possibleTimeAxisConfigurations = configurations;
