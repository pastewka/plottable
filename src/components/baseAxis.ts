///<reference path="../reference.ts" />

module Plottable {
export module Abstract {
  export class Axis extends Abstract.Component {
    public static TICK_MARK_CLASS = "tick-mark";
    public static TICK_LABEL_CLASS = "tick-label";
    public axisElement: D3.Selection;
    public _tickMarkContainer: D3.Selection;
    public _tickLabelContainer: D3.Selection;
    public _baseline: D3.Selection;
    public _scale: Abstract.Scale;
    public _formatter: Abstract.Formatter;
    public _orientation: string;
    public _width: any = "auto";
    public _height: any = "auto";
    public _computedWidth: number;
    public _computedHeight: number;
    private _showEndTickLabels = false;
    private _tickLength = 5;
    private _tickLabelPadding = 3;

    /**
     * Creates a BaseAxis.
     *
     * @constructor
     * @param {Scale} scale The Scale to base the BaseAxis on.
     * @param {string} orientation The orientation of the BaseAxis (top/bottom/left/right)
     * @param {Formatter} [formatter]
     */
    constructor(scale: Abstract.Scale, orientation: string, formatter?: Abstract.Formatter) {
      super();
      this._scale = scale;
      this.orient(orientation);

      this.classed("axis", true);
      if (this._isHorizontal()) {
        this.classed("x-axis", true);
      } else {
        this.classed("y-axis", true);
      }

<<<<<<< HEAD
      if (formatter == null) {
        formatter = new Plottable.Formatter.General();
        formatter.showOnlyUnchangedValues(false);
      }
      this.formatter(formatter);

      this._registerToBroadcaster(this._scale, () => this.rescale());
=======
      this._formatter = (formatter != null) ? formatter : (n: any) => String(n);
      this._scale.broadcaster.registerListener(this, () => this.rescale());
>>>>>>> abf842e4
    }

    public _isHorizontal() {
      return this._orientation === "top" || this._orientation === "bottom";
    }

    public _computeWidth() {
      // to be overridden by subclass logic
      this._computedWidth = this._tickLength;
      return this._computedWidth;
    }

    public _computeHeight() {
      // to be overridden by subclass logic
      this._computedHeight = this._tickLength;
      return this._computedHeight;
    }

    public _requestedSpace(offeredWidth: number, offeredHeight: number): ISpaceRequest {
      var requestedWidth = this._width;
      var requestedHeight = this._height;

      if (this._isHorizontal()) {
        if (this._height === "auto") {
          if (this._computedHeight == null) {
            this._computeHeight();
          }
          requestedHeight = this._computedHeight;
        }
        requestedWidth = 0;
      } else { // vertical
        if (this._width === "auto") {
          if (this._computedWidth == null) {
            this._computeWidth();
          }
          requestedWidth = this._computedWidth;
        }
        requestedHeight = 0;
      }

      return {
        width : Math.min(offeredWidth, requestedWidth),
        height: Math.min(offeredHeight, requestedHeight),
        wantsWidth: !this._isHorizontal() && offeredWidth < requestedWidth,
        wantsHeight: this._isHorizontal() && offeredHeight < requestedHeight
      };
    }

    public _setup() {
      super._setup();
      this._tickMarkContainer = this.content.append("g")
                                            .classed(Axis.TICK_MARK_CLASS + "-container", true);
      this._tickLabelContainer = this.content.append("g")
                                             .classed(Axis.TICK_LABEL_CLASS + "-container", true);
      this._baseline = this.content.append("line").classed("baseline", true);
      return this;
    }

    /*
     * Function for generating tick values in data-space (as opposed to pixel values).
     * To be implemented by subclasses.
     */
    public _getTickValues(): any[] {
      return [];
    }

    public _doRender() {
      var tickMarkValues = this._getTickValues();
      var tickMarks = this._tickMarkContainer.selectAll("." + Axis.TICK_MARK_CLASS).data(tickMarkValues);
      tickMarks.enter().append("line").classed(Axis.TICK_MARK_CLASS, true);
      tickMarks.attr(this._generateTickMarkAttrHash());
      tickMarks.exit().remove();

      this._baseline.attr(this._generateBaselineAttrHash());

      return this;
    }

    public _generateBaselineAttrHash() {
      var baselineAttrHash = {
        x1: 0,
        y1: 0,
        x2: 0,
        y2: 0
      };

      switch(this._orientation) {
        case "bottom":
          baselineAttrHash.x2 = this.availableWidth;
          break;

        case "top":
          baselineAttrHash.x2 = this.availableWidth;
          baselineAttrHash.y1 = this.availableHeight;
          baselineAttrHash.y2 = this.availableHeight;
          break;

        case "left":
          baselineAttrHash.x1 = this.availableWidth;
          baselineAttrHash.x2 = this.availableWidth;
          baselineAttrHash.y2 = this.availableHeight;
          break;

        case "right":
          baselineAttrHash.y2 = this.availableHeight;
          break;
      }

      return baselineAttrHash;
    }

    public _generateTickMarkAttrHash() {
      var tickMarkAttrHash = {
        x1: <any> 0,
        y1: <any> 0,
        x2: <any> 0,
        y2: <any> 0
      };

      var scalingFunction = (d: any) => this._scale.scale(d);
      if (this._isHorizontal()) {
        tickMarkAttrHash["x1"] = scalingFunction;
        tickMarkAttrHash["x2"] = scalingFunction;
      } else {
        tickMarkAttrHash["y1"] = scalingFunction;
        tickMarkAttrHash["y2"] = scalingFunction;
      }

      switch(this._orientation) {
        case "bottom":
          tickMarkAttrHash["y2"] = this._tickLength;
          break;

        case "top":
          tickMarkAttrHash["y1"] = this.availableHeight;
          tickMarkAttrHash["y2"] = this.availableHeight - this._tickLength;
          break;

        case "left":
          tickMarkAttrHash["x1"] = this.availableWidth;
          tickMarkAttrHash["x2"] = this.availableWidth - this._tickLength;
          break;

        case "right":
          tickMarkAttrHash["x2"] = this._tickLength;
          break;
      }

      return tickMarkAttrHash;
    }

    private rescale() {
      return (this.element != null) ? this._render() : null;
    }

    public _invalidateLayout() {
      super._invalidateLayout();
      this._computedWidth = null;
      this._computedHeight = null;
    }

    /**
     * Gets the current width.
     *
     * @returns {number} The current width.
     */
    public width(): number;
    /**
     * Sets a user-specified width.
     *
     * @param {number|String} w A fixed width for the Axis, or "auto" for automatic mode.
     * @returns {Axis} The calling Axis.
     */
    public width(w: any): Axis;
    public width(w?: any): any {
      if (w == null) {
        return this.availableWidth;
      } else {
        if (this._isHorizontal()) {
          throw new Error("width cannot be set on a horizontal Axis");
        }
        if (w !== "auto" && w < 0) {
          throw new Error("invalid value for width");
        }
        this._width = w;
        this._invalidateLayout();
        return this;
      }
    }

    /**
     * Gets the current height.
     *
     * @returns {number} The current height.
     */
    public height(): number;
    /**
     * Sets a user-specified height.
     *
     * @param {number|String} h A fixed height for the Axis, or "auto" for automatic mode.
     * @returns {Axis} The calling Axis.
     */
    public height(h: any): Axis;
    public height(h?: any): any {
      if (h == null) {
        return this.availableHeight;
      } else {
        if (!this._isHorizontal()) {
          throw new Error("height cannot be set on a vertical Axis");
        }
        if (h !== "auto" && h < 0) {
          throw new Error("invalid value for height");
        }
        this._height = h;
        this._invalidateLayout();
        return this;
      }
    }

    /**
     * Sets a new tick formatter.
     *
     * @param {Abstract.Formatter} formatter
     * @returns {BaseAxis} The calling BaseAxis.
     */
    public formatter(formatter: Abstract.Formatter) {
      this._formatter = formatter;
      this._invalidateLayout();
      return this;
    }

    /**
     * Gets the current tick mark length.
     *
     * @returns {number} The current tick mark length.
     */
    public tickLength(): number;
    /**
     * Sets the tick mark length.
     *
     * @param {number} length The length of each tick.
     * @returns {BaseAxis} The calling BaseAxis.
     */
    public tickLength(length: number): Axis;
    public tickLength(length?: number): any {
      if (length == null) {
        return this._tickLength;
      } else {
        if (length < 0) {
          throw new Error("tick length must be positive");
        }
        this._tickLength = length;
        this._invalidateLayout();
        return this;
      }
    }

    /**
     * Gets or sets the padding between each tick mark and its associated label.
     *
     * @param {number} [length] The length of each tick.
     * @returns {number|BaseAxis} The current tick mark length, or the calling BaseAxis.
     */
    public tickLabelPadding(): number;
    public tickLabelPadding(padding: number): Axis;
    public tickLabelPadding(padding?: number): any {
      if (padding == null) {
        return this._tickLabelPadding;
      } else {
        if (padding < 0) {
          throw new Error("tick label padding must be positive");
        }
        this._tickLabelPadding = padding;
        this._invalidateLayout();
        return this;
      }
    }

    public orient(): string;
    public orient(newOrientation: string): Axis;
    public orient(newOrientation?: string): any {
      if (newOrientation == null) {
        return this._orientation;
      } else {
        var newOrientationLC = newOrientation.toLowerCase();
        if (newOrientationLC !== "top" &&
            newOrientationLC !== "bottom" &&
            newOrientationLC !== "left" &&
            newOrientationLC !== "right") {
          throw new Error("unsupported orientation");
        }
        this._orientation = newOrientationLC;
        this._invalidateLayout();
        return this;
      }
    }

    /**
     * Checks whether the Axis is currently set to show the first and last
     * tick labels.
     *
     * @returns {boolean}
     */
    public showEndTickLabels(): boolean;
    /**
     * Set whether or not to show the first and last tick labels.
     *
     * @param {boolean} show Whether or not to show the first and last labels.
     * @returns {Axis} The calling Axis.
     */
    public showEndTickLabels(show: boolean): Axis;
    public showEndTickLabels(show?: boolean): any {
      if (show == null) {
        return this._showEndTickLabels;
      }
      this._showEndTickLabels = show;
      this._render();
      return this;
    }
  }
}
}<|MERGE_RESOLUTION|>--- conflicted
+++ resolved
@@ -40,18 +40,13 @@
         this.classed("y-axis", true);
       }
 
-<<<<<<< HEAD
       if (formatter == null) {
         formatter = new Plottable.Formatter.General();
         formatter.showOnlyUnchangedValues(false);
       }
       this.formatter(formatter);
 
-      this._registerToBroadcaster(this._scale, () => this.rescale());
-=======
-      this._formatter = (formatter != null) ? formatter : (n: any) => String(n);
       this._scale.broadcaster.registerListener(this, () => this.rescale());
->>>>>>> abf842e4
     }
 
     public _isHorizontal() {
