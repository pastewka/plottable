///<reference path="../../reference.ts" />

module Plottable {
export module Plots {
  /*
   * A PiePlot is a plot meant to show how much out of a total an attribute's value is.
   * One usecase is to show how much funding departments are given out of a total budget.
   */
  export class Pie<D> extends Plot {

    private _colorScale: Scales.Color;
    private static _INNER_RADIUS_KEY = "inner-radius";
    private static _OUTER_RADIUS_KEY = "outer-radius";
    private static _SECTOR_VALUE_KEY = "sector-value";

    /**
     * Constructs a PiePlot.
     *
     * @constructor
     */
    constructor() {
      super();
      this._colorScale = new Scales.Color();

      this._propertyBindings.set(Pie._INNER_RADIUS_KEY, { accessor: () => 0 });
      this._propertyBindings.set(Pie._OUTER_RADIUS_KEY, { accessor: () => Math.min(this.width(), this.height()) / 2 });
      this._propertyBindings.set(Pie._SECTOR_VALUE_KEY, { accessor: () => null });
      this.classed("pie-plot", true);
    }

    public computeLayout(origin?: Point, availableWidth?: number, availableHeight?: number) {
      super.computeLayout(origin, availableWidth, availableHeight);
      this._renderArea.attr("transform", "translate(" + this.width() / 2 + "," + this.height() / 2 + ")");
      var radiusLimit = Math.min(this.width(), this.height()) / 2;
      if (this.innerRadius().scale != null) {
        this.innerRadius().scale.range([0, radiusLimit]);
      }
      if (this.outerRadius().scale != null) {
        this.outerRadius().scale.range([0, radiusLimit]);
      }
      return this;
    }

    public addDataset(dataset: Dataset) {
      if (this._datasetKeysInOrder.length === 1) {
        Utils.Methods.warn("Only one dataset is supported in Pie plots");
        return this;
      }
      super.addDataset(dataset);
      return this;
    }

    protected _generateAttrToProjector(): AttributeToProjector {
      var attrToProjector = super._generateAttrToProjector();

      var defaultFillFunction = (d: any, i: number) => this._colorScale.scale(String(i));
      attrToProjector["fill"] = attrToProjector["fill"] || defaultFillFunction;

      this._propertyBindings.forEach((key, binding) => attrToProjector[key] = Pie._scaledAccessor(binding));

      return attrToProjector;
    }

    protected _getDrawer(key: string) {
      return new Plottable.Drawers.Arc(key).setClass("arc");
    }

    public getAllPlotData(datasets = this.datasets()): Plots.PlotData {
      var allPlotData = super.getAllPlotData(datasets);

      allPlotData.pixelPoints.forEach((pixelPoint: Point) => {
        pixelPoint.x = pixelPoint.x + this.width() / 2;
        pixelPoint.y = pixelPoint.y + this.height() / 2;
      });

      return allPlotData;
    }

    public sectorValue(): AccessorScaleBinding<D, number>;
    public sectorValue(sectorValue: number | _Accessor): Plots.Pie<D>;
    public sectorValue(sectorValue: D | _Accessor, sectorValueScale: Scale<D, number>): Plots.Pie<D>;
    public sectorValue(sectorValue?: number | _Accessor | D, sectorValueScale?: Scale<D, number>): any {
      if (sectorValue == null) {
        return this._propertyBindings.get(Pie._SECTOR_VALUE_KEY);
      }
      this._replacePropertyScale(this.sectorValue().scale, sectorValueScale);
      this._propertyBindings.set(Pie._SECTOR_VALUE_KEY, { accessor: d3.functor(sectorValue), scale: sectorValueScale });
      this._updateExtentsForProperty(Pie._SECTOR_VALUE_KEY);
      this._render();
      return this;
    }

    public innerRadius(): AccessorScaleBinding<D, number>;
    public innerRadius(innerRadius: number | _Accessor): Plots.Pie<D>;
    public innerRadius(innerRadius: D | _Accessor, innerRadiusScale: Scale<D, number>): Plots.Pie<D>;
    public innerRadius(innerRadius?: number | _Accessor | D, innerRadiusScale?: Scale<D, number>): any {
      if (innerRadius == null) {
        return this._propertyBindings.get(Pie._INNER_RADIUS_KEY);
      }
      this._replacePropertyScale(this.innerRadius().scale, innerRadiusScale);
      this._propertyBindings.set(Pie._INNER_RADIUS_KEY, { accessor: d3.functor(innerRadius), scale: innerRadiusScale });
      this._updateExtentsForProperty(Pie._INNER_RADIUS_KEY);
      this._render();
      return this;
    }

    public outerRadius(): AccessorScaleBinding<D, number>;
    public outerRadius(outerRadius: number | _Accessor): Plots.Pie<D>;
    public outerRadius(outerRadius: D | _Accessor, outerRadiusScale: Scale<D, number>): Plots.Pie<D>;
    public outerRadius(outerRadius?: number | _Accessor | D, outerRadiusScale?: Scale<D, number>): any {
      if (outerRadius == null) {
        return this._propertyBindings.get(Pie._OUTER_RADIUS_KEY);
      }
      this._replacePropertyScale(this.outerRadius().scale, outerRadiusScale);
      this._propertyBindings.set(Pie._OUTER_RADIUS_KEY, { accessor: d3.functor(outerRadius), scale: outerRadiusScale });
      this._updateExtentsForProperty(Pie._OUTER_RADIUS_KEY);
      this._render();
      return this;
    }
<<<<<<< HEAD
=======

    public destroy() {
      super.destroy();
      this._propertyScales().forEach((scale) => scale.offUpdate(this._renderCallback));
    }

    protected _updateExtents() {
      super._updateExtents();
      this._propertyExtents.forEach((property) => this._updateExtentsForProperty(property));
      this._propertyScales().forEach((scale) => scale._autoDomainIfAutomaticMode());
    }

    protected _extentsForScale<D>(scale: Scale<D, any>): D[][] {
      if (!this._isAnchored) {
        return [];
      }
      var allSetsOfExtents: D[][][] = [];
      var attrExtents = super._extentsForScale(scale);
      if (attrExtents.length > 0) { allSetsOfExtents.push(attrExtents); }
      this._propertyBindings.forEach((property, binding) => {
        if (binding.scale === scale) {
          var extents = this._propertyExtents.get(property);
          if (extents != null) {
            allSetsOfExtents.push(extents);
          }
        }
      });
      return d3.merge(allSetsOfExtents);
    }

    private _updateExtentsForProperty(property: string) {
      var accScaleBinding = this._propertyBindings.get(property);
      if (accScaleBinding.accessor == null) { return; }
      var coercer = (accScaleBinding.scale != null) ? accScaleBinding.scale._typeCoercer : (d: any) => d;
      this._propertyExtents.set(property, this._datasetKeysInOrder.map((key) => {
        var plotDatasetKey = this._key2PlotDatasetKey.get(key);
        var dataset = plotDatasetKey.dataset;
        var plotMetadata = plotDatasetKey.plotMetadata;
        return this._computeExtent(dataset, accScaleBinding.accessor, coercer, plotMetadata);
      }));
    }

    private _replacePropertyScale(oldScale: Scale<any, any>, newScale: Scale<any, any>) {
      if (oldScale !== newScale) {
        if (oldScale != null) {
          oldScale.offUpdate(this._renderCallback);
          oldScale.removeExtentProvider(this._propertyExtentProvider);
          oldScale._autoDomainIfAutomaticMode();
        }

        if (newScale != null) {
          newScale.onUpdate(this._renderCallback);
          newScale.addExtentProvider(this._propertyExtentProvider);
          newScale._autoDomainIfAutomaticMode();
        }
      }
    }

    private _propertyScales() {
      var propertyScales: Scale<any, any> [] = [];
      this._propertyBindings.forEach((property, binding) => {
        var scale = binding.scale;
        if (scale != null && propertyScales.indexOf(scale) === -1) {
          propertyScales.push(scale);
        }
      });
      return propertyScales;
    }

    private static _scaledAccessor<SD, SR>(accScaleBinding: Plots.AccessorScaleBinding<SD, SR>): _Accessor {
      return accScaleBinding.scale == null ?
               accScaleBinding.accessor :
               (d: any, i: number, dataset: Dataset, m: Plots.PlotMetadata) =>
                 accScaleBinding.scale.scale(accScaleBinding.accessor(d, i, dataset, m));
    }
>>>>>>> e81069e7
  }
}
}<|MERGE_RESOLUTION|>--- conflicted
+++ resolved
@@ -117,76 +117,6 @@
       this._render();
       return this;
     }
-<<<<<<< HEAD
-=======
-
-    public destroy() {
-      super.destroy();
-      this._propertyScales().forEach((scale) => scale.offUpdate(this._renderCallback));
-    }
-
-    protected _updateExtents() {
-      super._updateExtents();
-      this._propertyExtents.forEach((property) => this._updateExtentsForProperty(property));
-      this._propertyScales().forEach((scale) => scale._autoDomainIfAutomaticMode());
-    }
-
-    protected _extentsForScale<D>(scale: Scale<D, any>): D[][] {
-      if (!this._isAnchored) {
-        return [];
-      }
-      var allSetsOfExtents: D[][][] = [];
-      var attrExtents = super._extentsForScale(scale);
-      if (attrExtents.length > 0) { allSetsOfExtents.push(attrExtents); }
-      this._propertyBindings.forEach((property, binding) => {
-        if (binding.scale === scale) {
-          var extents = this._propertyExtents.get(property);
-          if (extents != null) {
-            allSetsOfExtents.push(extents);
-          }
-        }
-      });
-      return d3.merge(allSetsOfExtents);
-    }
-
-    private _updateExtentsForProperty(property: string) {
-      var accScaleBinding = this._propertyBindings.get(property);
-      if (accScaleBinding.accessor == null) { return; }
-      var coercer = (accScaleBinding.scale != null) ? accScaleBinding.scale._typeCoercer : (d: any) => d;
-      this._propertyExtents.set(property, this._datasetKeysInOrder.map((key) => {
-        var plotDatasetKey = this._key2PlotDatasetKey.get(key);
-        var dataset = plotDatasetKey.dataset;
-        var plotMetadata = plotDatasetKey.plotMetadata;
-        return this._computeExtent(dataset, accScaleBinding.accessor, coercer, plotMetadata);
-      }));
-    }
-
-    private _replacePropertyScale(oldScale: Scale<any, any>, newScale: Scale<any, any>) {
-      if (oldScale !== newScale) {
-        if (oldScale != null) {
-          oldScale.offUpdate(this._renderCallback);
-          oldScale.removeExtentProvider(this._propertyExtentProvider);
-          oldScale._autoDomainIfAutomaticMode();
-        }
-
-        if (newScale != null) {
-          newScale.onUpdate(this._renderCallback);
-          newScale.addExtentProvider(this._propertyExtentProvider);
-          newScale._autoDomainIfAutomaticMode();
-        }
-      }
-    }
-
-    private _propertyScales() {
-      var propertyScales: Scale<any, any> [] = [];
-      this._propertyBindings.forEach((property, binding) => {
-        var scale = binding.scale;
-        if (scale != null && propertyScales.indexOf(scale) === -1) {
-          propertyScales.push(scale);
-        }
-      });
-      return propertyScales;
-    }
 
     private static _scaledAccessor<SD, SR>(accScaleBinding: Plots.AccessorScaleBinding<SD, SR>): _Accessor {
       return accScaleBinding.scale == null ?
@@ -194,7 +124,6 @@
                (d: any, i: number, dataset: Dataset, m: Plots.PlotMetadata) =>
                  accScaleBinding.scale.scale(accScaleBinding.accessor(d, i, dataset, m));
     }
->>>>>>> e81069e7
   }
 }
 }