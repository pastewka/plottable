--- conflicted
+++ resolved
@@ -419,14 +419,9 @@
 
         var numberBarAccessorData = d3.set(Utils.Methods.flatten(this._datasetKeysInOrder.map((k) => {
           var dataset = this._key2PlotDatasetKey.get(k).dataset;
-<<<<<<< HEAD
-          var plotMetadata = this._key2PlotDatasetKey.get(k).plotMetadata;
-          return dataset.data().map((d, i) => barAccessor(d, i, dataset, plotMetadata))
+          return dataset.data().map((d, i) => barAccessor(d, i, dataset))
                                .filter((d) => d != null)
                                .map((d) => d.valueOf());
-=======
-          return dataset.data().map((d, i) => barAccessor(d, i, dataset).valueOf());
->>>>>>> e31ceb1c
         }))).values().map((value) => +value);
 
         numberBarAccessorData.sort((a, b) => a - b);
