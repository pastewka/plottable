///<reference path="../../reference.ts" />

module Plottable {
export module Plot {
  export interface StackedDatum {
    key: any;
    value: number;
    offset?: number;
  }

  export class AbstractStacked<X, Y> extends AbstractXYPlot<X, Y> {
<<<<<<< HEAD
    private stackedExtent = [0, 0];
    protected _isVertical: boolean;
=======
    private _stackedExtent = [0, 0];
    public _isVertical: boolean;
>>>>>>> be6c3f89

    public project(attrToSet: string, accessor: any, scale?: Scale.AbstractScale<any, any>) {
      super.project(attrToSet, accessor, scale);
      if (this._projections["x"] && this._projections["y"] && (attrToSet === "x" || attrToSet === "y")) {
        this._updateStackOffsets();
      }
      return this;
    }

    public _onDatasetUpdate() {
      super._onDatasetUpdate();
      // HACKHACK Caused since onDataSource is called before projectors are set up.  Should be fixed by #803
      if (this._datasetKeysInOrder && this._projections["x"]  && this._projections["y"]) {
        this._updateStackOffsets();
      }
    }

    public _updateStackOffsets() {
      var dataMapArray = this._generateDefaultMapArray();
      var domainKeys = this._getDomainKeys();

      var positiveDataMapArray: D3.Map<StackedDatum>[] = dataMapArray.map((dataMap) => {
        return _Util.Methods.populateMap(domainKeys, (domainKey) => {
          return { key: domainKey, value: Math.max(0, dataMap.get(domainKey).value) };
        });
      });

      var negativeDataMapArray: D3.Map<StackedDatum>[] = dataMapArray.map((dataMap) => {
        return _Util.Methods.populateMap(domainKeys, (domainKey) => {
          return { key: domainKey, value: Math.min(dataMap.get(domainKey).value, 0) };
        });
      });

      this._setDatasetStackOffsets(this._stack(positiveDataMapArray), this._stack(negativeDataMapArray));
      this._updateStackExtents();
    }

    public _updateStackExtents() {
      var datasets = this.datasets();
      var valueAccessor = this._valueAccessor();
      var maxStackExtent = _Util.Methods.max<string, number>(this._datasetKeysInOrder, (k: string) => {
        var dataset = this._key2PlotDatasetKey.get(k).dataset;
        var plotMetadata = this._key2PlotDatasetKey.get(k).plotMetadata;
        return _Util.Methods.max<any, number>(dataset.data(), (datum: any, i: number) => {
          return +valueAccessor(datum, i, dataset.metadata(), plotMetadata) + datum["_PLOTTABLE_PROTECTED_FIELD_STACK_OFFSET"];
        }, 0);
      }, 0);

      var minStackExtent = _Util.Methods.min<string, number>(this._datasetKeysInOrder, (k: string) => {
        var dataset = this._key2PlotDatasetKey.get(k).dataset;
        var plotMetadata = this._key2PlotDatasetKey.get(k).plotMetadata;
        return _Util.Methods.min<any, number>(dataset.data(), (datum: any, i: number) => {
          return +valueAccessor(datum, i, dataset.metadata(), plotMetadata) + datum["_PLOTTABLE_PROTECTED_FIELD_STACK_OFFSET"];
        }, 0);
      }, 0);

      this._stackedExtent = [Math.min(minStackExtent, 0), Math.max(0, maxStackExtent)];
    }

    /**
     * Feeds the data through d3's stack layout function which will calculate
     * the stack offsets and use the the function declared in .out to set the offsets on the data.
     */
    public _stack(dataArray: D3.Map<StackedDatum>[]): D3.Map<StackedDatum>[] {
      var outFunction = (d: StackedDatum, y0: number, y: number) => {
        d.offset = y0;
      };

      d3.layout.stack()
               .x((d) => d.key)
               .y((d) => +d.value)
               .values((d) => this._getDomainKeys().map((domainKey) => d.get(domainKey)))
               .out(outFunction)(dataArray);

      return dataArray;
    }

    /**
     * After the stack offsets have been determined on each separate dataset, the offsets need
     * to be determined correctly on the overall datasets
     */
    public _setDatasetStackOffsets(positiveDataMapArray: D3.Map<StackedDatum>[], negativeDataMapArray: D3.Map<StackedDatum>[]) {
      var keyAccessor = this._keyAccessor();
      var valueAccessor = this._valueAccessor();

      this._datasetKeysInOrder.forEach((k, index) => {
        var dataset = this._key2PlotDatasetKey.get(k).dataset;
        var plotMetadata = this._key2PlotDatasetKey.get(k).plotMetadata;
        var positiveDataMap = positiveDataMapArray[index];
        var negativeDataMap = negativeDataMapArray[index];
        var isAllNegativeValues = dataset.data().every((datum, i) => valueAccessor(datum, i, dataset.metadata(), plotMetadata) <= 0);

        dataset.data().forEach((datum: any, datumIndex: number) => {
          var positiveOffset = positiveDataMap.get(keyAccessor(datum, datumIndex, dataset.metadata(), plotMetadata)).offset;
          var negativeOffset = negativeDataMap.get(keyAccessor(datum, datumIndex, dataset.metadata(), plotMetadata)).offset;

          var value = valueAccessor(datum, datumIndex, dataset.metadata(), plotMetadata);
          if (value === 0) {
            datum["_PLOTTABLE_PROTECTED_FIELD_STACK_OFFSET"] = isAllNegativeValues ? negativeOffset : positiveOffset;
          } else {
            datum["_PLOTTABLE_PROTECTED_FIELD_STACK_OFFSET"] = value > 0 ? positiveOffset : negativeOffset;
          }
        });
      });
    }

    public _getDomainKeys(): string[] {
      var keyAccessor = this._keyAccessor();
      var domainKeys = d3.set();
      var datasets = this.datasets();

      this._datasetKeysInOrder.forEach((k) => {
        var dataset = this._key2PlotDatasetKey.get(k).dataset;
        var plotMetadata = this._key2PlotDatasetKey.get(k).plotMetadata;
        dataset.data().forEach((datum, index) => {
          domainKeys.add(keyAccessor(datum, index, dataset.metadata(), plotMetadata));
        });
      });

      return domainKeys.values();
    }

    public _generateDefaultMapArray(): D3.Map<StackedDatum>[] {
      var keyAccessor = this._keyAccessor();
      var valueAccessor = this._valueAccessor();
      var datasets = this.datasets();
      var domainKeys = this._getDomainKeys();

      var dataMapArray = datasets.map(() => {
        return _Util.Methods.populateMap(domainKeys, (domainKey) => {
          return {key: domainKey, value: 0};
        });
      });

      this._datasetKeysInOrder.forEach((k, datasetIndex) => {
        var dataset = this._key2PlotDatasetKey.get(k).dataset;
        var plotMetadata = this._key2PlotDatasetKey.get(k).plotMetadata;
        dataset.data().forEach((datum, index) => {
          var key = keyAccessor(datum, index, dataset.metadata(), plotMetadata);
          var value = valueAccessor(datum, index, dataset.metadata(), plotMetadata);
          dataMapArray[datasetIndex].set(key, {key: key, value: value});
        });
      });

      return dataMapArray;
    }

    public _updateScaleExtents() {
      super._updateScaleExtents();
      var primaryScale: Scale.AbstractScale<any,number> = this._isVertical ? this._yScale : this._xScale;
      if (!primaryScale) {
        return;
      }
      if (this._isAnchored && this._stackedExtent.length > 0) {
        primaryScale._updateExtent(this._plottableID.toString(), "_PLOTTABLE_PROTECTED_FIELD_STACK_EXTENT", this._stackedExtent);
      } else {
        primaryScale._removeExtent(this._plottableID.toString(), "_PLOTTABLE_PROTECTED_FIELD_STACK_EXTENT");
      }
    }

    public _keyAccessor(): _Accessor {
       return this._isVertical ? this._projections["x"].accessor : this._projections["y"].accessor;
    }

    public _valueAccessor(): _Accessor {
       return this._isVertical ? this._projections["y"].accessor : this._projections["x"].accessor;
    }
  }
}
}<|MERGE_RESOLUTION|>--- conflicted
+++ resolved
@@ -9,13 +9,8 @@
   }
 
   export class AbstractStacked<X, Y> extends AbstractXYPlot<X, Y> {
-<<<<<<< HEAD
-    private stackedExtent = [0, 0];
+    private _stackedExtent = [0, 0];
     protected _isVertical: boolean;
-=======
-    private _stackedExtent = [0, 0];
-    public _isVertical: boolean;
->>>>>>> be6c3f89
 
     public project(attrToSet: string, accessor: any, scale?: Scale.AbstractScale<any, any>) {
       super.project(attrToSet, accessor, scale);
