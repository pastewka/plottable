///<reference path="../../reference.ts" />

module Plottable {
export module Plot {
  export interface StackedDatum {
    key: any;
    value: number;
    offset?: number;
  }

  export class AbstractStacked<X, Y> extends AbstractXYPlot<X, Y> {
    private stackedExtent = [0, 0];
    public _isVertical: boolean;

    public project(attrToSet: string, accessor: any, scale?: Scale.AbstractScale<any, any>) {
      super.project(attrToSet, accessor, scale);
      if (this._projectors["x"] && this._projectors["y"] && (attrToSet === "x" || attrToSet === "y")) {
        this._updateStackOffsets();
      }
      return this;
    }

    public _onDatasetUpdate() {
      super._onDatasetUpdate();
      // HACKHACK Caused since onDataSource is called before projectors are set up.  Should be fixed by #803
      if (this._datasetKeysInOrder && this._projectors["x"]  && this._projectors["y"]) {
        this._updateStackOffsets();
      }
    }

    public _updateStackOffsets() {
<<<<<<< HEAD
      var dataMapArray = this.generateDefaultMapArray();
=======
      var dataMapArray = this._generateDefaultMapArray();
>>>>>>> 10932f37
      var domainKeys = this._getDomainKeys();

      var positiveDataMapArray: D3.Map<StackedDatum>[] = dataMapArray.map((dataMap) => {
        return _Util.Methods.populateMap(domainKeys, (domainKey) => {
          return { key: domainKey, value: Math.max(0, dataMap.get(domainKey).value) };
        });
      });

      var negativeDataMapArray: D3.Map<StackedDatum>[] = dataMapArray.map((dataMap) => {
        return _Util.Methods.populateMap(domainKeys, (domainKey) => {
          return { key: domainKey, value: Math.min(dataMap.get(domainKey).value, 0) };
        });
      });

      this._setDatasetStackOffsets(this._stack(positiveDataMapArray), this._stack(negativeDataMapArray));
      this._updateStackExtents();
    }

    public _updateStackExtents() {
      var datasets = this.datasets();
      var valueAccessor = this._valueAccessor();
      var maxStackExtent = _Util.Methods.max<Dataset, number>(datasets, (dataset: Dataset) => {
        return _Util.Methods.max<any, number>(dataset.data(), (datum: any) => {
          return +valueAccessor(datum) + datum["_PLOTTABLE_PROTECTED_FIELD_STACK_OFFSET"];
        }, 0);
      }, 0);

      var minStackExtent = _Util.Methods.min<Dataset, number>(datasets, (dataset: Dataset) => {
        return _Util.Methods.min<any, number>(dataset.data(), (datum: any) => {
          return +valueAccessor(datum) + datum["_PLOTTABLE_PROTECTED_FIELD_STACK_OFFSET"];
        }, 0);
      }, 0);

      this.stackedExtent = [Math.min(minStackExtent, 0), Math.max(0, maxStackExtent)];
    }

    /**
     * Feeds the data through d3's stack layout function which will calculate
     * the stack offsets and use the the function declared in .out to set the offsets on the data.
     */
    public _stack(dataArray: D3.Map<StackedDatum>[]): D3.Map<StackedDatum>[] {
      // HACKHACK d3's stack layout logic crashes on 0-length dataArray https://github.com/mbostock/d3/issues/2004
      if (dataArray.length === 0) {
        return dataArray;
      }

      var outFunction = (d: StackedDatum, y0: number, y: number) => {
        d.offset = y0;
      };

      d3.layout.stack()
               .x((d) => d.key)
               .y((d) => +d.value)
               .values((d) => this._getDomainKeys().map((domainKey) => d.get(domainKey)))
               .out(outFunction)(dataArray);

      return dataArray;
    }

    /**
     * After the stack offsets have been determined on each separate dataset, the offsets need
     * to be determined correctly on the overall datasets
     */
    public _setDatasetStackOffsets(positiveDataMapArray: D3.Map<StackedDatum>[], negativeDataMapArray: D3.Map<StackedDatum>[]) {
      var keyAccessor = this._keyAccessor();
      var valueAccessor = this._valueAccessor();

      this.datasets().forEach((dataset, datasetIndex) => {
        var positiveDataMap = positiveDataMapArray[datasetIndex];
        var negativeDataMap = negativeDataMapArray[datasetIndex];
        var isAllNegativeValues = dataset.data().every((datum) => valueAccessor(datum) <= 0);

        dataset.data().forEach((datum: any, datumIndex: number) => {
          var positiveOffset = positiveDataMap.get(keyAccessor(datum)).offset;
          var negativeOffset = negativeDataMap.get(keyAccessor(datum)).offset;

          var value = valueAccessor(datum);
          if (value === 0) {
            datum["_PLOTTABLE_PROTECTED_FIELD_STACK_OFFSET"] = isAllNegativeValues ? negativeOffset : positiveOffset;
          } else {
            datum["_PLOTTABLE_PROTECTED_FIELD_STACK_OFFSET"] = value > 0 ? positiveOffset : negativeOffset;
          }
        });
      });
    }

    public _getDomainKeys(): string[] {
<<<<<<< HEAD
      var keyAccessor = this.keyAccessor();
=======
      var keyAccessor = this._keyAccessor();
>>>>>>> 10932f37
      var domainKeys = d3.set();
      var datasets = this.datasets();

      datasets.forEach((dataset) => {
        dataset.data().forEach((datum) => {
          domainKeys.add(keyAccessor(datum));
        });
      });

      return domainKeys.values();
    }

    public _generateDefaultMapArray(): D3.Map<StackedDatum>[] {
      var keyAccessor = this._keyAccessor();
      var valueAccessor = this._valueAccessor();
      var datasets = this.datasets();
      var domainKeys = this._getDomainKeys();

      var dataMapArray = datasets.map(() => {
        return _Util.Methods.populateMap(domainKeys, (domainKey) => {
          return {key: domainKey, value: 0};
        });
      });

      datasets.forEach((dataset, datasetIndex) => {
        dataset.data().forEach((datum) => {
          var key = keyAccessor(datum);
          var value = valueAccessor(datum);
          dataMapArray[datasetIndex].set(key, {key: key, value: value});
        });
      });

      return dataMapArray;
    }

    public _updateScaleExtents() {
      super._updateScaleExtents();
      var primaryScale: Scale.AbstractScale<any,number> = this._isVertical ? this._yScale : this._xScale;
      if (!primaryScale) {
        return;
      }
      if (this._isAnchored && this.stackedExtent.length > 0) {
        primaryScale._updateExtent(this._plottableID.toString(), "_PLOTTABLE_PROTECTED_FIELD_STACK_EXTENT", this.stackedExtent);
      } else {
        primaryScale._removeExtent(this._plottableID.toString(), "_PLOTTABLE_PROTECTED_FIELD_STACK_EXTENT");
      }
    }

    public _keyAccessor(): AppliedAccessor {
       return this._isVertical ? this._projectors["x"].accessor : this._projectors["y"].accessor;
    }

    public _valueAccessor(): AppliedAccessor {
       return this._isVertical ? this._projectors["y"].accessor : this._projectors["x"].accessor;
    }
  }
}
}<|MERGE_RESOLUTION|>--- conflicted
+++ resolved
@@ -29,11 +29,7 @@
     }
 
     public _updateStackOffsets() {
-<<<<<<< HEAD
-      var dataMapArray = this.generateDefaultMapArray();
-=======
       var dataMapArray = this._generateDefaultMapArray();
->>>>>>> 10932f37
       var domainKeys = this._getDomainKeys();
 
       var positiveDataMapArray: D3.Map<StackedDatum>[] = dataMapArray.map((dataMap) => {
@@ -121,11 +117,7 @@
     }
 
     public _getDomainKeys(): string[] {
-<<<<<<< HEAD
-      var keyAccessor = this.keyAccessor();
-=======
       var keyAccessor = this._keyAccessor();
->>>>>>> 10932f37
       var domainKeys = d3.set();
       var datasets = this.datasets();
 
