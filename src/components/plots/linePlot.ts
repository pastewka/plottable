///<reference path="../../reference.ts" />

module Plottable {
export module Plots {
  export class Line<X> extends XYPlot<X, number> {

    /**
     * Constructs a LinePlot.
     *
     * @constructor
     * @param {QuantitativeScale} xScale The x scale to use.
     * @param {QuantitativeScale} yScale The y scale to use.
     */
    constructor(xScale: QuantitativeScale<X>, yScale: QuantitativeScale<number>) {
      super(xScale, yScale);
      this.classed("line-plot", true);
      this.animator("reset", new Animators.Null());
      this.animator("main", new Animators.Base()
                                         .duration(600)
                                         .easing("exp-in-out"));

      this.attr("stroke", new Scales.Color().range()[0]);
      this.attr("stroke-width", "2px");
    }

    protected _getDrawer(key: string) {
      return new Plottable.Drawers.Line(key);
    }

    protected _getResetYFunction() {
      // gets the y-value generator for the animation start point
      var yDomain = this.y().scale.domain();
      var domainMax = Math.max(yDomain[0], yDomain[1]);
      var domainMin = Math.min(yDomain[0], yDomain[1]);
      // start from zero, or the closest domain value to zero
      // avoids lines zooming on from offscreen.
      var startValue = (domainMax < 0 && domainMax) || (domainMin > 0 && domainMin) || 0;
      var scaledStartValue = this.y().scale.scale(startValue);
      return (d: any, i: number, dataset: Dataset, m: PlotMetadata) => scaledStartValue;
    }

    protected _generateDrawSteps(): Drawers.DrawStep[] {
      var drawSteps: Drawers.DrawStep[] = [];
      if (this._dataChanged && this._animate) {
        var attrToProjector = this._generateAttrToProjector();
        attrToProjector["y"] = this._getResetYFunction();
        drawSteps.push({attrToProjector: attrToProjector, animator: this._getAnimator("reset")});
      }

      drawSteps.push({attrToProjector: this._generateAttrToProjector(), animator: this._getAnimator("main")});

      return drawSteps;
    }

    protected _generateAttrToProjector() {
      var attrToProjector = super._generateAttrToProjector();
      var wholeDatumAttributes = this._wholeDatumAttributes();
      var isSingleDatumAttr = (attr: string) => wholeDatumAttributes.indexOf(attr) === -1;
      var singleDatumAttributes = d3.keys(attrToProjector).filter(isSingleDatumAttr);
      singleDatumAttributes.forEach((attribute: string) => {
        var projector = attrToProjector[attribute];
        attrToProjector[attribute] = (data: any[], i: number, dataset: Dataset, m: any) =>
          data.length > 0 ? projector(data[0], i, dataset, m) : null;
      });

<<<<<<< HEAD
      attrToProjector["stroke"] = attrToProjector["stroke"] || d3.functor(this._defaultStrokeColor);
      attrToProjector["stroke-width"] = attrToProjector["stroke-width"] || d3.functor("2px");
=======
      var xFunction = attrToProjector["x"];
      var yFunction = attrToProjector["y"];

      attrToProjector["defined"] = (d: any, i: number, dataset: Dataset, m: any) => {
        var xValue = xFunction(d, i, dataset, m);
        var yValue = yFunction(d, i, dataset, m);
        return xValue != null && xValue === xValue && yValue != null && yValue === yValue;
      };
>>>>>>> d9796550

      return attrToProjector;
    }

    protected _wholeDatumAttributes() {
      return ["x", "y", "defined"];
    }

    public getAllPlotData(datasets = this.datasets()): Plots.PlotData {
      var data: any[] = [];
      var pixelPoints: Point[] = [];
      var allElements: EventTarget[] = [];

      this._keysForDatasets(datasets).forEach((datasetKey) => {
        var plotDatasetKey = this._key2PlotDatasetKey.get(datasetKey);
        if (plotDatasetKey == null) { return; }
        var drawer = plotDatasetKey.drawer;
        plotDatasetKey.dataset.data().forEach((datum: any, index: number) => {
          var pixelPoint = drawer._getPixelPoint(datum, index);
          if (pixelPoint.x !== pixelPoint.x || pixelPoint.y !== pixelPoint.y) {
            return;
          }
          data.push(datum);
          pixelPoints.push(pixelPoint);
        });

        if (plotDatasetKey.dataset.data().length > 0) {
          allElements.push(drawer._getSelection(0).node());
        }
      });

      return { data: data, pixelPoints: pixelPoints, selection: d3.selectAll(allElements) };
    }

    /**
     * Retrieves the closest PlotData to queryPoint.
     *
     * Lines implement an x-dominant notion of distance; points closest in x are
     * tie-broken by y distance.
     *
     * @param {Point} queryPoint The point to which plot data should be compared
     *
     * @returns {PlotData} The PlotData closest to queryPoint
     */
    public getClosestPlotData(queryPoint: Point): PlotData {
      var minXDist = Infinity;
      var minYDist = Infinity;

      var closestData: any[] = [];
      var closestPixelPoints: Point[] = [];
      var closestElements: Element[] = [];

      this.datasets().forEach((dataset) => {
        var plotData = this.getAllPlotData([dataset]);
        plotData.pixelPoints.forEach((pixelPoint: Point, index: number) => {
          var datum = plotData.data[index];
          var line = plotData.selection[0][0];

          if (!this._isVisibleOnPlot(datum, pixelPoint, d3.select(line))) {
            return;
          }

          var xDist = Math.abs(queryPoint.x - pixelPoint.x);
          var yDist = Math.abs(queryPoint.y - pixelPoint.y);

          if (xDist < minXDist || xDist === minXDist && yDist < minYDist) {
            closestData = [];
            closestPixelPoints = [];
            closestElements = [];

            minXDist = xDist;
            minYDist = yDist;
          }

          if (xDist === minXDist && yDist === minYDist) {
            closestData.push(datum);
            closestPixelPoints.push(pixelPoint);
            closestElements.push(line);
          }
        });
      });

      return {
        data: closestData,
        pixelPoints: closestPixelPoints,
        selection: d3.selectAll(closestElements)
      };
    }
  }
}
}<|MERGE_RESOLUTION|>--- conflicted
+++ resolved
@@ -62,20 +62,6 @@
         attrToProjector[attribute] = (data: any[], i: number, dataset: Dataset, m: any) =>
           data.length > 0 ? projector(data[0], i, dataset, m) : null;
       });
-
-<<<<<<< HEAD
-      attrToProjector["stroke"] = attrToProjector["stroke"] || d3.functor(this._defaultStrokeColor);
-      attrToProjector["stroke-width"] = attrToProjector["stroke-width"] || d3.functor("2px");
-=======
-      var xFunction = attrToProjector["x"];
-      var yFunction = attrToProjector["y"];
-
-      attrToProjector["defined"] = (d: any, i: number, dataset: Dataset, m: any) => {
-        var xValue = xFunction(d, i, dataset, m);
-        var yValue = yFunction(d, i, dataset, m);
-        return xValue != null && xValue === xValue && yValue != null && yValue === yValue;
-      };
->>>>>>> d9796550
 
       return attrToProjector;
     }
