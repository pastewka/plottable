--- conflicted
+++ resolved
@@ -173,29 +173,6 @@
       return d3.selectAll(allSelections);
     }
 
-<<<<<<< HEAD
-    public getAllPlotData(datasets = this.datasets()): Plots.PlotData {
-      var allPlotData = super.getAllPlotData(datasets);
-      var allElements = allPlotData.selection[0];
-
-      datasets.forEach((dataset) => {
-        var plotDatasetKey = this._datasetToDrawer.get(dataset);
-        if (plotDatasetKey == null) { return; }
-        var drawer = this._lineDrawers.get(dataset);
-        dataset.data().forEach((datum: any, index: number) => {
-          var pixelPoint = this._pixelPoint(datum, index, dataset);
-          if (pixelPoint.x !== pixelPoint.x || pixelPoint.y !== pixelPoint.y) {
-            return;
-          }
-          allElements.push(drawer._getSelection(index).node());
-        });
-      });
-
-      return { data: allPlotData.data, pixelPoints: allPlotData.pixelPoints, selection: d3.selectAll(allElements) };
-    }
-
-=======
->>>>>>> a7cbf8d7
     protected _constructAreaProjector(xProjector: _Projector, yProjector: _Projector, y0Projector: _Projector) {
       var definedProjector = (d: any, i: number, dataset: Dataset) => {
         var positionX = Plot._scaledAccessor(this.x())(d, i, dataset);
