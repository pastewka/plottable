///<reference path="../../reference.ts" />

module Plottable {

  export module Plots {

    /**
     * A key that is also coupled with a dataset, a drawer and a metadata in Plot.
     */
    export type PlotDatasetKey = {
      dataset: Dataset;
      drawer: Drawers.AbstractDrawer;
      plotMetadata: PlotMetadata;
      key: string;
    }

    export interface PlotMetadata {
      datasetKey: string
    }

    export type PlotData = {
      data: any[];
      pixelPoints: Point[];
      selection: D3.Selection;
    }
  }

  export class Plot extends Component {
    protected _dataChanged = false;
    protected _key2PlotDatasetKey: D3.Map<Plots.PlotDatasetKey>;
    protected _datasetKeysInOrder: string[];

    protected _renderArea: D3.Selection;
    protected _projections: { [attrToSet: string]: _Projection; } = {};
    protected _attrToExtents: D3.Map<any[]>;
    private _extentProvider: Scales.ExtentProvider<any>;

    protected _animate: boolean = false;
    private _animators: Animators.PlotAnimatorMap = {};
    protected _animateOnNextRender = true;
    private _nextSeriesIndex: number;

    private _renderFunctionWrapper: Function;

    /**
     * Constructs a Plot.
     *
     * Plots render data. Common example include Plot.Scatter, Plot.Bar, and Plot.Line.
     *
     * A bare Plot has a DataSource and any number of projectors, which take
     * data and "project" it onto the Plot, such as "x", "y", "fill", "r".
     *
     * @constructor
     * @param {any[]|Dataset} [dataset] If provided, the data or Dataset to be associated with this Plot.
     */
    constructor() {
      super();
      this.clipPathEnabled = true;
      this.classed("plot", true);
      this._key2PlotDatasetKey = d3.map();
      this._attrToExtents = d3.map();
      this._extentProvider = (scale: Scale<any, any>) => this._extentsForScale(scale);
      this._datasetKeysInOrder = [];
      this._nextSeriesIndex = 0;
      this._renderFunctionWrapper = () => this._render();
    }

    public anchor(selection: D3.Selection) {
      super.anchor(selection);
      this._animateOnNextRender = true;
      this._dataChanged = true;
      this._updateExtents();
      return this;
    }

    protected _setup() {
      super._setup();
      this._renderArea = this._content.append("g").classed("render-area", true);
      // HACKHACK on 591
      this._getDrawersInOrder().forEach((d) => d.setup(this._renderArea.append("g")));
    }

    public remove() {
      super.remove();
      this._datasetKeysInOrder.forEach((k) => this.removeDataset(k));
<<<<<<< HEAD
      // deregister from all scales
      var properties = Object.keys(this._projections);
      properties.forEach((property) => {
        var projector = this._projections[property];
        if (projector.scale) {
          projector.scale.deregisterListener(this._renderFunctionWrapper);
        }
      });
=======
      this._scales().forEach((scale) => scale.broadcaster.deregisterListener(this));
>>>>>>> 13b1d524
    }

    /**
     * Adds a dataset to this plot. Identify this dataset with a key.
     *
     * A key is automatically generated if not supplied.
     *
     * @param {string} [key] The key of the dataset.
     * @param {Dataset | any[]} dataset dataset to add.
     * @returns {Plot} The calling Plot.
     */
    public addDataset(dataset: Dataset | any[]): Plot;
    public addDataset(key: string, dataset: Dataset | any[]): Plot;
    public addDataset(keyOrDataset: any, dataset?: any): Plot {
      if (typeof(keyOrDataset) !== "string" && dataset !== undefined) {
        throw new Error("invalid input to addDataset");
      }
      if (typeof(keyOrDataset) === "string" && keyOrDataset[0] === "_") {
        Utils.Methods.warn("Warning: Using _named series keys may produce collisions with unlabeled data sources");
      }
      var key  = typeof(keyOrDataset) === "string" ? keyOrDataset : "_" + this._nextSeriesIndex++;
      var data = typeof(keyOrDataset) !== "string" ? keyOrDataset : dataset;
      dataset = (data instanceof Dataset) ? data : new Dataset(data);

      this._addDataset(key, dataset);
      return this;
    }

    private _addDataset(key: string, dataset: Dataset) {
      if (this._key2PlotDatasetKey.has(key)) {
        this.removeDataset(key);
      };
      var drawer = this._getDrawer(key);
      var metadata = this._getPlotMetadataForDataset(key);
      var pdk = {drawer: drawer, dataset: dataset, key: key, plotMetadata: metadata};
      this._datasetKeysInOrder.push(key);
      this._key2PlotDatasetKey.set(key, pdk);

      if (this._isSetup) {
        drawer.setup(this._renderArea.append("g"));
      }
      dataset.broadcaster.registerListener(this, () => this._onDatasetUpdate());
      this._onDatasetUpdate();
    }

    protected _getDrawer(key: string): Drawers.AbstractDrawer {
      return new Drawers.AbstractDrawer(key);
    }

    protected _getAnimator(key: string): Animators.PlotAnimator {
      if (this._animate && this._animateOnNextRender) {
        return this._animators[key] || new Animators.Null();
      } else {
        return new Animators.Null();
      }
    }

    protected _onDatasetUpdate() {
      this._updateExtents();
      this._animateOnNextRender = true;
      this._dataChanged = true;
      this._render();
    }

    /**
     * Sets an attribute of every data point.
     *
     * Here's a common use case:
     * ```typescript
     * plot.attr("x", function(d) { return d.foo; }, xScale);
     * ```
     * This will set the x accessor of each datum `d` to be `d.foo`,
     * scaled in accordance with `xScale`
     *
     * @param {string} attrToSet The attribute to set across each data
     * point. Popular examples include "x", "y".
     *
     * @param {Function|string|any} accessor Function to apply to each element
     * of the dataSource. If a Function, use `accessor(d, i)`. If a string,
     * `d[accessor]` is used. If anything else, use `accessor` as a constant
     * across all data points.
     *
     * @param {Scale.Scale} scale If provided, the result of the accessor
     * is passed through the scale, such as `scale.scale(accessor(d, i))`.
     *
     * @returns {Plot} The calling Plot.
     */
    public attr(attrToSet: string, accessor: any, scale?: Scale<any, any>) {
      return this.project(attrToSet, accessor, scale);
    }

    /**
     * Identical to plot.attr
     */
    public project(attrToSet: string, accessor: any, scale?: Scale<any, any>) {
      attrToSet = attrToSet.toLowerCase();
      var previousProjection = this._projections[attrToSet];
      var previousScale = previousProjection && previousProjection.scale;

<<<<<<< HEAD
      if (existingScale) {
        this._datasetKeysInOrder.forEach((key) => {
          existingScale._removeExtent(this.getID().toString() + "_" + key, attrToSet);
          existingScale.deregisterListener(this._renderFunctionWrapper);
        });
      }

      if (scale) {
        scale.registerListener(this._renderFunctionWrapper);
=======
      accessor = Utils.Methods.accessorize(accessor);
      this._projections[attrToSet] = {accessor: accessor, scale: scale, attribute: attrToSet};
      this._updateExtentsForAttr(attrToSet);

      if (previousScale) {
        if (this._scales().indexOf(previousScale) !== -1) {
          previousScale.broadcaster.deregisterListener(this);
          previousScale.removeExtentProvider(this._extentProvider);
        }
        previousScale._autoDomainIfAutomaticMode();
      }

      if (scale) {
        scale.broadcaster.registerListener(this, () => this._render());
        scale.addExtentProvider(this._extentProvider);
        scale._autoDomainIfAutomaticMode();
>>>>>>> 13b1d524
      }
      this._render(); // queue a re-render upon changing projector
      return this;
    }

    protected _generateAttrToProjector(): AttributeToProjector {
      var h: AttributeToProjector = {};
      d3.keys(this._projections).forEach((a) => {
        var projection = this._projections[a];
        var accessor = projection.accessor;
        var scale = projection.scale;
        var fn = scale ? (d: any, i: number, u: any, m: Plots.PlotMetadata) => scale.scale(accessor(d, i, u, m)) : accessor;
        h[a] = fn;
      });
      return h;
    }

    /**
     * Generates a dictionary mapping an attribute to a function that calculate that attribute's value
     * in accordance with the given datasetKey.
     *
     * Note that this will return all of the data attributes, which may not perfectly align to svg attributes
     *
     * @param {datasetKey} the key of the dataset to generate the dictionary for
     * @returns {AttributeToAppliedProjector} A dictionary mapping attributes to functions
     */
    public generateProjectors(datasetKey: string): AttributeToAppliedProjector {
      var attrToProjector = this._generateAttrToProjector();
      var plotDatasetKey = this._key2PlotDatasetKey.get(datasetKey);
      var plotMetadata = plotDatasetKey.plotMetadata;
      var userMetadata = plotDatasetKey.dataset.metadata();
      var attrToAppliedProjector: AttributeToAppliedProjector = {};
      d3.entries(attrToProjector).forEach((keyValue: any) => {
        attrToAppliedProjector[keyValue.key] = (datum: any, index: number) => keyValue.value(datum, index, userMetadata, plotMetadata);
      });
      return attrToAppliedProjector;
    }

    public _doRender() {
      if (this._isAnchored) {
        this._paint();
        this._dataChanged = false;
        this._animateOnNextRender = false;
      }
    }

    /**
     * Enables or disables animation.
     *
     * @param {boolean} enabled Whether or not to animate.
     */
    public animate(enabled: boolean) {
      this._animate = enabled;
      return this;
    }

    public detach() {
      super.detach();
      // make the domain resize
      this._updateExtents();
      return this;
    }

    /**
     * @returns {Scale[]} A unique array of all scales currently used by the Plot.
     */
    private _scales() {
      var scales: Scale<any, any>[] = [];
      Object.keys(this._projections).forEach((attr: string) => {
        var scale = this._projections[attr].scale;
        if (scale != null && scales.indexOf(scale) === -1) {
          scales.push(scale);
        }
      });
      return scales;
    }

    /**
     * Updates the extents associated with each attribute, then autodomains all scales the Plot uses.
     */
    protected _updateExtents() {
      Object.keys(this._projections).forEach((attr: string) => { this._updateExtentsForAttr(attr); });
      this._scales().forEach((scale) => scale._autoDomainIfAutomaticMode());
    }

    private _updateExtentsForAttr(attr: string) {
      var accessor = this._projections[attr].accessor;
      var scale = this._projections[attr].scale;
      var coercer = (scale != null) ? scale._typeCoercer : (d: any) => d;
      var extents = this._datasetKeysInOrder.map((key) => {
        var plotDatasetKey = this._key2PlotDatasetKey.get(key);
        var dataset = plotDatasetKey.dataset;
        var plotMetadata = plotDatasetKey.plotMetadata;
        return dataset._getExtent(accessor, coercer, plotMetadata);
      });
      this._attrToExtents.set(attr, extents);
    }

    /**
     * Override in subclass to add special extents, such as included values
     */
    protected _extentsForAttr(attr: string) {
      return this._attrToExtents.get(attr);
    }

    private _extentsForScale<D>(scale: Scale<D, any>): D[][] {
      if (!this._isAnchored) {
        return [];
      }
      var allSetsOfExtents: D[][][] = [];
      Object.keys(this._projections).forEach((attr: string) => {
        if (this._projections[attr].scale === scale) {
          var extents = this._extentsForAttr(attr);
          if (extents != null) {
            allSetsOfExtents.push(extents);
          }
        }
      });
      return d3.merge(allSetsOfExtents);
    }

    /**
     * Get the animator associated with the specified Animator key.
     *
     * @return {PlotAnimator} The Animator for the specified key.
     */
    public animator(animatorKey: string): Animators.PlotAnimator;
    /**
     * Set the animator associated with the specified Animator key.
     *
     * @param {string} animatorKey The key for the Animator.
     * @param {PlotAnimator} animator An Animator to be assigned to
     * the specified key.
     * @returns {Plot} The calling Plot.
     */
    public animator(animatorKey: string, animator: Animators.PlotAnimator): Plot;
    public animator(animatorKey: string, animator?: Animators.PlotAnimator): any {
      if (animator === undefined) {
        return this._animators[animatorKey];
      } else {
        this._animators[animatorKey] = animator;
        return this;
      }
    }

    /**
     * Gets the dataset order by key
     *
     * @returns {string[]} A string array of the keys in order
     */
    public datasetOrder(): string[];
    /**
     * Sets the dataset order by key
     *
     * @param {string[]} order If provided, a string array which represents the order of the keys.
     * This must be a permutation of existing keys.
     *
     * @returns {Plot} The calling Plot.
     */
    public datasetOrder(order: string[]): Plot;
    public datasetOrder(order?: string[]): any {
      if (order === undefined) {
        return this._datasetKeysInOrder;
      }
      function isPermutation(l1: string[], l2: string[]) {
        var intersection = Utils.Methods.intersection(d3.set(l1), d3.set(l2));
        var size = (<any> intersection).size(); // HACKHACK pending on borisyankov/definitelytyped/ pr #2653
        return size === l1.length && size === l2.length;
      }
      if (isPermutation(order, this._datasetKeysInOrder)) {
        this._datasetKeysInOrder = order;
        this._onDatasetUpdate();
      } else {
        Utils.Methods.warn("Attempted to change datasetOrder, but new order is not permutation of old. Ignoring.");
      }
      return this;
    }

    /**
     * Removes a dataset by the given identifier
     *
     * @param {string | Dataset | any[]} datasetIdentifer The identifier as the key of the Dataset to remove
     * If string is inputted, it is interpreted as the dataset key to remove.
     * If Dataset is inputted, the first Dataset in the plot that is the same will be removed.
     * If any[] is inputted, the first data array in the plot that is the same will be removed.
     * @returns {Plot} The calling Plot.
     */
    public removeDataset(datasetIdentifier: string | Dataset | any[]): Plot {
      var key: string;
      if (typeof datasetIdentifier === "string") {
        key = <string> datasetIdentifier;
      } else if (typeof datasetIdentifier === "object") {

        var index = -1;
        if (datasetIdentifier instanceof Dataset) {
          var datasetArray = this.datasets();
          index = datasetArray.indexOf(<Dataset> datasetIdentifier);
        } else if (datasetIdentifier instanceof Array) {
          var dataArray = this.datasets().map(d => d.data());
          index = dataArray.indexOf(<any[]> datasetIdentifier);
        }
        if (index !== -1) {
          key = this._datasetKeysInOrder[index];
        }

      }

      return this._removeDataset(key);
    }

    private _removeDataset(key: string): Plot {
      if (key != null && this._key2PlotDatasetKey.has(key)) {
        var pdk = this._key2PlotDatasetKey.get(key);
        pdk.drawer.remove();
        pdk.dataset.broadcaster.deregisterListener(this);
        this._datasetKeysInOrder.splice(this._datasetKeysInOrder.indexOf(key), 1);
        this._key2PlotDatasetKey.remove(key);
        this._onDatasetUpdate();
      }
      return this;
    }

    public datasets(): Dataset[] {
      return this._datasetKeysInOrder.map((k) => this._key2PlotDatasetKey.get(k).dataset);
    }

    protected _getDrawersInOrder(): Drawers.AbstractDrawer[] {
      return this._datasetKeysInOrder.map((k) => this._key2PlotDatasetKey.get(k).drawer);
    }

    protected _generateDrawSteps(): Drawers.DrawStep[] {
      return [{attrToProjector: this._generateAttrToProjector(), animator: new Animators.Null()}];
    }

    protected _additionalPaint(time: number) {
      // no-op
    }

    protected _getDataToDraw() {
      var datasets: D3.Map<any[]> = d3.map();
      this._datasetKeysInOrder.forEach((key: string) => {
        datasets.set(key, this._key2PlotDatasetKey.get(key).dataset.data());
      });
      return datasets;
    }

    /**
     * Gets the new plot metadata for new dataset with provided key
     *
     * @param {string} key The key of new dataset
     */
    protected _getPlotMetadataForDataset(key: string): Plots.PlotMetadata {
      return {
        datasetKey: key
      };
    }

    private _paint() {
      var drawSteps = this._generateDrawSteps();
      var dataToDraw = this._getDataToDraw();
      var drawers = this._getDrawersInOrder();

      // TODO: Use metadata instead of dataToDraw #1297.
      var times = this._datasetKeysInOrder.map((k, i) =>
        drawers[i].draw(
          dataToDraw.get(k),
          drawSteps,
          this._key2PlotDatasetKey.get(k).dataset.metadata(),
          this._key2PlotDatasetKey.get(k).plotMetadata
        ));
      var maxTime = Utils.Methods.max(times, 0);
      this._additionalPaint(maxTime);
    }

    /**
     * Retrieves all of the selections of this plot for the specified dataset(s)
     *
     * @param {string | string[]} datasetKeys The dataset(s) to retrieve the selections from.
     * If not provided, all selections will be retrieved.
     * @param {boolean} exclude If set to true, all datasets will be queried excluding the keys referenced
     * in the previous datasetKeys argument (default = false).
     * @returns {D3.Selection} The retrieved selections.
     */
    public getAllSelections(datasetKeys: string | string[] = this.datasetOrder(), exclude = false): D3.Selection {
      var datasetKeyArray: string[] = [];
      if (typeof(datasetKeys) === "string") {
        datasetKeyArray = [<string> datasetKeys];
      } else {
        datasetKeyArray = <string[]> datasetKeys;
      }

      if (exclude) {
        var excludedDatasetKeys = d3.set(datasetKeyArray);
        datasetKeyArray = this.datasetOrder().filter((datasetKey) => !excludedDatasetKeys.has(datasetKey));
      }

      var allSelections: EventTarget[] = [];

      datasetKeyArray.forEach((datasetKey) => {
        var plotDatasetKey = this._key2PlotDatasetKey.get(datasetKey);
        if (plotDatasetKey == null) { return; }
        var drawer = plotDatasetKey.drawer;
        drawer._getRenderArea().selectAll(drawer._getSelector()).each(function () {
          allSelections.push(this);
        });
      });

      return d3.selectAll(allSelections);
    }

    /**
     * Retrieves all of the PlotData of this plot for the specified dataset(s)
     *
     * @param {string | string[]} datasetKeys The dataset(s) to retrieve the selections from.
     * If not provided, all selections will be retrieved.
     * @returns {PlotData} The retrieved PlotData.
     */
    public getAllPlotData(datasetKeys: string | string[] = this.datasetOrder()): Plots.PlotData {
      var datasetKeyArray: string[] = [];
      if (typeof(datasetKeys) === "string") {
        datasetKeyArray = [<string> datasetKeys];
      } else {
        datasetKeyArray = <string[]> datasetKeys;
      }

      return this._getAllPlotData(datasetKeyArray);
    }

    protected _getAllPlotData(datasetKeys: string[]): Plots.PlotData {
      var data: any[] = [];
      var pixelPoints: Point[] = [];
      var allElements: EventTarget[] = [];

      datasetKeys.forEach((datasetKey) => {
        var plotDatasetKey = this._key2PlotDatasetKey.get(datasetKey);
        if (plotDatasetKey == null) { return; }
        var drawer = plotDatasetKey.drawer;
        plotDatasetKey.dataset.data().forEach((datum: any, index: number) => {
          var pixelPoint = drawer._getPixelPoint(datum, index);
          if (pixelPoint.x !== pixelPoint.x || pixelPoint.y !== pixelPoint.y) {
            return;
          }
          data.push(datum);
          pixelPoints.push(pixelPoint);
          allElements.push(drawer._getSelection(index).node());
        });
      });

      return { data: data, pixelPoints: pixelPoints, selection: d3.selectAll(allElements) };
    }

    /**
     * Retrieves PlotData with the lowest distance, where distance is defined
     * to be the Euclidiean norm.
     *
     * @param {Point} queryPoint The point to which plot data should be compared
     *
     * @returns {PlotData} The PlotData closest to queryPoint
     */
    public getClosestPlotData(queryPoint: Point): Plots.PlotData {
      var closestDistanceSquared = Infinity;
      var closestIndex: number;
      var plotData = this.getAllPlotData();
      plotData.pixelPoints.forEach((pixelPoint: Point, index: number) => {
        var datum = plotData.data[index];
        var selection = d3.select(plotData.selection[0][index]);

        if (!this._isVisibleOnPlot(datum, pixelPoint, selection)) {
          return;
        }

        var distance = Utils.Methods.distanceSquared(pixelPoint, queryPoint);
        if (distance < closestDistanceSquared) {
          closestDistanceSquared = distance;
          closestIndex = index;
        }
      });

      if (closestIndex == null) {
        return {data: [], pixelPoints: [], selection: d3.select()};
      }

      return {data: [plotData.data[closestIndex]],
              pixelPoints: [plotData.pixelPoints[closestIndex]],
              selection: d3.select(plotData.selection[0][closestIndex])};
    }

    protected _isVisibleOnPlot(datum: any, pixelPoint: Point, selection: D3.Selection): boolean {
      return !(pixelPoint.x < 0 || pixelPoint.y < 0 ||
        pixelPoint.x > this.width() || pixelPoint.y > this.height());
    }
  }
}<|MERGE_RESOLUTION|>--- conflicted
+++ resolved
@@ -83,18 +83,7 @@
     public remove() {
       super.remove();
       this._datasetKeysInOrder.forEach((k) => this.removeDataset(k));
-<<<<<<< HEAD
-      // deregister from all scales
-      var properties = Object.keys(this._projections);
-      properties.forEach((property) => {
-        var projector = this._projections[property];
-        if (projector.scale) {
-          projector.scale.deregisterListener(this._renderFunctionWrapper);
-        }
-      });
-=======
-      this._scales().forEach((scale) => scale.broadcaster.deregisterListener(this));
->>>>>>> 13b1d524
+      this._scales().forEach((scale) => scale.deregisterListener(this._renderFunctionWrapper));
     }
 
     /**
@@ -194,34 +183,22 @@
       var previousProjection = this._projections[attrToSet];
       var previousScale = previousProjection && previousProjection.scale;
 
-<<<<<<< HEAD
-      if (existingScale) {
-        this._datasetKeysInOrder.forEach((key) => {
-          existingScale._removeExtent(this.getID().toString() + "_" + key, attrToSet);
-          existingScale.deregisterListener(this._renderFunctionWrapper);
-        });
-      }
-
-      if (scale) {
-        scale.registerListener(this._renderFunctionWrapper);
-=======
       accessor = Utils.Methods.accessorize(accessor);
       this._projections[attrToSet] = {accessor: accessor, scale: scale, attribute: attrToSet};
       this._updateExtentsForAttr(attrToSet);
 
       if (previousScale) {
         if (this._scales().indexOf(previousScale) !== -1) {
-          previousScale.broadcaster.deregisterListener(this);
+          previousScale.deregisterListener(this._renderFunctionWrapper);
           previousScale.removeExtentProvider(this._extentProvider);
         }
         previousScale._autoDomainIfAutomaticMode();
       }
 
       if (scale) {
-        scale.broadcaster.registerListener(this, () => this._render());
+        scale.registerListener(this._renderFunctionWrapper);
         scale.addExtentProvider(this._extentProvider);
         scale._autoDomainIfAutomaticMode();
->>>>>>> 13b1d524
       }
       this._render(); // queue a re-render upon changing projector
       return this;
