--- conflicted
+++ resolved
@@ -79,11 +79,7 @@
       return Stacked.prototype._normalizeDatasets.call(this, fromX);
     }
 
-<<<<<<< HEAD
-    //===== Stack logic from StackedPlot =====
-=======
-    // ===== Stack logic from AbstractStackedPlot =====
->>>>>>> 318cf203
+    // ===== Stack logic from StackedPlot =====
     public _updateStackOffsets() {
       Stacked.prototype._updateStackOffsets.call(this);
     }
