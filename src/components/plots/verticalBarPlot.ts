--- conflicted
+++ resolved
@@ -18,16 +18,7 @@
     }
 
     public _updateYDomainer() {
-<<<<<<< HEAD
-      if (this.yScale instanceof Abstract.QuantitiveScale) {
-        var scale = <Abstract.QuantitiveScale> this.yScale;
-        if (!scale._userSetDomainer) {
-          scale.domainer().paddingException(this._baselineValue);
-        }
-      }
-=======
       this._updateDomainer(this.yScale);
->>>>>>> b9bdb719
       return this;
     }
 
