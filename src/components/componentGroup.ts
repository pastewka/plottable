///<reference path="../reference.ts" />

module Plottable {
export module Component {
  export class Group extends AbstractComponentContainer {

    /**
     * Constructs a GroupComponent.
     *
     * A GroupComponent is a set of Components that will be rendered on top of
     * each other. When you call Component.merge(Component), it creates and
     * returns a GroupComponent.
     *
     * @constructor
     * @param {Component[]} components The Components in the Group (default = []).
     */
    constructor(components: AbstractComponent[] = []){
      super();
      this.classed("component-group", true);
      components.forEach((c: AbstractComponent) => this._addComponent(c));
    }

    public _requestedSpace(offeredWidth: number, offeredHeight: number): _SpaceRequest {
      var requests = this._components.map((c: AbstractComponent) => c._requestedSpace(offeredWidth, offeredHeight));
      return {
<<<<<<< HEAD
        width : _Util.Methods.max<_SpaceRequest, number>(requests, (request: _SpaceRequest) => request.width ),
        height: _Util.Methods.max<_SpaceRequest, number>(requests, (request: _SpaceRequest) => request.height),
=======
        width : _Util.Methods.max<_SpaceRequest, number>(requests, (request: _SpaceRequest) => request.width, 0),
        height: _Util.Methods.max<_SpaceRequest, number>(requests, (request: _SpaceRequest) => request.height, 0),
>>>>>>> 21e2e7e6
        wantsWidth : requests.map((r: _SpaceRequest) => r.wantsWidth ).some((x: boolean) => x),
        wantsHeight: requests.map((r: _SpaceRequest) => r.wantsHeight).some((x: boolean) => x)
      };
    }

    public merge(c: AbstractComponent): Group {
      this._addComponent(c);
      return this;
    }

    public _computeLayout(xOrigin?: number,
                          yOrigin?: number,
                   availableWidth?: number,
                  availableHeight?: number): Group {
      super._computeLayout(xOrigin, yOrigin, availableWidth, availableHeight);
      this._components.forEach((c) => {
        c._computeLayout(0, 0, this.width(), this.height());
      });
      return this;
    }

    public _isFixedWidth(): boolean {
      return this._components.every((c) => c._isFixedWidth());
    }

    public _isFixedHeight(): boolean {
      return this._components.every((c) => c._isFixedHeight());
    }
  }
}
}<|MERGE_RESOLUTION|>--- conflicted
+++ resolved
@@ -23,13 +23,8 @@
     public _requestedSpace(offeredWidth: number, offeredHeight: number): _SpaceRequest {
       var requests = this._components.map((c: AbstractComponent) => c._requestedSpace(offeredWidth, offeredHeight));
       return {
-<<<<<<< HEAD
-        width : _Util.Methods.max<_SpaceRequest, number>(requests, (request: _SpaceRequest) => request.width ),
-        height: _Util.Methods.max<_SpaceRequest, number>(requests, (request: _SpaceRequest) => request.height),
-=======
         width : _Util.Methods.max<_SpaceRequest, number>(requests, (request: _SpaceRequest) => request.width, 0),
         height: _Util.Methods.max<_SpaceRequest, number>(requests, (request: _SpaceRequest) => request.height, 0),
->>>>>>> 21e2e7e6
         wantsWidth : requests.map((r: _SpaceRequest) => r.wantsWidth ).some((x: boolean) => x),
         wantsHeight: requests.map((r: _SpaceRequest) => r.wantsHeight).some((x: boolean) => x)
       };
