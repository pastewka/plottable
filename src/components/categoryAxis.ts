///<reference path="../reference.ts" />

module Plottable {
export module Axis {
  export class Category extends Abstract.Axis {
    public _scale: Scale.Ordinal;
    public _tickLabelsG: D3.Selection;
    private measurer: Util.Text.CachingCharacterMeasurer;

    /**
     * Creates a CategoryAxis.
     *
     * A CategoryAxis takes an OrdinalScale and includes word-wrapping algorithms and advanced layout logic to try to
     * display the scale as efficiently as possible.
     *
     * @constructor
     * @param {OrdinalScale} scale The scale to base the Axis on.
     * @param {string} orientation The orientation of the Axis (top/bottom/left/right)
     */
    constructor(scale: Scale.Ordinal, orientation = "bottom") {
      super(scale, orientation);
      this.classed("category-axis", true);
      if (scale.rangeType() !== "bands") {
        throw new Error("Only rangeBands category axes are implemented");
      }
      this._scale.broadcaster.registerListener(this, () => this._invalidateLayout());
    }

    public _setup() {
      super._setup();
      this._tickLabelsG = this.content.append("g").classed("tick-labels", true);
      this.measurer = new Util.Text.CachingCharacterMeasurer(this._tickLabelsG);
      return this;
    }

    public _requestedSpace(offeredWidth: number, offeredHeight: number): ISpaceRequest {
      var widthRequiredByTicks = this._isHorizontal() ? 0 : this.tickLength() + this.tickLabelPadding();
      var heightRequiredByTicks = this._isHorizontal() ? this.tickLength() + this.tickLabelPadding() : 0;

      if (offeredWidth < 0 || offeredHeight < 0) {
        return {
          width:  offeredWidth,
          height: offeredHeight,
          wantsWidth: !this._isHorizontal(),
          wantsHeight: this._isHorizontal()
        };
      }
      if (this._scale.domain().length === 0) {
        return {
          width: 0,
          height: 0,
          wantsWidth: false,
          wantsHeight: false
        };
      }

      if (this._isHorizontal()) {
        this._scale.range([0, offeredWidth]);
      } else {
        this._scale.range([offeredHeight, 0]);
      }
<<<<<<< HEAD
      var textResult = this.measureTicks(offeredWidth, offeredHeight, this._scale.domain());

=======

      var testG = this._tickLabelsG.append("g");
      var fakeTicks = testG.selectAll(".tick").data(this._scale.domain());
      fakeTicks.enter().append("g").classed("tick", true);
      var textResult = this.writeTextToTicks(offeredWidth, offeredHeight, fakeTicks);
      testG.remove();
>>>>>>> 2df24b8a

      return {
        width : textResult.usedWidth  + widthRequiredByTicks,
        height: textResult.usedHeight + heightRequiredByTicks,
        wantsWidth : !textResult.textFits,
        wantsHeight: !textResult.textFits
      };
    }

    public _getTickValues(): string[] {
      return this._scale.domain();
    }

    /**
     * Measures the size of the ticks without making any (permanent) DOM
     * changes.
     *
     * @param {string[]} data The strings that will be printed on the ticks.
     */
    private measureTicks(axisWidth: number, axisHeight: number, data: string[]): Util.Text.IWriteTextResult;
    /**
     * Measures the size of the ticks while also writing them to the DOM.
     * @param {D3.Selection} ticks The tick elements to be written to.
     */
    private measureTicks(axisWidth: number, axisHeight: number, ticks: D3.Selection): Util.Text.IWriteTextResult;
    private measureTicks(axisWidth: number, axisHeight: number, dataOrTicks: any): Util.Text.IWriteTextResult {
      var draw = dataOrTicks instanceof d3.selection;
      var self = this;
      var textWriteResults: Util.Text.IWriteTextResult[] = [];
      var tm = (s: string) => self.measurer.measure(s);
      var iterator = draw ? (f: Function) => dataOrTicks.each(f) : (f: Function) => dataOrTicks.forEach(f);

      iterator(function (d: string) {
        var bandWidth = self._scale.fullBandStartAndWidth(d)[1];
        var width  = self._isHorizontal() ? bandWidth  : axisWidth - self.tickLength() - self.tickLabelPadding();
        var height = self._isHorizontal() ? axisHeight - self.tickLength() - self.tickLabelPadding() : bandWidth;

        var textWriteResult: Util.Text.IWriteTextResult;
        if (draw) {
          var d3this = d3.select(this);
          var xAlign: {[s: string]: string} = {left: "right",  right: "left",   top: "center", bottom: "center"};
          var yAlign: {[s: string]: string} = {left: "center", right: "center", top: "bottom", bottom: "top"};
          textWriteResult = Util.Text.writeText(d, width, height, tm, true, {
                                                    g: d3this,
                                                    xAlign: xAlign[self._orientation],
                                                    yAlign: yAlign[self._orientation]
          });
        } else {
          textWriteResult = Util.Text.writeText(d, width, height, tm, true);
        }

        textWriteResults.push(textWriteResult);
      });

      var widthFn  = this._isHorizontal() ? d3.sum : d3.max;
      var heightFn = this._isHorizontal() ? d3.max : d3.sum;
      return {
        textFits: textWriteResults.every((t: Util.Text.IWriteTextResult) => t.textFits),
        usedWidth : widthFn(textWriteResults, (t: Util.Text.IWriteTextResult) => t.usedWidth),
        usedHeight: heightFn(textWriteResults, (t: Util.Text.IWriteTextResult) => t.usedHeight)
      };
    }

    public _doRender() {
      super._doRender();
      var tickLabels = this._tickLabelsG.selectAll(".tick-label").data(this._scale.domain(), (d) => d);

      var getTickLabelTransform = (d: string, i: number) => {
        var startAndWidth = this._scale.fullBandStartAndWidth(d);
        var bandStartPosition = startAndWidth[0];
        var x = this._isHorizontal() ? bandStartPosition : 0;
        var y = this._isHorizontal() ? 0 : bandStartPosition;
        return "translate(" + x + "," + y + ")";
      };
      var tickLabelsEnter = tickLabels.enter().append("g").classed("tick-label", true);
      tickLabels.exit().remove();
      tickLabels.attr("transform", getTickLabelTransform);
      // erase all text first, then rewrite
      tickLabels.text("");
      this.measureTicks(this.availableWidth, this.availableHeight, tickLabels);
      var translate = this._isHorizontal() ? [this._scale.rangeBand() / 2, 0] : [0, this._scale.rangeBand() / 2];

      var xTranslate = this._orientation === "right" ? this.tickLength() + this.tickLabelPadding() : 0;
      var yTranslate = this._orientation === "bottom" ? this.tickLength() + this.tickLabelPadding() : 0;
      Util.DOM.translate(this._tickLabelsG, xTranslate, yTranslate);
      Util.DOM.translate(this._tickMarkContainer, translate[0], translate[1]);
      return this;
    }


    public _computeLayout(xOrigin?: number, yOrigin?: number, availableWidth?: number, availableHeight?: number) {
      // When anyone calls _invalidateLayout, _computeLayout will be called
      // on everyone, including this. Since CSS or something might have
      // affected the size of the characters, clear the cache.
      this.measurer.clear();
      return super._computeLayout(xOrigin, yOrigin, availableWidth, availableHeight);
    }
  }
}
}<|MERGE_RESOLUTION|>--- conflicted
+++ resolved
@@ -59,17 +59,7 @@
       } else {
         this._scale.range([offeredHeight, 0]);
       }
-<<<<<<< HEAD
       var textResult = this.measureTicks(offeredWidth, offeredHeight, this._scale.domain());
-
-=======
-
-      var testG = this._tickLabelsG.append("g");
-      var fakeTicks = testG.selectAll(".tick").data(this._scale.domain());
-      fakeTicks.enter().append("g").classed("tick", true);
-      var textResult = this.writeTextToTicks(offeredWidth, offeredHeight, fakeTicks);
-      testG.remove();
->>>>>>> 2df24b8a
 
       return {
         width : textResult.usedWidth  + widthRequiredByTicks,
