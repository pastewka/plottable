--- conflicted
+++ resolved
@@ -178,7 +178,7 @@
       return ticks;
     }
 
-    public _niceDomain(domain: number[], count?: number): number[] {
+    protected _niceDomain(domain: number[], count?: number): number[] {
       return domain;
     }
 
@@ -210,14 +210,13 @@
       return [0, this._base];
     }
 
-<<<<<<< HEAD
     protected _expandSingleValueDomain(singleValueDomain: number[]): number[] {
       if (singleValueDomain[0] === singleValueDomain[1]) {
         return [singleValueDomain[0] / this._base, singleValueDomain[1] * this._base];
       }
       return singleValueDomain;
     }
-=======
+
     protected _getRange() {
       return this._d3Scale.range();
     }
@@ -229,8 +228,6 @@
     public getDefaultTicks(): number[] {
       return this._d3Scale.ticks(QuantitativeScale._DEFAULT_NUM_TICKS);
     }
-
->>>>>>> ed97da6a
   }
 }
 }