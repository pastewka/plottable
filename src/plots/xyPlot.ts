--- conflicted
+++ resolved
@@ -27,25 +27,14 @@
     this._adjustYDomainOnChangeFromXCallback = (scale) => this._adjustYDomainOnChangeFromX();
     this._adjustXDomainOnChangeFromYCallback = (scale) => this._adjustXDomainOnChangeFromY();
 
-<<<<<<< HEAD
     let _deltaX = 0;
     let _deltaY = 0;
     let _scalingX = 1;
     let _scalingY = 1;
-    let _lastSeenDomainX: X[] = null;
-    let _lastSeenDomainY: Y[] = null;
+    let _lastSeenDomainX: X[] = [null, null];
+    let _lastSeenDomainY: Y[] = [null, null];
     let _timeoutReference = 0;
     let _deferredRenderingTimeout = 500;
-=======
-    var _deltaX = 0;
-    var _deltaY = 0;
-    var _scalingX = 1;
-    var _scalingY = 1;
-    var _lastSeenDomainX: X[] = [null, null];
-    var _lastSeenDomainY: Y[] = [null, null];
-    var _timeoutReference = 0;
-    var _deferredRenderingTimeout = 500;
->>>>>>> f82a4720
 
     let _registerDeferredRendering = () => {
       if (this._renderArea == null) {
