--- conflicted
+++ resolved
@@ -74,13 +74,9 @@
 
     public _computeLayout(xOffset?: number, yOffset?: number, availableWidth?: number, availableHeight?: number) {
       super._computeLayout(xOffset, yOffset, availableWidth, availableHeight);
-<<<<<<< HEAD
-
-=======
       this.element.attr("transform", "translate(" + this.xOrigin + "," + this.yOrigin + ")");
       // We need to undo translation on the original element, since that effects
       // alignment, but we are going to do that manually on the text element.
->>>>>>> c53750c7
       this.textElement.attr("dy", 0); // Reset this so we maintain idempotence
       var bbox = Utils.getBBox(this.textElement);
       this.textElement.attr("dy", -bbox.y);
