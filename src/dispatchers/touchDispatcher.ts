--- conflicted
+++ resolved
@@ -145,8 +145,13 @@
      * Computes the Touch position from the given event, and if successful
      * calls all the callbacks in the provided callbackSet.
      */
-<<<<<<< HEAD
-    private _measureAndDispatch(event: TouchEvent, callbackSet: Utils.CallbackSet<TouchCallback>) {
+    private _measureAndDispatch(event: TouchEvent, callbackSet: Utils.CallbackSet<TouchCallback>, scope = "element") {
+      if (scope !== "page" && scope !== "element") {
+        throw new Error("Invalid scope '" + scope + "', must be 'element' or 'page'");
+      }
+      if (scope === "element" && !this._translator.insideSVG(event)) {
+        return;
+      }
       let touches = event.changedTouches;
       let touchPositions: { [id: number]: Point; } = {};
       let touchIdentifiers: number[] = [];
@@ -154,22 +159,6 @@
         let touch = touches[i];
         let touchID = touch.identifier;
         let newTouchPosition = this._translator.computePosition(touch.clientX, touch.clientY);
-=======
-    private _measureAndDispatch(event: TouchEvent, callbackSet: Utils.CallbackSet<TouchCallback>, scope = "element") {
-      if (scope !== "page" && scope !== "element") {
-        throw new Error("Invalid scope '" + scope + "', must be 'element' or 'page'");
-      }
-      if (scope === "element" && !this._translator.insideSVG(event)) {
-        return;
-      }
-      var touches = event.changedTouches;
-      var touchPositions: { [id: number]: Point; } = {};
-      var touchIdentifiers: number[] = [];
-      for (var i = 0; i < touches.length; i++) {
-        var touch = touches[i];
-        var touchID = touch.identifier;
-        var newTouchPosition = this._translator.computePosition(touch.clientX, touch.clientY);
->>>>>>> f82a4720
         if (newTouchPosition != null) {
           touchPositions[touchID] = newTouchPosition;
           touchIdentifiers.push(touchID);
